/*
 * Licensed to the Apache Software Foundation (ASF) under one or more
 * contributor license agreements.  See the NOTICE file distributed with
 * this work for additional information regarding copyright ownership.
 * The ASF licenses this file to You under the Apache License, Version 2.0
 * (the "License"); you may not use this file except in compliance with
 * the License.  You may obtain a copy of the License at
 *
 *    http://www.apache.org/licenses/LICENSE-2.0
 *
 * Unless required by applicable law or agreed to in writing, software
 * distributed under the License is distributed on an "AS IS" BASIS,
 * WITHOUT WARRANTIES OR CONDITIONS OF ANY KIND, either express or implied.
 * See the License for the specific language governing permissions and
 * limitations under the License.
 */

package org.apache.spark.sql.catalyst.plans.logical

import com.google.common.base.Objects

import org.apache.spark.sql.catalyst.{AliasIdentifier, InternalRow, SQLConfHelper}
import org.apache.spark.sql.catalyst.analysis.{Analyzer, AnsiTypeCoercion, MultiInstanceRelation, Resolver, TypeCoercion, TypeCoercionBase, UnresolvedUnaryNode}
import org.apache.spark.sql.catalyst.catalog.{CatalogStorageFormat, CatalogTable}
import org.apache.spark.sql.catalyst.catalog.CatalogTable.VIEW_STORING_ANALYZED_PLAN
import org.apache.spark.sql.catalyst.expressions._
import org.apache.spark.sql.catalyst.expressions.aggregate.{AggregateExpression, TypedImperativeAggregate}
import org.apache.spark.sql.catalyst.optimizer.BuildSide
import org.apache.spark.sql.catalyst.plans._
import org.apache.spark.sql.catalyst.plans.physical.{HashPartitioning, Partitioning, RangePartitioning, RoundRobinPartitioning, SinglePartition}
import org.apache.spark.sql.catalyst.trees.TreeNodeTag
import org.apache.spark.sql.catalyst.trees.TreePattern._
import org.apache.spark.sql.catalyst.types.DataTypeUtils
import org.apache.spark.sql.catalyst.types.DataTypeUtils.toAttributes
import org.apache.spark.sql.catalyst.util._
import org.apache.spark.sql.errors.QueryCompilationErrors
import org.apache.spark.sql.internal.SQLConf
import org.apache.spark.sql.types._
import org.apache.spark.util.ArrayImplicits._
import org.apache.spark.util.collection.Utils
import org.apache.spark.util.random.RandomSampler

/**
 * When planning take() or collect() operations, this special node is inserted at the top of
 * the logical plan before invoking the query planner.
 *
 * Rules can pattern-match on this node in order to apply transformations that only take effect
 * at the top of the logical query plan.
 */
case class ReturnAnswer(child: LogicalPlan) extends UnaryNode {
  override def maxRows: Option[Long] = child.maxRows
  override def output: Seq[Attribute] = child.output
  override protected def withNewChildInternal(newChild: LogicalPlan): ReturnAnswer =
    copy(child = newChild)
}

/**
 * This node is inserted at the top of a subquery when it is optimized. This makes sure we can
 * recognize a subquery as such, and it allows us to write subquery aware transformations.
 *
 * @param correlated flag that indicates the subquery is correlated, and will be rewritten into a
 *                   join during analysis.
 */
case class Subquery(child: LogicalPlan, correlated: Boolean) extends OrderPreservingUnaryNode {
  override def output: Seq[Attribute] = child.output
  override protected def withNewChildInternal(newChild: LogicalPlan): Subquery =
    copy(child = newChild)
}

object Subquery {
  def fromExpression(s: SubqueryExpression): Subquery =
    Subquery(s.plan, SubqueryExpression.hasCorrelatedSubquery(s))
}

case class Project(projectList: Seq[NamedExpression], child: LogicalPlan)
    extends OrderPreservingUnaryNode {
  override def output: Seq[Attribute] = projectList.map(_.toAttribute)
  override protected def outputExpressions: Seq[NamedExpression] = projectList
  override def maxRows: Option[Long] = child.maxRows
  override def maxRowsPerPartition: Option[Long] = child.maxRowsPerPartition

  final override val nodePatterns: Seq[TreePattern] = Seq(PROJECT)

  override lazy val resolved: Boolean = {
    val hasSpecialExpressions = projectList.exists ( _.collect {
        case agg: AggregateExpression => agg
        case generator: Generator => generator
        case window: WindowExpression => window
      }.nonEmpty
    )

    expressions.forall(_.resolved) && childrenResolved && !hasSpecialExpressions
  }

<<<<<<< HEAD
=======
  override protected def doCanonicalize(): LogicalPlan = {
    // During canonicalization, the name and exprId of Alias and Attributes will be
    // erased and normalized. If the Project only changes name and exprId, then it
    // can be striped as it doesn't change the semantic.
    val noSemanticChange = projectList.length == child.output.length &&
      projectList.zip(child.output).forall {
        case (alias: Alias, attr) =>
          alias.child.semanticEquals(attr) && alias.explicitMetadata.isEmpty &&
            alias.qualifier.isEmpty && alias.nonInheritableMetadataKeys.isEmpty
        case (attr1: Attribute, attr2) => attr1.semanticEquals(attr2)
        case _ => false
      }
    if (noSemanticChange) child.canonicalized else super.doCanonicalize()
  }
>>>>>>> 5a450e48

  override lazy val validConstraints: ExpressionSet =
    child.constraints.updateConstraints(this.output, child.output, this.projectList,
      Option(getAllValidConstraints))

  override def metadataOutput: Seq[Attribute] =
    getTagValue(Project.hiddenOutputTag).getOrElse(child.metadataOutput)

  override protected def withNewChildInternal(newChild: LogicalPlan): Project =
    copy(child = newChild)
}

object Project {
  val hiddenOutputTag: TreeNodeTag[Seq[Attribute]] = TreeNodeTag[Seq[Attribute]]("hidden_output")

  def matchSchema(plan: LogicalPlan, schema: StructType, conf: SQLConf): Project = {
    assert(plan.resolved)
    val projectList =
      reorderFields(plan.output.map(a => (a.name, a)), schema.fields.toImmutableArraySeq, Nil, conf)
    Project(projectList, plan)
  }

  private def reconcileColumnType(
      col: Expression,
      columnPath: Seq[String],
      dt: DataType,
      nullable: Boolean,
      conf: SQLConf): Expression = {
    if (col.nullable && !nullable) {
      throw QueryCompilationErrors.nullableColumnOrFieldError(columnPath)
    }
    (col.dataType, dt) match {
      case (StructType(fields), expected: StructType) =>
        val newFields = reorderFields(
          fields.zipWithIndex.map { case (f, index) =>
            if (col.nullable) {
              (f.name, GetStructField(KnownNotNull(col), index))
            } else {
              (f.name, GetStructField(col, index))
            }
          }.toImmutableArraySeq,
          expected.fields.toImmutableArraySeq,
          columnPath,
          conf)
        if (col.nullable) {
          If(IsNull(col), Literal(null, dt), CreateStruct(newFields))
        } else {
          CreateStruct(newFields)
        }

      case (ArrayType(et, containsNull), expected: ArrayType) =>
        if (containsNull & !expected.containsNull) {
          throw QueryCompilationErrors.notNullConstraintViolationArrayElementError(columnPath)
        }
        val param = NamedLambdaVariable("x", et, containsNull)
        val reconciledElement = reconcileColumnType(
          param, columnPath :+ "element", expected.elementType, expected.containsNull, conf)
        val func = LambdaFunction(reconciledElement, Seq(param))
        ArrayTransform(col, func)

      case (MapType(kt, vt, valueContainsNull), expected: MapType) =>
        if (valueContainsNull & !expected.valueContainsNull) {
          throw QueryCompilationErrors.notNullConstraintViolationMapValueError(columnPath)
        }
        val keyParam = NamedLambdaVariable("key", kt, nullable = false)
        val valueParam = NamedLambdaVariable("value", vt, valueContainsNull)
        val reconciledKey = reconcileColumnType(
          keyParam, columnPath :+ "key", expected.keyType, false, conf)
        val reconciledValue = reconcileColumnType(
          valueParam, columnPath :+ "value", expected.valueType, expected.valueContainsNull, conf)
        val keyFunc = LambdaFunction(reconciledKey, Seq(keyParam))
        val valueFunc = LambdaFunction(reconciledValue, Seq(valueParam))
        val newKeys = ArrayTransform(MapKeys(col), keyFunc)
        val newValues = ArrayTransform(MapValues(col), valueFunc)
        MapFromArrays(newKeys, newValues)

      case (other, target) =>
        if (other == target) {
          col
        } else if (Cast.canANSIStoreAssign(other, target)) {
          Cast(col, target, Option(conf.sessionLocalTimeZone), ansiEnabled = true)
        } else {
          throw QueryCompilationErrors.invalidColumnOrFieldDataTypeError(columnPath, other, target)
        }
    }
  }

  private def reorderFields(
      fields: Seq[(String, Expression)],
      expected: Seq[StructField],
      columnPath: Seq[String],
      conf: SQLConf): Seq[NamedExpression] = {
    expected.map { f =>
      val matched = fields.filter(field => conf.resolver(field._1, f.name))
      if (matched.isEmpty) {
        if (f.nullable) {
          val columnExpr = Literal.create(null, f.dataType)
          // Fill nullable missing new column with null value.
          createNewColumn(columnExpr, f.name, f.metadata, Metadata.empty)
        } else {
          if (columnPath.isEmpty) {
            val candidates = fields.map(field => Seq(field._1))
            val orderedCandidates =
              StringUtils.orderSuggestedIdentifiersBySimilarity(f.name, candidates)
            throw QueryCompilationErrors.unresolvedColumnError(f.name, orderedCandidates)
          } else {
            throw QueryCompilationErrors.unresolvedFieldError(f.name, columnPath, fields.map(_._1))
          }
        }
      } else if (matched.length > 1) {
        throw QueryCompilationErrors.ambiguousColumnOrFieldError(
          columnPath :+ f.name, matched.length)
      } else {
        val columnExpr = matched.head._2
        val originalMetadata = columnExpr match {
          case ne: NamedExpression => ne.metadata
          case g: GetStructField => g.childSchema(g.ordinal).metadata
          case _ => Metadata.empty
        }

        val newColumnPath = columnPath :+ matched.head._1
        val newColumnExpr = reconcileColumnType(
          columnExpr, newColumnPath, f.dataType, f.nullable, conf)
        createNewColumn(newColumnExpr, f.name, f.metadata, originalMetadata)
      }
    }
  }

  private def createNewColumn(
      col: Expression,
      name: String,
      newMetadata: Metadata,
      originalMetadata: Metadata): NamedExpression = {
    val metadata = new MetadataBuilder()
      .withMetadata(originalMetadata)
      .withMetadata(newMetadata)
      .build()

    col match {
      case a: Attribute => a.withName(name).withMetadata(metadata)
      case other =>
        if (metadata == Metadata.empty) {
          Alias(other, name)()
        } else {
          Alias(other, name)(explicitMetadata = Some(metadata))
        }
    }
  }
}

case class DataFrameDropColumns(dropList: Seq[Expression], child: LogicalPlan) extends UnaryNode {
  override def output: Seq[Attribute] = Nil

  override def maxRows: Option[Long] = child.maxRows
  override def maxRowsPerPartition: Option[Long] = child.maxRowsPerPartition

  final override val nodePatterns: Seq[TreePattern] = Seq(DF_DROP_COLUMNS)

  override lazy val resolved: Boolean = false

  override protected def withNewChildInternal(newChild: LogicalPlan): DataFrameDropColumns =
    copy(child = newChild)
}

/**
 * Applies a [[Generator]] to a stream of input rows, combining the
 * output of each into a new stream of rows.  This operation is similar to a `flatMap` in functional
 * programming with one important additional feature, which allows the input rows to be joined with
 * their output.
 *
 * @param generator the generator expression
 * @param unrequiredChildIndex this parameter starts as Nil and gets filled by the Optimizer.
 *                             It's used as an optimization for omitting data generation that will
 *                             be discarded next by a projection.
 *                             A common use case is when we explode(array(..)) and are interested
 *                             only in the exploded data and not in the original array. before this
 *                             optimization the array got duplicated for each of its elements,
 *                             causing O(n^^2) memory consumption. (see [SPARK-21657])
 * @param outer when true, each input row will be output at least once, even if the output of the
 *              given `generator` is empty.
 * @param qualifier Qualifier for the attributes of generator(UDTF)
 * @param generatorOutput The output schema of the Generator.
 * @param child Children logical plan node
 */
case class Generate(
    generator: Generator,
    unrequiredChildIndex: Seq[Int],
    outer: Boolean,
    qualifier: Option[String],
    generatorOutput: Seq[Attribute],
    child: LogicalPlan)
  extends UnaryNode {

  final override val nodePatterns: Seq[TreePattern] = Seq(GENERATE)

  lazy val requiredChildOutput: Seq[Attribute] = {
    val unrequiredSet = unrequiredChildIndex.toSet
    child.output.zipWithIndex.filterNot(t => unrequiredSet.contains(t._2)).map(_._1)
  }

  override lazy val resolved: Boolean = {
    generator.resolved &&
      childrenResolved &&
      generator.elementSchema.length == generatorOutput.length &&
      generatorOutput.forall(_.resolved)
  }

  override def producedAttributes: AttributeSet = AttributeSet(generatorOutput)

  def nullableOutput: Seq[Attribute] = {
    generatorOutput.map { a =>
      a.withNullability(outer || a.nullable)
    }
  }

  def qualifiedGeneratorOutput: Seq[Attribute] = {
    qualifier.map { q =>
      // prepend the new qualifier to the existed one
      nullableOutput.map(a => a.withQualifier(Seq(q)))
    }.getOrElse(nullableOutput)
  }

  def output: Seq[Attribute] = requiredChildOutput ++ qualifiedGeneratorOutput

  override protected def withNewChildInternal(newChild: LogicalPlan): Generate =
    copy(child = newChild)
}

case class Filter(condition: Expression, child: LogicalPlan)
  extends OrderPreservingUnaryNode with PredicateHelper {
  override def output: Seq[Attribute] = child.output

  override def maxRows: Option[Long] = condition match {
    case Literal.FalseLiteral => Some(0L)
    case _ => child.maxRows
  }

  override def maxRowsPerPartition: Option[Long] = condition match {
    case Literal.FalseLiteral => Some(0L)
    case _ => child.maxRowsPerPartition
  }

  final override val nodePatterns: Seq[TreePattern] = Seq(FILTER)

  override lazy val validConstraints: ExpressionSet = {
    val predicates = splitConjunctivePredicates(condition).filterNot(
      SubqueryExpression.hasCorrelatedSubquery)
    // remove useless nullsafe filter if any for EqualTo predicates which are present
    val nullSafePredsToRemove = predicates.flatMap[Expression] {
        case EqualTo(l: Attribute, r: Attribute) => Seq(EqualNullSafe(l, r))

        case EqualTo(l@Cast(_: Attribute, _, _, _), r: Attribute) => Seq(EqualNullSafe(l, r))

        case EqualTo(l: Attribute, r@Cast(_: Attribute, _, _, _)) => Seq(EqualNullSafe(l, r))

        case _ => Seq.empty
      }.toSet
    val netPreds = predicates.filterNot(nullSafePredsToRemove.contains)
    child.constraints.union(ExpressionSet(netPreds))
  }

  override protected def withNewChildInternal(newChild: LogicalPlan): Filter =
    copy(child = newChild)
}

abstract class SetOperation(left: LogicalPlan, right: LogicalPlan) extends BinaryNode {

  def duplicateResolved: Boolean = left.outputSet.intersect(right.outputSet).isEmpty

  protected def leftConstraints: ExpressionSet = left.constraints

  protected def rightConstraints: ExpressionSet = {
    require(left.output.size == right.output.size)
    val attributeRewrites = AttributeMap(right.output.zip(left.output))
    right.constraints.attributesRewrite(attributeRewrites)
  }

  override lazy val resolved: Boolean =
    childrenResolved &&
      left.output.length == right.output.length &&
      left.output.zip(right.output).forall { case (l, r) =>
        DataTypeUtils.sameType(l.dataType, r.dataType)
      } && duplicateResolved
}

object SetOperation {
  def unapply(p: SetOperation): Option[(LogicalPlan, LogicalPlan)] = Some((p.left, p.right))
}

case class Intersect(
    left: LogicalPlan,
    right: LogicalPlan,
    isAll: Boolean) extends SetOperation(left, right) {

  override def nodeName: String = getClass.getSimpleName + ( if ( isAll ) " All" else "" )

  final override val nodePatterns: Seq[TreePattern] = Seq(INTERSECT)

  override def output: Seq[Attribute] = {
    if (conf.getConf(SQLConf.LAZY_SET_OPERATOR_OUTPUT)) {
      lazyOutput
    } else {
      computeOutput()
    }
  }

  override def metadataOutput: Seq[Attribute] = Nil

  override lazy val validConstraints: ExpressionSet =
    leftConstraints.union(rightConstraints)

  override def maxRows: Option[Long] = {
    if (children.exists(_.maxRows.isEmpty)) {
      None
    } else {
      Some(children.flatMap(_.maxRows).min)
    }
  }

  override protected def withNewChildrenInternal(
    newLeft: LogicalPlan, newRight: LogicalPlan): Intersect = copy(left = newLeft, right = newRight)

  private lazy val lazyOutput: Seq[Attribute] = computeOutput()

  /** We don't use right.output because those rows get excluded from the set. */
  private def computeOutput(): Seq[Attribute] =
    left.output.zip(right.output).map { case (leftAttr, rightAttr) =>
      leftAttr.withNullability(leftAttr.nullable && rightAttr.nullable)
    }
}

case class Except(
    left: LogicalPlan,
    right: LogicalPlan,
    isAll: Boolean) extends SetOperation(left, right) {
  override def nodeName: String = getClass.getSimpleName + ( if ( isAll ) " All" else "" )

  override def output: Seq[Attribute] = {
    if (conf.getConf(SQLConf.LAZY_SET_OPERATOR_OUTPUT)) {
      lazyOutput
    } else {
      computeOutput()
    }
  }

  override def metadataOutput: Seq[Attribute] = Nil

  final override val nodePatterns : Seq[TreePattern] = Seq(EXCEPT)

  override lazy val validConstraints: ExpressionSet = leftConstraints

  override def maxRows: Option[Long] = left.maxRows

  override protected def withNewChildrenInternal(
    newLeft: LogicalPlan, newRight: LogicalPlan): Except = copy(left = newLeft, right = newRight)

  private lazy val lazyOutput: Seq[Attribute] = computeOutput()

  /** We don't use right.output because those rows get excluded from the set. */
  private def computeOutput(): Seq[Attribute] = left.output
}

/** Factory for constructing new `Union` nodes. */
object Union {
  def apply(left: LogicalPlan, right: LogicalPlan): Union = {
    Union (left :: right :: Nil)
  }

  // updating nullability to make all the children consistent
  def mergeChildOutputs(childOutputs: Seq[Seq[Attribute]]): Seq[Attribute] = {
    childOutputs.transpose.map { attrs =>
      val firstAttr = attrs.head
      val nullable = attrs.exists(_.nullable)
      val newDt = attrs.map(_.dataType).reduce(StructType.unionLikeMerge)
      if (firstAttr.dataType == newDt) {
        firstAttr.withNullability(nullable)
      } else {
        AttributeReference(firstAttr.name, newDt, nullable, firstAttr.metadata)(
          firstAttr.exprId, firstAttr.qualifier)
      }
    }
  }
}

/**
 * Helper base class for Union and UnionLoop logical nodes that contains their commonalities.
 * It reflects similarities of UNION ALL's two different use cases 1) for combining two or
 * more result sets, and 2) for combining anchor and recursive parts in the recursive CTE.
 *
 * Most of these methods historically existed in the Union node before the implementation of
 * the recursive CTE. One notable difference between two is that Union may have more than two
 * children while UnionLoop strictly has two (anchor and recursion).
 */
abstract class UnionBase extends LogicalPlan {
  override def output: Seq[Attribute] = {
    if (conf.getConf(SQLConf.LAZY_SET_OPERATOR_OUTPUT)) {
      lazyOutput
    } else {
      computeOutput()
    }
  }

  override def metadataOutput: Seq[Attribute] = Nil

  private lazy val lazyOutput: Seq[Attribute] = computeOutput()

  private def computeOutput(): Seq[Attribute] = Union.mergeChildOutputs(children.map(_.output))

  /**
   * Maps the constraints containing a given (original) sequence of attributes to those with a
   * given (reference) sequence of attributes. Given the nature of union, we expect that the
   * mapping between the original and reference sequences are symmetric.
   */
  private def rewriteConstraints(reference: Seq[Attribute],
      original: Seq[Attribute],
      constraints: ExpressionSet): ExpressionSet = {
    require(reference.size == original.size)
    val attributeRewrites = AttributeMap(original.zip(reference))
    constraints.map(_ transform {
      case a: Attribute => attributeRewrites(a)
    })
  }

  private def merge(a: ExpressionSet, b: ExpressionSet): ExpressionSet = {
    val common = a.intersect(b)
    // The constraint with only one reference could be easily inferred as predicate.
    // Grouping the constraints by it's references so we can combine the constraints with same
    // reference together.
    val othera = a.diff(common).filter(_.references.size == 1).groupBy(_.references.head)
    val otherb = b.diff(common).filter(_.references.size == 1).groupBy(_.references.head)
    // loose the constraints by: A1 && B1 || A2 && B2  ->  (A1 || A2) && (B1 || B2)
    val others = (othera.keySet intersect otherb.keySet).map { attr =>
      Or(othera(attr).reduceLeft(And), otherb(attr).reduceLeft(And))
    }
    common ++ others
  }

  override protected lazy val validConstraints: ExpressionSet = {
    children
      .map(child => rewriteConstraints(children.head.output, child.output, child.constraints))
      .reduce(merge(_, _))
  }
}

/**
 * Logical plan for unioning multiple plans, without a distinct. This is UNION ALL in SQL.
 *
 * @param byName          Whether resolves columns in the children by column names.
 * @param allowMissingCol Allows missing columns in children query plans. If it is true,
 *                        this function allows different set of column names between two Datasets.
 *                        This can be set to true only if `byName` is true.
 */
case class Union(
    children: Seq[LogicalPlan],
    byName: Boolean = false,
<<<<<<< HEAD
    allowMissingCol: Boolean = false) extends LogicalPlan with UnionEquality[LogicalPlan] {
=======
    allowMissingCol: Boolean = false) extends UnionBase {
>>>>>>> 5a450e48
  assert(!allowMissingCol || byName, "`allowMissingCol` can be true only if `byName` is true.")

  override def maxRows: Option[Long] = {
    var sum = BigInt(0)
    children.foreach { child =>
      if (child.maxRows.isDefined) {
        sum += child.maxRows.get
        if (!sum.isValidLong) {
          return None
        }
      } else {
        return None
      }
    }
    Some(sum.toLong)
  }

  final override val nodePatterns: Seq[TreePattern] = Seq(UNION)

  override def equals(obj: Any): Boolean = obj match {
    case that: Union if that.resolved && this.resolved => this.byName == that.byName &&
      this.allowMissingCol == that.allowMissingCol &&
      this.positionAgnosticEquals(that)

    case that: Union => this.byName == that.byName &&
      this.allowMissingCol == that.allowMissingCol &&
      this.children == that.children

    case _ => false
  }

  override def hashCode(): Int = Objects.hashCode(
    java.lang.Integer.valueOf(this.positionAgnosticHashCode),
    java.lang.Boolean.valueOf(this.byName),
    java.lang.Boolean.valueOf(this.allowMissingCol))

  /**
   * Note the definition has assumption about how union is implemented physically.
   */
  override def maxRowsPerPartition: Option[Long] = {
    var sum = BigInt(0)
    children.foreach { child =>
      if (child.maxRowsPerPartition.isDefined) {
        sum += child.maxRowsPerPartition.get
        if (!sum.isValidLong) {
          return None
        }
      } else {
        return None
      }
    }
    Some(sum.toLong)
  }

  def duplicateResolved: Boolean = {
    children.map(_.outputSet.size).sum ==
      AttributeSet.fromAttributeSets(children.map(_.outputSet)).size
  }

  override lazy val resolved: Boolean = {
    // allChildrenCompatible needs to be evaluated after childrenResolved
    def allChildrenCompatible: Boolean =
      children.tail.forall( child =>
        // compare the attribute number with the first child
        child.output.length == children.head.output.length &&
        // compare the data types with the first child
        child.output.zip(children.head.output).forall {
          case (l, r) => DataType.equalsStructurally(l.dataType, r.dataType, true)
        })
    children.length > 1 && !(byName || allowMissingCol) && childrenResolved && allChildrenCompatible
  }

<<<<<<< HEAD
  private lazy val lazyOutput: Seq[Attribute] = computeOutput()

  private def computeOutput(): Seq[Attribute] = Union.mergeChildOutputs(children.map(_.output))

  /**
   * Maps the constraints containing a given (original) sequence of attributes to those with a
   * given (reference) sequence of attributes. Given the nature of union, we expect that the
   * mapping between the original and reference sequences are symmetric.
   */
  private def rewriteConstraints(
    reference: Seq[Attribute],
    original: Seq[Attribute],
    constraints: ExpressionSet): ExpressionSet = {
    require(reference.size == original.size)
    val attributeRewrites = AttributeMap(original.zip(reference))
    constraints.attributesRewrite(attributeRewrites)
  }
=======
  override protected def withNewChildrenInternal(newChildren: IndexedSeq[LogicalPlan]): Union =
    copy(children = newChildren)
}
>>>>>>> 5a450e48

object Join {
  def computeOutput(
    joinType: JoinType,
    leftOutput: Seq[Attribute],
    rightOutput: Seq[Attribute]
  ): Seq[Attribute] = {
    joinType match {
      case j: ExistenceJoin =>
        leftOutput :+ j.exists
      case LeftExistence(_) =>
        leftOutput
      case LeftOuter | LeftSingle =>
        leftOutput ++ rightOutput.map(_.withNullability(true))
      case RightOuter =>
        leftOutput.map(_.withNullability(true)) ++ rightOutput
      case FullOuter =>
        leftOutput.map(_.withNullability(true)) ++ rightOutput.map(_.withNullability(true))
      case _ =>
        leftOutput ++ rightOutput
    }
  }
<<<<<<< HEAD

  override lazy val validConstraints: ExpressionSet =
    if (conf.constraintPropagationEnabled) {
      val head = children.head
      val headOutput = head.output
      val remaining = children.slice(1, children.length)
      remaining.foldLeft(head.constraints.asInstanceOf[ConstraintSet])((constraint, node) =>
        ConstraintSet.unionWith(constraint, node, headOutput))
    } else {
      children.map(child =>
        rewriteConstraints(children.head.output, child.output, child.constraints)).reduce(merge)
    }

  override protected def withNewChildrenInternal(newChildren: IndexedSeq[LogicalPlan]): Union =
    copy(children = newChildren)
=======
>>>>>>> 5a450e48
}

case class Join(
    left: LogicalPlan,
    right: LogicalPlan,
    joinType: JoinType,
    condition: Option[Expression],
    hint: JoinHint)
  extends BinaryNode with PredicateHelper {

  override def maxRows: Option[Long] = {
    joinType match {
      case Inner | Cross | FullOuter | LeftOuter | RightOuter | LeftSingle
          if left.maxRows.isDefined && right.maxRows.isDefined =>
        val leftMaxRows = BigInt(left.maxRows.get)
        val rightMaxRows = BigInt(right.maxRows.get)
        val minRows = joinType match {
          case LeftOuter | LeftSingle => leftMaxRows
          case RightOuter => rightMaxRows
          case FullOuter => leftMaxRows + rightMaxRows
          case _ => BigInt(0)
        }
        val maxRows = (leftMaxRows * rightMaxRows).max(minRows)
        if (maxRows.isValidLong) {
          Some(maxRows.toLong)
        } else {
          None
        }

      case LeftSemi | LeftAnti =>
        left.maxRows

      case _ =>
        None
    }
  }

  override def output: Seq[Attribute] = Join.computeOutput(joinType, left.output, right.output)

  override def metadataOutput: Seq[Attribute] = {
    joinType match {
      case ExistenceJoin(_) =>
        left.metadataOutput
      case LeftExistence(_) =>
        left.metadataOutput
      case _ =>
        children.flatMap(_.metadataOutput)
    }
  }

  override lazy val validConstraints: ExpressionSet = {
    joinType match {
      case _: InnerLike if condition.isDefined =>
        left.constraints
          .union(right.constraints)
          .union(ExpressionSet(splitConjunctivePredicates(condition.get)))
      case LeftSemi if condition.isDefined =>
        left.constraints
          .union(ExpressionSet(splitConjunctivePredicates(condition.get)))
      case j: ExistenceJoin =>
        left.constraints
      case _: InnerLike =>
        left.constraints.union(right.constraints)
      case LeftExistence(_) =>
        left.constraints
      case LeftOuter | LeftSingle =>
        left.constraints
      case RightOuter =>
        right.constraints
      case _ =>
        if (conf.constraintPropagationEnabled) {
          new ConstraintSet()
        } else {
          ExpressionSet()
        }
    }
  }

  def duplicateResolved: Boolean = left.outputSet.intersect(right.outputSet).isEmpty

  // Joins are only resolved if they don't introduce ambiguous expression ids.
  // NaturalJoin should be ready for resolution only if everything else is resolved here
  lazy val resolvedExceptNatural: Boolean = {
    childrenResolved &&
      expressions.forall(_.resolved) &&
      duplicateResolved &&
      condition.forall(_.dataType == BooleanType)
  }

  // if not a natural join, use `resolvedExceptNatural`. if it is a natural join or
  // using join, we still need to eliminate natural or using before we mark it resolved.
  override lazy val resolved: Boolean = joinType match {
    case NaturalJoin(_) => false
    case UsingJoin(_, _) => false
    case _ => resolvedExceptNatural
  }

  override val nodePatterns : Seq[TreePattern] = {
    var patterns = Seq(JOIN)
    joinType match {
      case _: InnerLike => patterns = patterns :+ INNER_LIKE_JOIN
      case LeftOuter | FullOuter | RightOuter | LeftSingle => patterns = patterns :+ OUTER_JOIN
      case LeftSemiOrAnti(_) => patterns = patterns :+ LEFT_SEMI_OR_ANTI_JOIN
      case NaturalJoin(_) | UsingJoin(_, _) => patterns = patterns :+ NATURAL_LIKE_JOIN
      case _ =>
    }
    patterns
  }

  // Ignore hint for canonicalization
  protected override def doCanonicalize(): LogicalPlan =
    super.doCanonicalize().asInstanceOf[Join].copy(hint = JoinHint.NONE)

  // Do not include an empty join hint in string description
  protected override def stringArgs: Iterator[Any] = super.stringArgs.filter { e =>
    (!e.isInstanceOf[JoinHint]
      || e.asInstanceOf[JoinHint].leftHint.isDefined
      || e.asInstanceOf[JoinHint].rightHint.isDefined)
  }

  override protected def withNewChildrenInternal(
    newLeft: LogicalPlan, newRight: LogicalPlan): Join = copy(left = newLeft, right = newRight)
}

/**
 * Insert query result into a directory.
 *
 * @param isLocal Indicates whether the specified directory is local directory
 * @param storage Info about output file, row and what serialization format
 * @param provider Specifies what data source to use; only used for data source file.
 * @param child The query to be executed
 * @param overwrite If true, the existing directory will be overwritten
 *
 * Note that this plan is unresolved and has to be replaced by the concrete implementations
 * during analysis.
 */
case class InsertIntoDir(
    isLocal: Boolean,
    storage: CatalogStorageFormat,
    provider: Option[String],
    child: LogicalPlan,
    overwrite: Boolean = true)
  extends UnaryNode with CTEInChildren {

  override def output: Seq[Attribute] = Seq.empty
  override def metadataOutput: Seq[Attribute] = Nil
  override lazy val resolved: Boolean = false

  override protected def withNewChildInternal(newChild: LogicalPlan): InsertIntoDir =
    copy(child = newChild)
}

/**
 * A container for holding the view description(CatalogTable) and info whether the view is temporary
 * or not. If it's a SQL (temp) view, the child should be a logical plan parsed from the
 * `CatalogTable.viewText`. Otherwise, the view is a temporary one created from a dataframe and the
 * view description should contain a `VIEW_CREATED_FROM_DATAFRAME` property; in this case, the child
 * must be already resolved.
 *
 * This operator will be removed at the end of analysis stage.
 *
 * @param desc A view description(CatalogTable) that provides necessary information to resolve the
 *             view.
 * @param isTempView A flag to indicate whether the view is temporary or not.
 * @param child The logical plan of a view operator. If the view description is available, it should
 *              be a logical plan parsed from the `CatalogTable.viewText`.
 */
case class View(
    desc: CatalogTable,
    isTempView: Boolean,
    child: LogicalPlan) extends UnaryNode {
  require(!isTempViewStoringAnalyzedPlan || child.resolved)

  override def output: Seq[Attribute] = child.output

  override def metadataOutput: Seq[Attribute] = Nil

  override def simpleString(maxFields: Int): String = {
    s"View (${desc.identifier}, ${truncatedString(output, "[", ", ", "]", maxFields)})"
  }

  override def doCanonicalize(): LogicalPlan = child match {
    case p: Project if p.resolved && canRemoveProject(p) => p.child.canonicalized
    case _ => child.canonicalized
  }

  def isTempViewStoringAnalyzedPlan: Boolean =
    isTempView && desc.properties.contains(VIEW_STORING_ANALYZED_PLAN)

  // When resolving a SQL view, we use an extra Project to add cast and alias to make sure the view
  // output schema doesn't change even if the table referenced by the view is changed after view
  // creation. We should remove this extra Project during canonicalize if it does nothing.
  // See more details in `SessionCatalog.fromCatalogTable`.
  private def canRemoveProject(p: Project): Boolean = {
    p.output.length == p.child.output.length && p.projectList.zip(p.child.output).forall {
      case (Alias(cast: Cast, name), childAttr) =>
        cast.child match {
          case a: AttributeReference =>
            a.dataType == cast.dataType && a.name == name && childAttr.semanticEquals(a)
          case _ => false
        }
      case _ => false
    }
  }

  override protected def withNewChildInternal(newChild: LogicalPlan): View =
    copy(child = newChild)
}

object View {
  def effectiveSQLConf(configs: Map[String, String], isTempView: Boolean): SQLConf = {
    val activeConf = SQLConf.get
    // For temporary view, we always use captured sql configs
    if (activeConf.useCurrentSQLConfigsForView && !isTempView) return activeConf

    val sqlConf = new SQLConf()
    for ((k, v) <- configs) {
      sqlConf.settings.put(k, v)
    }
    Analyzer.retainResolutionConfigsForAnalysis(newConf = sqlConf, existingConf = activeConf)
    sqlConf
  }
}

case class WithWindowDefinition(
    windowDefinitions: Map[String, WindowSpecDefinition],
    child: LogicalPlan,
    forPipeSQL: Boolean) extends UnaryNode {
  override def output: Seq[Attribute] = child.output
  final override val nodePatterns: Seq[TreePattern] = Seq(WITH_WINDOW_DEFINITION)
  override protected def withNewChildInternal(newChild: LogicalPlan): WithWindowDefinition =
    copy(child = newChild)
}

/**
 * @param order  The ordering expressions
 * @param global True means global sorting apply for entire data set,
 *               False means sorting only apply within the partition.
 * @param child  Child logical plan
 */
case class Sort(
    order: Seq[SortOrder],
    global: Boolean,
    child: LogicalPlan,
    hint: Option[SortHint] = None) extends UnaryNode {
  override def output: Seq[Attribute] = child.output
  override def maxRows: Option[Long] = child.maxRows
  override def maxRowsPerPartition: Option[Long] = {
    if (global) maxRows else child.maxRowsPerPartition
  }
  override def outputOrdering: Seq[SortOrder] = order
  final override val nodePatterns: Seq[TreePattern] = Seq(SORT)
  override protected def withNewChildInternal(newChild: LogicalPlan): Sort = copy(child = newChild)
}

/** Factory for constructing new `Range` nodes. */
object Range {
  def apply(start: Long, end: Long, step: Long, numSlices: Int): Range = {
    Range(start, end, step, Some(numSlices))
  }

  def getOutputAttrs: Seq[Attribute] = {
    toAttributes(StructType(Array(StructField("id", LongType, nullable = false))))
  }

  private def typeCoercion: TypeCoercionBase = {
    if (SQLConf.get.ansiEnabled) AnsiTypeCoercion else TypeCoercion
  }

  private def castAndEval[T](
      expression: Expression, dataType: DataType, paramIndex: Int, paramName: String): T = {
    if (!expression.foldable) {
      throw QueryCompilationErrors.nonFoldableArgumentError(
        "range", paramName, dataType)
    }
    typeCoercion.implicitCast(expression, dataType)
      .map(_.eval())
      .filter(_ != null)
      .getOrElse {
        throw QueryCompilationErrors
          .unexpectedInputDataTypeError("range", paramIndex, dataType, expression)
      }.asInstanceOf[T]
  }

  def toLong(expression: Expression, paramIndex: Int, paramName: String): Long =
    castAndEval[Long](expression, LongType, paramIndex, paramName)

  def toInt(expression: Expression, paramIndex: Int, paramName: String): Int =
    castAndEval[Int](expression, IntegerType, paramIndex, paramName)
}

// scalastyle:off line.size.limit
@ExpressionDescription(
  usage = """
    _FUNC_(start[, end[, step[, numSlices]]]) / _FUNC_(end) - Returns a table of values within a specified range.
  """,
  arguments = """
    Arguments:
      * start - An optional BIGINT literal defaulted to 0, marking the first value generated.
      * end - A BIGINT literal marking endpoint (exclusive) of the number generation.
      * step - An optional BIGINT literal defaulted to 1, specifying the increment used when generating values.
      * numParts - An optional INTEGER literal specifying how the production of rows is spread across partitions.
  """,
  examples = """
    Examples:
      > SELECT * FROM _FUNC_(1);
        +---+
        | id|
        +---+
        |  0|
        +---+
      > SELECT * FROM _FUNC_(0, 2);
        +---+
        |id |
        +---+
        |0  |
        |1  |
        +---+
      > SELECT * FROM _FUNC_(0, 4, 2);
        +---+
        |id |
        +---+
        |0  |
        |2  |
        +---+
  """,
  since = "2.0.0",
  group = "table_funcs")
// scalastyle:on line.size.limit
case class Range(
    start: Long,
    end: Long,
    step: Long,
    numSlices: Option[Int],
    override val output: Seq[Attribute] = Range.getOutputAttrs,
    override val isStreaming: Boolean = false)
  extends LeafNode with MultiInstanceRelation {

  require(step != 0, s"step ($step) cannot be 0")

  def this(start: Expression, end: Expression, step: Expression, numSlices: Expression) = {
    this(
      Range.toLong(start, 1, "start"),
      Range.toLong(end, 2, "end"),
      Range.toLong(step, 3, "step"),
      Some(Range.toInt(numSlices, 4, "numSlices")))
  }

  def this(start: Expression, end: Expression, step: Expression) =
    this(
      Range.toLong(start, 1, "start"),
      Range.toLong(end, 2, "end"),
      Range.toLong(step, 3, "step"),
      None)

  def this(start: Expression, end: Expression) = this(start, end, Literal.create(1L, LongType))

  def this(end: Expression) = this(Literal.create(0L, LongType), end)

  val numElements: BigInt = {
    val safeStart = BigInt(start)
    val safeEnd = BigInt(end)
    if ((safeEnd - safeStart) % step == 0 || (safeEnd > safeStart) != (step > 0)) {
      (safeEnd - safeStart) / step
    } else {
      // the remainder has the same sign with range, could add 1 more
      (safeEnd - safeStart) / step + 1
    }
  }

  def toSQL(): String = {
    if (numSlices.isDefined) {
      s"SELECT id AS `${output.head.name}` FROM range($start, $end, $step, ${numSlices.get})"
    } else {
      s"SELECT id AS `${output.head.name}` FROM range($start, $end, $step)"
    }
  }

  override def newInstance(): Range = copy(output = output.map(_.newInstance()))

  override def simpleString(maxFields: Int): String = {
    val splits = if (numSlices.isDefined) { s", splits=$numSlices" } else { "" }
    s"Range ($start, $end, step=$step$splits)"
  }

  override def maxRows: Option[Long] = {
    if (numElements.isValidLong) {
      Some(numElements.toLong)
    } else {
      None
    }
  }

  override def maxRowsPerPartition: Option[Long] = {
    if (numSlices.isDefined) {
      var m = numElements / numSlices.get
      if (numElements % numSlices.get != 0) m += 1
      if (m.isValidLong) Some(m.toLong) else maxRows
    } else {
      maxRows
    }
  }

  override def computeStats(): Statistics = {
    if (numElements == 0) {
      Statistics(sizeInBytes = 0, rowCount = Some(0))
    } else {
      val (minVal, maxVal) = if (!numElements.isValidLong) {
        (None, None)
      } else if (step > 0) {
        (Some(start), Some(start + (numElements.toLong - 1) * step))
      } else {
        (Some(start + (numElements.toLong - 1) * step), Some(start))
      }

      val histogram = if (conf.histogramEnabled) {
        Some(computeHistogramStatistics())
      } else {
        None
      }

      val colStat = ColumnStat(
        distinctCount = Some(numElements),
        max = maxVal,
        min = minVal,
        nullCount = Some(0),
        avgLen = Some(LongType.defaultSize),
        maxLen = Some(LongType.defaultSize),
        histogram = histogram)

      Statistics(
        sizeInBytes = LongType.defaultSize * numElements,
        rowCount = Some(numElements),
        attributeStats = AttributeMap(Seq(output.head -> colStat)))
    }
  }

  private def computeHistogramStatistics(): Histogram = {
    val numBins = conf.histogramNumBins
    val height = numElements.toDouble / numBins
    val percentileArray = (0 to numBins).map(i => i * height).toArray

    val lowerIndexInitial: Double = percentileArray.head
    val lowerBinValueInitial: Long = getRangeValue(0)
    val (_, _, binArray) = percentileArray.tail
      .foldLeft((lowerIndexInitial, lowerBinValueInitial, Seq.empty[HistogramBin])) {
        case ((lowerIndex, lowerBinValue, binAr), upperIndex) =>
          // Integer index for upper and lower values in the bin.
          val upperIndexPos = math.ceil(upperIndex).toInt - 1
          val lowerIndexPos = math.ceil(lowerIndex).toInt - 1

          val upperBinValue = getRangeValue(math.max(upperIndexPos, 0))
          val ndv = math.max(upperIndexPos - lowerIndexPos, 1)
          // Update the lowerIndex and lowerBinValue with upper ones for the next iteration.
          (upperIndex, upperBinValue,
            binAr :+ HistogramBin(lowerBinValue.toDouble, upperBinValue.toDouble, ndv))
      }
    Histogram(height, binArray.toArray)
  }

  // Utility method to compute histogram
  private def getRangeValue(index: Int): Long = {
    assert(index >= 0, "index must be greater than and equal to 0")
    if (step < 0) {
      // Reverse the range values for computing histogram, if the step size is negative.
      start + (numElements.toLong - index - 1) * step
    } else {
      start + index * step
    }
  }

  override def outputOrdering: Seq[SortOrder] = {
    val order = if (step > 0) {
      Ascending
    } else {
      Descending
    }
    output.map(a => SortOrder(a, order))
  }
}

/**
 * This is a Group by operator with the aggregate functions and projections.
 *
 * @param groupingExpressions expressions for grouping keys
 * @param aggregateExpressions expressions for a project list, which could contain
 *                             [[AggregateExpression]]s.
 *
 * Note: Currently, aggregateExpressions is the project list of this Group by operator. Before
 * separating projection from grouping and aggregate, we should avoid expression-level optimization
 * on aggregateExpressions, which could reference an expression in groupingExpressions.
 * For example, see the rule [[org.apache.spark.sql.catalyst.optimizer.SimplifyExtractValueOps]]
 */
case class Aggregate(
    groupingExpressions: Seq[Expression],
    aggregateExpressions: Seq[NamedExpression],
    child: LogicalPlan,
    hint: Option[AggregateHint] = None)
  extends UnaryNode {

  override lazy val resolved: Boolean = {
    val hasWindowExpressions = aggregateExpressions.exists ( _.collect {
        case window: WindowExpression => window
      }.nonEmpty
    )

    expressions.forall(_.resolved) && childrenResolved && !hasWindowExpressions
  }

  override def output: Seq[Attribute] = aggregateExpressions.map(_.toAttribute)
  override def metadataOutput: Seq[Attribute] = Nil
  override def maxRows: Option[Long] = {
    if (groupingExpressions.isEmpty) {
      Some(1L)
    } else {
      child.maxRows
    }
  }

  final override val nodePatterns : Seq[TreePattern] = Seq(AGGREGATE)

  override lazy val validConstraints: ExpressionSet = {
    val nonAgg = aggregateExpressions.filter(!_.exists(_.isInstanceOf[AggregateExpression]))
    child.constraints.updateConstraints(this.output, child.output, nonAgg,
      Option(getAllValidConstraints))
  }

  override protected def withNewChildInternal(newChild: LogicalPlan): Aggregate =
    copy(child = newChild)

  // Whether this Aggregate operator is group only. For example: SELECT a, a FROM t GROUP BY a
  private[sql] def groupOnly: Boolean = {
    // aggregateExpressions can be empty through Dateset.agg,
    // so we should also check groupingExpressions is non empty
    groupingExpressions.nonEmpty && aggregateExpressions.map {
      case Alias(child, _) => child
      case e => e
    }.forall(a => a.foldable || groupingExpressions.exists(g => a.semanticEquals(g)))
  }
}

object Aggregate {
  def isAggregateBufferMutable(schema: StructType): Boolean = {
    schema.forall(f => UnsafeRow.isMutable(f.dataType))
  }

  def supportsHashAggregate(
      aggregateBufferAttributes: Seq[Attribute], groupingExpression: Seq[Expression]): Boolean = {
    val aggregationBufferSchema = DataTypeUtils.fromAttributes(aggregateBufferAttributes)
    isAggregateBufferMutable(aggregationBufferSchema) &&
      groupingExpression.forall(e => UnsafeRowUtils.isBinaryStable(e.dataType))
  }

  def supportsObjectHashAggregate(
      aggregateExpressions: Seq[AggregateExpression],
      groupingExpressions: Seq[Expression]): Boolean = {
    // We should not use hash aggregation on binary unstable types.
    if (groupingExpressions.exists(e => !UnsafeRowUtils.isBinaryStable(e.dataType))) {
      return false
    }

    aggregateExpressions.map(_.aggregateFunction).exists {
      case _: TypedImperativeAggregate[_] => true
      case _ => false
    }
  }
}

case class Window(
    windowExpressions: Seq[NamedExpression],
    partitionSpec: Seq[Expression],
    orderSpec: Seq[SortOrder],
    child: LogicalPlan,
    hint: Option[WindowHint] = None) extends UnaryNode {
  override def maxRows: Option[Long] = child.maxRows
  override def output: Seq[Attribute] =
    child.output ++ windowExpressions.map(_.toAttribute)

  override def producedAttributes: AttributeSet = windowOutputSet

  final override val nodePatterns: Seq[TreePattern] = Seq(WINDOW)

  def windowOutputSet: AttributeSet = AttributeSet(windowExpressions.map(_.toAttribute))

  override protected def withNewChildInternal(newChild: LogicalPlan): Window =
    copy(child = newChild)
}

case class WindowGroupLimit(
    partitionSpec: Seq[Expression],
    orderSpec: Seq[SortOrder],
    rankLikeFunction: Expression,
    limit: Int,
    child: LogicalPlan) extends UnaryNode {
  assert(orderSpec.nonEmpty && limit > 0)

  override def output: Seq[Attribute] = child.output
  override def maxRows: Option[Long] = child.maxRows
  override def maxRowsPerPartition: Option[Long] = child.maxRowsPerPartition
  final override val nodePatterns: Seq[TreePattern] = Seq(WINDOW_GROUP_LIMIT)
  override protected def withNewChildInternal(newChild: LogicalPlan): WindowGroupLimit =
    copy(child = newChild)
}

object Expand {
  /**
   * Build bit mask from attributes of selected grouping set. A bit in the bitmask is corresponding
   * to an attribute in group by attributes sequence, the selected attribute has corresponding bit
   * set to 0 and otherwise set to 1. For example, if we have GroupBy attributes (a, b, c, d), the
   * bitmask 5(whose binary form is 0101) represents grouping set (a, c).
   *
   * @param groupingSetAttrs The attributes of selected grouping set
   * @param attrMap Mapping group by attributes to its index in attributes sequence
   * @return The bitmask which represents the selected attributes out of group by attributes.
   */
  private def buildBitmask(
    groupingSetAttrs: Seq[Attribute],
    attrMap: Map[Attribute, Int]): Long = {
    val numAttributes = attrMap.size
    assert(numAttributes <= GroupingID.dataType.defaultSize * 8)
    val mask = if (numAttributes != 64) (1L << numAttributes) - 1 else 0xFFFFFFFFFFFFFFFFL
    // Calculate the attribute masks of selected grouping set. For example, if we have GroupBy
    // attributes (a, b, c, d), grouping set (a, c) will produce the following sequence:
    // (15, 7, 13), whose binary form is (1111, 0111, 1101)
    val masks = (mask +: groupingSetAttrs.map(attrMap).map(index =>
      // 0 means that the column at the given index is a grouping column, 1 means it is not,
      // so we unset the bit in bitmap.
      ~(1L << (numAttributes - 1 - index))
    ))
    // Reduce masks to generate an bitmask for the selected grouping set.
    masks.reduce(_ & _)
  }

  /**
   * Apply the all of the GroupExpressions to every input row, hence we will get
   * multiple output rows for an input row.
   *
   * @param groupingSetsAttrs The attributes of grouping sets
   * @param groupByAliases The aliased original group by expressions
   * @param groupByAttrs The attributes of aliased group by expressions
   * @param gid Attribute of the grouping id
   * @param child Child operator
   */
  def apply(
    groupingSetsAttrs: Seq[Seq[Attribute]],
    groupByAliases: Seq[Alias],
    groupByAttrs: Seq[Attribute],
    gid: Attribute,
    child: LogicalPlan): Expand = {
    val attrMap = Utils.toMapWithIndex(groupByAttrs)

    val hasDuplicateGroupingSets = groupingSetsAttrs.size !=
      groupingSetsAttrs.map(_.map(_.exprId).toSet).distinct.size

    // Create an array of Projections for the child projection, and replace the projections'
    // expressions which equal GroupBy expressions with Literal(null), if those expressions
    // are not set for this grouping set.
    val projections = groupingSetsAttrs.zipWithIndex.map { case (groupingSetAttrs, i) =>
      val projAttrs = child.output ++ groupByAttrs.map { attr =>
        if (!groupingSetAttrs.contains(attr)) {
          // if the input attribute in the Invalid Grouping Expression set of for this group
          // replace it with constant null
          Literal.create(null, attr.dataType)
        } else {
          attr
        }
      // groupingId is the last output, here we use the bit mask as the concrete value for it.
      } :+ {
        val bitMask = buildBitmask(groupingSetAttrs, attrMap)
        val dataType = GroupingID.dataType
        Literal.create(
          if (DataTypeUtils.sameType(dataType, IntegerType)) bitMask.toInt
          else bitMask, dataType)
      }

      if (hasDuplicateGroupingSets) {
        // If `groupingSetsAttrs` has duplicate entries (e.g., GROUPING SETS ((key), (key))),
        // we add one more virtual grouping attribute (`_gen_grouping_pos`) to avoid
        // wrongly grouping rows with the same grouping ID.
        projAttrs :+ Literal.create(i, IntegerType)
      } else {
        projAttrs
      }
    }

    // the `groupByAttrs` has different meaning in `Expand.output`, it could be the original
    // grouping expression or null, so here we create new instance of it.
    val output = if (hasDuplicateGroupingSets) {
      val gpos = AttributeReference("_gen_grouping_pos", IntegerType, false)()
      child.output ++ groupByAttrs.map(_.newInstance()) :+ gid :+ gpos
    } else {
      child.output ++ groupByAttrs.map(_.newInstance()) :+ gid
    }
    Expand(projections, output, Project(child.output ++ groupByAliases, child))
  }
}

/**
 * Apply a number of projections to every input row, hence we will get multiple output rows for
 * an input row.
 *
 * @param projections to apply
 * @param output of all projections.
 * @param child operator.
 */
case class Expand(
    projections: Seq[Seq[Expression]],
    output: Seq[Attribute],
    child: LogicalPlan) extends UnaryNode {
  @transient
  override lazy val references: AttributeSet =
    AttributeSet(projections.flatten.flatMap(_.references))

  override def maxRows: Option[Long] = child.maxRows match {
    case Some(m) =>
      val n = BigInt(m) * projections.length
      if (n.isValidLong) Some(n.toLong) else None
    case _ => None
  }
  override def maxRowsPerPartition: Option[Long] = child.maxRowsPerPartition match {
    case Some(m) =>
      val n = BigInt(m) * projections.length
      if (n.isValidLong) Some(n.toLong) else None
    case _ => maxRows
  }

  override def metadataOutput: Seq[Attribute] = Nil

  override def producedAttributes: AttributeSet = AttributeSet(output diff child.output)

  // This operator can reuse attributes (for example making them null when doing a roll up) so
  // the constraints of the child may no longer be valid.
  override lazy val validConstraints: ExpressionSet =
      if (conf.constraintPropagationEnabled) {
        new ConstraintSet()
      } else ExpressionSet(Set.empty)

  override protected def withNewChildInternal(newChild: LogicalPlan): Expand =
    copy(child = newChild)
}

/**
 * A logical offset, which may removing a specified number of rows from the beginning of the
 * output of child logical plan.
 */
case class Offset(offsetExpr: Expression, child: LogicalPlan) extends OrderPreservingUnaryNode {
  override def output: Seq[Attribute] = child.output
  override def maxRows: Option[Long] = {
    import scala.math.max
    offsetExpr match {
      case IntegerLiteral(offset) => child.maxRows.map { x => max(x - offset, 0) }
      case _ => None
    }
  }
  override protected def withNewChildInternal(newChild: LogicalPlan): Offset =
    copy(child = newChild)
}

/**
 * A logical plan node for creating a pivot, which will later be converted to a [[Project]]
 * or an [[Aggregate]] during the query analysis.
 *
 * @param groupByExprsOpt A sequence of group by expressions. This field should be None if coming
 *                        from SQL, in which group by expressions are not explicitly specified.
 * @param pivotColumn     The pivot column.
 * @param pivotValues     A sequence of values for the pivot column.
 * @param aggregates      The aggregation expressions, each with or without an alias.
 * @param child           Child operator
 */
case class Pivot(
    groupByExprsOpt: Option[Seq[NamedExpression]],
    pivotColumn: Expression,
    pivotValues: Seq[Expression],
    aggregates: Seq[Expression],
    child: LogicalPlan) extends UnaryNode {
  override lazy val resolved = false // Pivot will be replaced after being resolved.
  override def output: Seq[Attribute] = {
    val pivotAgg = aggregates match {
      case agg :: Nil =>
        pivotValues.map(value => AttributeReference(value.toString, agg.dataType)())
      case _ =>
        pivotValues.flatMap { value =>
          aggregates.map(agg => AttributeReference(s"${value}_${agg.sql}", agg.dataType)())
        }
    }
    groupByExprsOpt.getOrElse(Seq.empty).map(_.toAttribute) ++ pivotAgg
  }
  override def metadataOutput: Seq[Attribute] = Nil
  final override val nodePatterns: Seq[TreePattern] = Seq(PIVOT)

  override protected def withNewChildInternal(newChild: LogicalPlan): Pivot = copy(child = newChild)
}

/**
 * A logical plan node for transpose, which will later be converted to a [[LocalRelation]]
 * at ReplaceTranspose during the query optimization.
 *
 * The result of the transpose operation is held in the `data` field, and the corresponding
 * schema is stored in the `output` field. The `Transpose` node does not depend on any child
 * logical plans after the data has been collected and transposed.
 *
 * @param output A sequence of output attributes representing the schema of the transposed data.
 * @param data A sequence of [[InternalRow]] containing the transposed data.
 */
case class Transpose(
    output: Seq[Attribute],
    data: Seq[InternalRow] = Nil
) extends LeafNode {
  final override val nodePatterns: Seq[TreePattern] = Seq(TRANSPOSE)
}


/**
 * A logical plan node for creating an Unpivot, which will later be converted to an [[Expand]]
 * during the query analysis.
 *
 * Either ids or values array must be set. The ids array can be empty,
 * the values array must not be empty if not None.
 *
 * A None ids array will be replaced during analysis with all resolved outputs of child except
 * the values. This expansion allows to easily select all non-value columns as id columns.
 *
 * A None values array will be replaced during analysis with all resolved outputs of child except
 * the ids. This expansion allows to easily unpivot all non-id columns.
 *
 * @see `org.apache.spark.sql.catalyst.analysis.Analyzer.ResolveUnpivot`
 *
 * Multiple columns can be unpivoted in one row by providing multiple value column names
 * and the same number of unpivot value expressions:
 * {{{
 *   // one-dimensional value columns
 *   Unpivot(
 *     Some(Seq("id")),
 *     Some(Seq(
 *       Seq("val1"),
 *       Seq("val2")
 *     )),
 *     None,
 *     "var",
 *     Seq("val")
 *   )
 *
 *   // two-dimensional value columns
 *   Unpivot(
 *     Some(Seq("id")),
 *     Some(Seq(
 *       Seq("val1.1", "val1.2"),
 *       Seq("val2.1", "val2.2")
 *     )),
 *     None,
 *     "var",
 *     Seq("val1", "val2")
 *   )
 * }}}
 *
 * The variable column will contain the name of the unpivot value while the value columns contain
 * the unpivot values. Multi-dimensional unpivot values can be given `aliases`:
 * }}}
 *   // two-dimensional value columns with aliases
 *   Unpivot(
 *     Some(Seq("id")),
 *     Some(Seq(
 *       Seq("val1.1", "val1.2"),
 *       Seq("val2.1", "val2.2")
 *     )),
 *     Some(Seq(
 *       Some("val1"),
 *       Some("val2")
 *     )),
 *     "var",
 *     Seq("val1", "val2")
 *   )
 * }}}
 *
 * All "value" columns must share a least common data type. Unless they are the same data type,
 * all "value" columns are cast to the nearest common data type. For instance,
 * types `IntegerType` and `LongType` are cast to `LongType`, while `IntegerType` and `StringType`
 * do not have a common data type and `unpivot` fails with an `AnalysisException`.
 *
 * @see `org.apache.spark.sql.catalyst.analysis.TypeCoercionBase.UnpivotCoercion`
 *
 * @param ids                Id columns
 * @param values             Value columns to unpivot
 * @param aliases            Optional aliases for values
 * @param variableColumnName Name of the variable column
 * @param valueColumnNames   Names of the value columns
 * @param child              Child operator
 */
case class Unpivot(
    ids: Option[Seq[NamedExpression]],
    values: Option[Seq[Seq[NamedExpression]]],
    aliases: Option[Seq[Option[String]]],
    variableColumnName: String,
    valueColumnNames: Seq[String],
    child: LogicalPlan) extends UnresolvedUnaryNode {
  // There should be no code path that creates `Unpivot` with both set None
  assert(ids.isDefined || values.isDefined, "at least one of `ids` and `values` must be defined")

  override def metadataOutput: Seq[Attribute] = Nil
  final override val nodePatterns: Seq[TreePattern] = Seq(UNPIVOT)

  override protected def withNewChildInternal(newChild: LogicalPlan): Unpivot =
    copy(child = newChild)

  def canBeCoercioned: Boolean = values.exists(_.nonEmpty) &&
    values.exists(_.forall(_.forall(_.resolved))) &&
    // when no ids are given, values must be Attributes (column names) to allow detecting ids
    // coercion will add aliases, would disallow detecting ids, so defer coercion after id detection
    ids.exists(_.forall(_.resolved))

  def valuesTypeCoercioned: Boolean = canBeCoercioned &&
    // all inner values at position idx must have the same data type
    values.get.head.zipWithIndex.forall { case (v, idx) =>
      values.get.tail.forall(vals => DataTypeUtils.sameType(vals(idx).dataType, v.dataType))
    }

}

/**
 * A logical plan node for creating a logical limit, which is split into two separate logical nodes:
 * a [[LocalLimit]], which is a partition local limit, followed by a [[GlobalLimit]].
 *
 * This muds the water for clean logical/physical separation, and is done for better limit pushdown.
 * In distributed query processing, a non-terminal global limit is actually an expensive operation
 * because it requires coordination (in Spark this is done using a shuffle).
 *
 * In most cases when we want to push down limit, it is often better to only push some partition
 * local limit. Consider the following:
 *
 *   GlobalLimit(Union(A, B))
 *
 * It is better to do
 *   GlobalLimit(Union(LocalLimit(A), LocalLimit(B)))
 *
 * than
 *   Union(GlobalLimit(A), GlobalLimit(B)).
 *
 * So we introduced LocalLimit and GlobalLimit in the logical plan node for limit pushdown.
 */
object Limit {
  def apply(limitExpr: Expression, child: LogicalPlan): UnaryNode = {
    GlobalLimit(limitExpr, LocalLimit(limitExpr, child))
  }

  def unapply(p: GlobalLimit): Option[(Expression, LogicalPlan)] = {
    p match {
      case GlobalLimit(le1, LocalLimit(le2, child)) if le1 == le2 => Some((le1, child))
      case _ => None
    }
  }
}

/**
 * A global (coordinated) limit. This operator can emit at most `limitExpr` number in total.
 *
 * See [[Limit]] for more information.
 *
 * Note that, we can not make it inherit [[OrderPreservingUnaryNode]] due to the different strategy
 * of physical plan. The output ordering of child will be broken if a shuffle exchange comes in
 * between the child and global limit, due to the fact that shuffle reader fetches blocks in random
 * order.
 */
case class GlobalLimit(limitExpr: Expression, child: LogicalPlan) extends UnaryNode {
  override def output: Seq[Attribute] = child.output
  override def maxRows: Option[Long] = {
    limitExpr match {
      case IntegerLiteral(limit) => Some(limit)
      case _ => None
    }
  }

  final override val nodePatterns: Seq[TreePattern] = Seq(LIMIT)

  override protected def withNewChildInternal(newChild: LogicalPlan): GlobalLimit =
    copy(child = newChild)
}

/**
 * A partition-local (non-coordinated) limit. This operator can emit at most `limitExpr` number
 * of tuples on each physical partition.
 *
 * See [[Limit]] for more information.
 */
case class LocalLimit(limitExpr: Expression, child: LogicalPlan) extends OrderPreservingUnaryNode {
  override def output: Seq[Attribute] = child.output

  override def maxRowsPerPartition: Option[Long] = {
    limitExpr match {
      case IntegerLiteral(limit) => Some(limit)
      case _ => None
    }
  }

  final override val nodePatterns: Seq[TreePattern] = Seq(LIMIT)

  override protected def withNewChildInternal(newChild: LogicalPlan): LocalLimit =
    copy(child = newChild)
}

object OffsetAndLimit {
  def unapply(p: GlobalLimit): Option[(Int, Int, LogicalPlan)] = {
    p match {
      // Optimizer pushes local limit through offset, so we need to match the plan this way.
      case GlobalLimit(IntegerLiteral(globalLimit),
             Offset(IntegerLiteral(offset),
               LocalLimit(IntegerLiteral(localLimit), child)))
          if globalLimit + offset == localLimit =>
        Some((offset, globalLimit, child))
      case _ => None
    }
  }
}

object LimitAndOffset {
  def unapply(p: Offset): Option[(Int, Int, LogicalPlan)] = {
    p match {
      case Offset(IntegerLiteral(offset), Limit(IntegerLiteral(limit), child)) =>
        Some((limit, offset, child))
      case _ => None
    }
  }
}

/**
 * This is similar with [[Limit]] except:
 *
 * - It does not have plans for global/local separately because currently there is only single
 *   implementation which initially mimics both global/local tails. See
 *   `org.apache.spark.sql.execution.CollectTailExec` and
 *   `org.apache.spark.sql.execution.CollectLimitExec`
 *
 * - Currently, this plan can only be a root node.
 */
case class Tail(limitExpr: Expression, child: LogicalPlan) extends OrderPreservingUnaryNode {
  override def output: Seq[Attribute] = child.output
  override def maxRows: Option[Long] = {
    limitExpr match {
      case IntegerLiteral(limit) => Some(limit)
      case _ => None
    }
  }

  override protected def withNewChildInternal(newChild: LogicalPlan): Tail = copy(child = newChild)
}

/**
 * Aliased subquery.
 *
 * @param identifier the alias identifier for this subquery.
 * @param child the logical plan of this subquery.
 */
case class SubqueryAlias(
    identifier: AliasIdentifier,
    child: LogicalPlan)
  extends OrderPreservingUnaryNode {

  def alias: String = identifier.name

  override def output: Seq[Attribute] = {
    val qualifierList = identifier.qualifier :+ alias
    child.output.map(_.withQualifier(qualifierList))
  }

  override def metadataOutput: Seq[Attribute] = {
    // Propagate metadata columns from leaf nodes through a chain of `SubqueryAlias`.
    if (child.isInstanceOf[LeafNode] || child.isInstanceOf[SubqueryAlias]) {
      val qualifierList = identifier.qualifier :+ alias
      val nonHiddenMetadataOutput = child.metadataOutput.filter(!_.qualifiedAccessOnly)
      nonHiddenMetadataOutput.map(_.withQualifier(qualifierList))
    } else {
      Nil
    }
  }

  override def maxRows: Option[Long] = child.maxRows

  override def doCanonicalize(): LogicalPlan = child.canonicalized

  final override val nodePatterns: Seq[TreePattern] = Seq(SUBQUERY_ALIAS)

  override protected def withNewChildInternal(newChild: LogicalPlan): SubqueryAlias =
    copy(child = newChild)
}

object SubqueryAlias {
  def apply(
      identifier: String,
      child: LogicalPlan): SubqueryAlias = {
    SubqueryAlias(AliasIdentifier(identifier), child)
  }

  def apply(
      identifier: String,
      database: String,
      child: LogicalPlan): SubqueryAlias = {
    SubqueryAlias(AliasIdentifier(identifier, Seq(database)), child)
  }

  def apply(
      multipartIdentifier: Seq[String],
      child: LogicalPlan): SubqueryAlias = {
    SubqueryAlias(AliasIdentifier(multipartIdentifier.last, multipartIdentifier.init), child)
  }

  def generateSubqueryName(suffix: String = ""): String = {
    s"__auto_generated_subquery_name$suffix"
  }
}

/**
 * Sample the dataset.
 *
 * @param lowerBound Lower-bound of the sampling probability (usually 0.0)
 * @param upperBound Upper-bound of the sampling probability. The expected fraction sampled
 *                   will be ub - lb.
 * @param withReplacement Whether to sample with replacement.
 * @param seed the random seed
 * @param child the LogicalPlan
 */
case class Sample(
    lowerBound: Double,
    upperBound: Double,
    withReplacement: Boolean,
    seed: Long,
    child: LogicalPlan) extends UnaryNode {

  val eps = RandomSampler.roundingEpsilon
  val fraction = upperBound - lowerBound
  if (withReplacement) {
    require(
      fraction >= 0.0 - eps,
      s"Sampling fraction ($fraction) must be nonnegative with replacement")
  } else {
    require(
      fraction >= 0.0 - eps && fraction <= 1.0 + eps,
      s"Sampling fraction ($fraction) must be on interval [0, 1] without replacement")
  }

  // when withReplacement is true, PoissonSampler is applied in SampleExec,
  // which may output more rows than child.
  override def maxRows: Option[Long] = {
    if (withReplacement) None else child.maxRows
  }
  override def maxRowsPerPartition: Option[Long] = {
    if (withReplacement) None else child.maxRowsPerPartition
  }

  override def output: Seq[Attribute] = child.output

  override protected def withNewChildInternal(newChild: LogicalPlan): Sample =
    copy(child = newChild)
}

/**
 * Returns a new logical plan that dedups input rows.
 */
case class Distinct(child: LogicalPlan) extends UnaryNode {
  override def maxRows: Option[Long] = child.maxRows
  override def output: Seq[Attribute] = child.output
  final override val nodePatterns: Seq[TreePattern] = Seq(DISTINCT_LIKE)
  override protected def withNewChildInternal(newChild: LogicalPlan): Distinct =
    copy(child = newChild)
}

/**
 * A base interface for [[RepartitionByExpression]] and [[Repartition]]
 */
abstract class RepartitionOperation extends UnaryNode {
  def shuffle: Boolean
  def numPartitions: Int
  override final def maxRows: Option[Long] = child.maxRows
  override def output: Seq[Attribute] = child.output
  final override val nodePatterns: Seq[TreePattern] = Seq(REPARTITION_OPERATION)
  def partitioning: Partitioning
}

/**
 * Returns a new RDD that has exactly `numPartitions` partitions. Differs from
 * [[RepartitionByExpression]] as this method is called directly by DataFrame's, because the user
 * asked for `coalesce` or `repartition`. [[RepartitionByExpression]] is used when the consumer
 * of the output requires some specific ordering or distribution of the data.
 */
case class Repartition(numPartitions: Int, shuffle: Boolean, child: LogicalPlan)
  extends RepartitionOperation {
  require(numPartitions > 0, s"Number of partitions ($numPartitions) must be positive.")

  override def partitioning: Partitioning = {
    require(shuffle, "Partitioning can only be used in shuffle.")
    numPartitions match {
      case 1 => SinglePartition
      case _ => RoundRobinPartitioning(numPartitions)
    }
  }
  override protected def withNewChildInternal(newChild: LogicalPlan): Repartition =
    copy(child = newChild)
}

trait HasPartitionExpressions extends SQLConfHelper {

  val numPartitions = optNumPartitions.getOrElse(conf.numShufflePartitions)
  require(numPartitions > 0, s"Number of partitions ($numPartitions) must be positive.")

  def partitionExpressions: Seq[Expression]

  def optNumPartitions: Option[Int]

  def optAdvisoryPartitionSize: Option[Long]

  protected def partitioning: Partitioning = if (partitionExpressions.isEmpty) {
    RoundRobinPartitioning(numPartitions)
  } else {
    val (sortOrder, nonSortOrder) = partitionExpressions.partition(_.isInstanceOf[SortOrder])
    require(sortOrder.isEmpty || nonSortOrder.isEmpty,
      s"${getClass.getSimpleName} expects that either all its `partitionExpressions` are of type " +
        "`SortOrder`, which means `RangePartitioning`, or none of them are `SortOrder`, which " +
        "means `HashPartitioning`. In this case we have:" +
        s"""
           |SortOrder: $sortOrder
           |NonSortOrder: $nonSortOrder
       """.stripMargin)
    if (sortOrder.nonEmpty) {
      RangePartitioning(sortOrder.map(_.asInstanceOf[SortOrder]), numPartitions)
    } else {
      HashPartitioning(partitionExpressions, numPartitions)
    }
  }
}

/**
 * This method repartitions data using [[Expression]]s into `optNumPartitions`, and receives
 * information about the number of partitions during execution. Used when a specific ordering or
 * distribution is expected by the consumer of the query result. Use [[Repartition]] for RDD-like
 * `coalesce` and `repartition`. If no `optNumPartitions` is given, by default it partitions data
 * into `numShufflePartitions` defined in `SQLConf`, and could be coalesced by AQE.
 */
case class RepartitionByExpression(
    partitionExpressions: Seq[Expression],
    child: LogicalPlan,
    optNumPartitions: Option[Int],
    optAdvisoryPartitionSize: Option[Long] = None)
  extends RepartitionOperation with HasPartitionExpressions {

  require(optNumPartitions.isEmpty || optAdvisoryPartitionSize.isEmpty)

  override val partitioning: Partitioning = {
    if (numPartitions == 1) {
      SinglePartition
    } else {
      super.partitioning
    }
  }

  override def shuffle: Boolean = true

  override protected def withNewChildInternal(newChild: LogicalPlan): RepartitionByExpression =
    copy(child = newChild)
}

object RepartitionByExpression {
  def apply(
      partitionExpressions: Seq[Expression],
      child: LogicalPlan,
      numPartitions: Int): RepartitionByExpression = {
    RepartitionByExpression(partitionExpressions, child, Some(numPartitions))
  }
}

/**
 * This operator is used to rebalance the output partitions of the given `child`, so that every
 * partition is of a reasonable size (not too small and not too big). It also try its best to
 * partition the child output by `partitionExpressions`. If there are skews, Spark will split the
 * skewed partitions, to make these partitions not too big. This operator is useful when you need
 * to write the result of `child` to a table, to avoid too small/big files.
 *
 * Note that, this operator only makes sense when AQE is enabled.
 */
case class RebalancePartitions(
    partitionExpressions: Seq[Expression],
    child: LogicalPlan,
    optNumPartitions: Option[Int] = None,
    optAdvisoryPartitionSize: Option[Long] = None) extends UnaryNode with HasPartitionExpressions {

  require(optNumPartitions.isEmpty || optAdvisoryPartitionSize.isEmpty)

  override def maxRows: Option[Long] = child.maxRows
  override def output: Seq[Attribute] = child.output
  override val nodePatterns: Seq[TreePattern] = Seq(REBALANCE_PARTITIONS)

  override val partitioning: Partitioning = super.partitioning

  override protected def withNewChildInternal(newChild: LogicalPlan): RebalancePartitions =
    copy(child = newChild)
}

/**
 * A relation with one row. This is used in "SELECT ..." without a from clause.
 */
case class OneRowRelation() extends LeafNode {
  override def maxRows: Option[Long] = Some(1)
  override def output: Seq[Attribute] = Nil
  override def computeStats(): Statistics = Statistics(sizeInBytes = 1)

  /** [[org.apache.spark.sql.catalyst.trees.TreeNode.makeCopy()]] does not support 0-arg ctor. */
  override def makeCopy(newArgs: Array[AnyRef]): OneRowRelation = {
    val newCopy = OneRowRelation()
    newCopy.copyTagsFrom(this)
    newCopy
  }
}

/** A logical plan for `dropDuplicates`. */
case class Deduplicate(
    keys: Seq[Attribute],
    child: LogicalPlan) extends UnaryNode {
  override def maxRows: Option[Long] = child.maxRows
  override def output: Seq[Attribute] = child.output
  final override val nodePatterns: Seq[TreePattern] = Seq(DISTINCT_LIKE)
  override protected def withNewChildInternal(newChild: LogicalPlan): Deduplicate =
    copy(child = newChild)
}

case class DeduplicateWithinWatermark(keys: Seq[Attribute], child: LogicalPlan) extends UnaryNode {
  // Ensure that references include event time columns so they are not pruned away.
  override def references: AttributeSet = AttributeSet(keys) ++
    AttributeSet(child.output.filter(_.metadata.contains(EventTimeWatermark.delayKey)))
  override def maxRows: Option[Long] = child.maxRows
  override def output: Seq[Attribute] = child.output
  final override val nodePatterns: Seq[TreePattern] = Seq(DISTINCT_LIKE)
  override protected def withNewChildInternal(newChild: LogicalPlan): DeduplicateWithinWatermark =
    copy(child = newChild)
}

/**
 * A trait to represent the commands that support subqueries.
 * This is used to allow such commands in the subquery-related checks.
 */
trait SupportsSubquery extends LogicalPlan

/**
 * Trait that logical plans can extend to check whether it can allow non-deterministic
 * expressions and pass the CheckAnalysis rule.
 */
trait SupportsNonDeterministicExpression extends LogicalPlan {

  /** Returns whether it allows non-deterministic expressions. */
  def allowNonDeterministicExpression: Boolean
}

/**
 * Collect arbitrary (named) metrics from a dataset. As soon as the query reaches a completion
 * point (batch query completes or streaming query epoch completes) an event is emitted on the
 * driver which can be observed by attaching a listener to the spark session. The metrics are named
 * so we can collect metrics at multiple places in a single dataset.
 *
 * This node behaves like a global aggregate. All the metrics collected must be aggregate functions
 * or be literals.
 */
case class CollectMetrics(
    name: String,
    metrics: Seq[NamedExpression],
    child: LogicalPlan,
    dataframeId: Long)
  extends UnaryNode {

  override lazy val resolved: Boolean = {
    name.nonEmpty && metrics.nonEmpty && metrics.forall(_.resolved) && childrenResolved
  }

  override def maxRows: Option[Long] = child.maxRows
  override def maxRowsPerPartition: Option[Long] = child.maxRowsPerPartition
  override def output: Seq[Attribute] = child.output

  override protected def withNewChildInternal(newChild: LogicalPlan): CollectMetrics =
    copy(child = newChild)

  override def doCanonicalize(): LogicalPlan = {
    super.doCanonicalize().asInstanceOf[CollectMetrics].copy(dataframeId = 0L)
  }
}

/**
 * A placeholder for domain join that can be added when decorrelating subqueries.
 * It should be rewritten during the optimization phase.
 */
case class DomainJoin(
    domainAttrs: Seq[Attribute],
    child: LogicalPlan,
    joinType: JoinType = Inner,
    condition: Option[Expression] = None) extends UnaryNode {

  require(Seq(Inner, LeftOuter).contains(joinType), s"Unsupported domain join type $joinType")

  override def output: Seq[Attribute] = joinType match {
    case LeftOuter => domainAttrs ++ child.output.map(_.withNullability(true))
    case _ => domainAttrs ++ child.output
  }

  override def producedAttributes: AttributeSet = AttributeSet(domainAttrs)

  override protected def withNewChildInternal(newChild: LogicalPlan): DomainJoin =
    copy(child = newChild)
}

/**
 * A logical plan for lateral join.
 */
case class LateralJoin(
    left: LogicalPlan,
    right: LateralSubquery,
    joinType: JoinType,
    condition: Option[Expression]) extends UnaryNode {

  override def allAttributes: AttributeSeq = left.output ++ right.plan.output

  require(Seq(Inner, LeftOuter, Cross).contains(joinType),
    s"Unsupported lateral join type $joinType")

  override def child: LogicalPlan = left

  override def output: Seq[Attribute] = {
    joinType match {
      case LeftOuter => left.output ++ right.plan.output.map(_.withNullability(true))
      case _ => left.output ++ right.plan.output
    }
  }

  private[this] lazy val childAttributes = AttributeSeq.fromNormalOutput(
    left.output ++ right.plan.output)

  private[this] lazy val childMetadataAttributes =
    AttributeSeq(left.metadataOutput ++ right.plan.metadataOutput)

  /**
   * Optionally resolves the given strings to a [[NamedExpression]] using the input from
   * both the left plan and the lateral subquery's plan.
   */
  override def resolveChildren(
      nameParts: Seq[String],
      resolver: Resolver): Option[NamedExpression] = {
    childAttributes.resolve(nameParts, resolver)
      .orElse(childMetadataAttributes.resolve(nameParts, resolver))
  }

  override def childrenResolved: Boolean = left.resolved && right.resolved

  def duplicateResolved: Boolean = left.outputSet.intersect(right.plan.outputSet).isEmpty

  override lazy val resolved: Boolean = {
    childrenResolved &&
      expressions.forall(_.resolved) &&
      duplicateResolved &&
      condition.forall(_.dataType == BooleanType)
  }

  override def producedAttributes: AttributeSet = AttributeSet(right.plan.output)

  final override val nodePatterns: Seq[TreePattern] = Seq(LATERAL_JOIN)

  override protected def withNewChildInternal(newChild: LogicalPlan): LateralJoin = {
    copy(left = newChild)
  }
}

/**
 * A logical plan for as-of join.
 */
case class AsOfJoin(
    left: LogicalPlan,
    right: LogicalPlan,
    asOfCondition: Expression,
    condition: Option[Expression],
    joinType: JoinType,
    orderExpression: Expression,
    toleranceAssertion: Option[Expression]) extends BinaryNode {

  require(Seq(Inner, LeftOuter).contains(joinType),
    s"Unsupported as-of join type $joinType")

  override protected def stringArgs: Iterator[Any] = super.stringArgs.take(5)

  override def output: Seq[Attribute] = {
    joinType match {
      case LeftOuter =>
        left.output ++ right.output.map(_.withNullability(true))
      case _ =>
        left.output ++ right.output
    }
  }

  def duplicateResolved: Boolean = left.outputSet.intersect(right.outputSet).isEmpty

  override lazy val resolved: Boolean = {
    childrenResolved &&
      expressions.forall(_.resolved) &&
      duplicateResolved &&
      asOfCondition.dataType == BooleanType &&
      condition.forall(_.dataType == BooleanType) &&
      toleranceAssertion.forall { assertion =>
        assertion.foldable && assertion.eval().asInstanceOf[Boolean]
      }
  }

  final override val nodePatterns: Seq[TreePattern] = Seq(AS_OF_JOIN)

  override protected def withNewChildrenInternal(
      newLeft: LogicalPlan, newRight: LogicalPlan): AsOfJoin = {
    copy(left = newLeft, right = newRight)
  }
}

object AsOfJoin {

  def apply(
      left: LogicalPlan,
      right: LogicalPlan,
      leftAsOf: Expression,
      rightAsOf: Expression,
      condition: Option[Expression],
      joinType: JoinType,
      tolerance: Option[Expression],
      allowExactMatches: Boolean,
      direction: AsOfJoinDirection): AsOfJoin = {
    val asOfCond = makeAsOfCond(leftAsOf, rightAsOf, tolerance, allowExactMatches, direction)
    val orderingExpr = makeOrderingExpr(leftAsOf, rightAsOf, direction)
    AsOfJoin(left, right, asOfCond, condition, joinType,
      orderingExpr, tolerance.map(t => GreaterThanOrEqual(t, Literal.default(t.dataType))))
  }

  private def makeAsOfCond(
      leftAsOf: Expression,
      rightAsOf: Expression,
      tolerance: Option[Expression],
      allowExactMatches: Boolean,
      direction: AsOfJoinDirection): Expression = {
    val base = (allowExactMatches, direction) match {
      case (true, Backward) => GreaterThanOrEqual(leftAsOf, rightAsOf)
      case (false, Backward) => GreaterThan(leftAsOf, rightAsOf)
      case (true, Forward) => LessThanOrEqual(leftAsOf, rightAsOf)
      case (false, Forward) => LessThan(leftAsOf, rightAsOf)
      case (true, Nearest) => Literal.TrueLiteral
      case (false, Nearest) => Not(EqualTo(leftAsOf, rightAsOf))
    }
    tolerance match {
      case Some(tolerance) =>
        (allowExactMatches, direction) match {
          case (true, Backward) =>
            And(base, GreaterThanOrEqual(rightAsOf, Subtract(leftAsOf, tolerance)))
          case (false, Backward) =>
            And(base, GreaterThan(rightAsOf, Subtract(leftAsOf, tolerance)))
          case (true, Forward) =>
            And(base, LessThanOrEqual(rightAsOf, Add(leftAsOf, tolerance)))
          case (false, Forward) =>
            And(base, LessThan(rightAsOf, Add(leftAsOf, tolerance)))
          case (true, Nearest) =>
            And(GreaterThanOrEqual(rightAsOf, Subtract(leftAsOf, tolerance)),
              LessThanOrEqual(rightAsOf, Add(leftAsOf, tolerance)))
          case (false, Nearest) =>
            And(base,
              And(GreaterThan(rightAsOf, Subtract(leftAsOf, tolerance)),
                LessThan(rightAsOf, Add(leftAsOf, tolerance))))
        }
      case None => base
    }
  }

  private def makeOrderingExpr(
      leftAsOf: Expression,
      rightAsOf: Expression,
      direction: AsOfJoinDirection): Expression = {
    direction match {
      case Backward => Subtract(leftAsOf, rightAsOf)
      case Forward => Subtract(rightAsOf, leftAsOf)
      case Nearest =>
        If(GreaterThan(leftAsOf, rightAsOf),
          Subtract(leftAsOf, rightAsOf), Subtract(rightAsOf, leftAsOf))
    }
  }
}

case class SkipDedupRelRuleMarker(child: LogicalPlan) extends UnaryNode {
  override protected def withNewChildInternal(newChild: LogicalPlan): SkipDedupRelRuleMarker =
    copy(child = newChild)
  override def output: Seq[Attribute] = child.output
}

object Join {
  val PRESERVE_JOIN_WITH_SELF_PUSH_HASH =
    TreeNodeTag[(BuildSide, LogicalPlan)]("buildside_original_build_plan_self_push")
}<|MERGE_RESOLUTION|>--- conflicted
+++ resolved
@@ -92,8 +92,7 @@
     expressions.forall(_.resolved) && childrenResolved && !hasSpecialExpressions
   }
 
-<<<<<<< HEAD
-=======
+
   override protected def doCanonicalize(): LogicalPlan = {
     // During canonicalization, the name and exprId of Alias and Attributes will be
     // erased and normalized. If the Project only changes name and exprId, then it
@@ -108,7 +107,6 @@
       }
     if (noSemanticChange) child.canonicalized else super.doCanonicalize()
   }
->>>>>>> 5a450e48
 
   override lazy val validConstraints: ExpressionSet =
     child.constraints.updateConstraints(this.output, child.output, this.projectList,
@@ -502,7 +500,7 @@
  * the recursive CTE. One notable difference between two is that Union may have more than two
  * children while UnionLoop strictly has two (anchor and recursion).
  */
-abstract class UnionBase extends LogicalPlan {
+abstract class UnionBase extends LogicalPlan with UnionEquality[LogicalPlan] {
   override def output: Seq[Attribute] = {
     if (conf.getConf(SQLConf.LAZY_SET_OPERATOR_OUTPUT)) {
       lazyOutput
@@ -522,14 +520,13 @@
    * given (reference) sequence of attributes. Given the nature of union, we expect that the
    * mapping between the original and reference sequences are symmetric.
    */
-  private def rewriteConstraints(reference: Seq[Attribute],
-      original: Seq[Attribute],
-      constraints: ExpressionSet): ExpressionSet = {
-    require(reference.size == original.size)
-    val attributeRewrites = AttributeMap(original.zip(reference))
-    constraints.map(_ transform {
-      case a: Attribute => attributeRewrites(a)
-    })
+  private def rewriteConstraints(
+    reference: Seq[Attribute],
+    original: Seq[Attribute],
+    constraints: ExpressionSet): ExpressionSet = {
+      require(reference.size == original.size)
+      val attributeRewrites = AttributeMap(original.zip(reference))
+      constraints.attributesRewrite(attributeRewrites)
   }
 
   private def merge(a: ExpressionSet, b: ExpressionSet): ExpressionSet = {
@@ -546,11 +543,17 @@
     common ++ others
   }
 
-  override protected lazy val validConstraints: ExpressionSet = {
-    children
-      .map(child => rewriteConstraints(children.head.output, child.output, child.constraints))
-      .reduce(merge(_, _))
-  }
+  override lazy val validConstraints: ExpressionSet =
+    if (conf.constraintPropagationEnabled) {
+      val head = children.head
+      val headOutput = head.output
+      val remaining = children.slice(1, children.length)
+      remaining.foldLeft(head.constraints.asInstanceOf[ConstraintSet])((constraint, node) =>
+        ConstraintSet.unionWith(constraint, node, headOutput))
+    } else {
+      children.map(child =>
+        rewriteConstraints(children.head.output, child.output, child.constraints)).reduce(merge)
+    }
 }
 
 /**
@@ -564,11 +567,7 @@
 case class Union(
     children: Seq[LogicalPlan],
     byName: Boolean = false,
-<<<<<<< HEAD
-    allowMissingCol: Boolean = false) extends LogicalPlan with UnionEquality[LogicalPlan] {
-=======
     allowMissingCol: Boolean = false) extends UnionBase {
->>>>>>> 5a450e48
   assert(!allowMissingCol || byName, "`allowMissingCol` can be true only if `byName` is true.")
 
   override def maxRows: Option[Long] = {
@@ -641,31 +640,14 @@
     children.length > 1 && !(byName || allowMissingCol) && childrenResolved && allChildrenCompatible
   }
 
-<<<<<<< HEAD
-  private lazy val lazyOutput: Seq[Attribute] = computeOutput()
-
-  private def computeOutput(): Seq[Attribute] = Union.mergeChildOutputs(children.map(_.output))
-
-  /**
-   * Maps the constraints containing a given (original) sequence of attributes to those with a
-   * given (reference) sequence of attributes. Given the nature of union, we expect that the
-   * mapping between the original and reference sequences are symmetric.
-   */
-  private def rewriteConstraints(
-    reference: Seq[Attribute],
-    original: Seq[Attribute],
-    constraints: ExpressionSet): ExpressionSet = {
-    require(reference.size == original.size)
-    val attributeRewrites = AttributeMap(original.zip(reference))
-    constraints.attributesRewrite(attributeRewrites)
-  }
-=======
   override protected def withNewChildrenInternal(newChildren: IndexedSeq[LogicalPlan]): Union =
     copy(children = newChildren)
 }
->>>>>>> 5a450e48
 
 object Join {
+  val PRESERVE_JOIN_WITH_SELF_PUSH_HASH =
+    TreeNodeTag[(BuildSide, LogicalPlan)]("buildside_original_build_plan_self_push")
+
   def computeOutput(
     joinType: JoinType,
     leftOutput: Seq[Attribute],
@@ -686,24 +668,6 @@
         leftOutput ++ rightOutput
     }
   }
-<<<<<<< HEAD
-
-  override lazy val validConstraints: ExpressionSet =
-    if (conf.constraintPropagationEnabled) {
-      val head = children.head
-      val headOutput = head.output
-      val remaining = children.slice(1, children.length)
-      remaining.foldLeft(head.constraints.asInstanceOf[ConstraintSet])((constraint, node) =>
-        ConstraintSet.unionWith(constraint, node, headOutput))
-    } else {
-      children.map(child =>
-        rewriteConstraints(children.head.output, child.output, child.constraints)).reduce(merge)
-    }
-
-  override protected def withNewChildrenInternal(newChildren: IndexedSeq[LogicalPlan]): Union =
-    copy(children = newChildren)
-=======
->>>>>>> 5a450e48
 }
 
 case class Join(
@@ -2287,9 +2251,4 @@
   override protected def withNewChildInternal(newChild: LogicalPlan): SkipDedupRelRuleMarker =
     copy(child = newChild)
   override def output: Seq[Attribute] = child.output
-}
-
-object Join {
-  val PRESERVE_JOIN_WITH_SELF_PUSH_HASH =
-    TreeNodeTag[(BuildSide, LogicalPlan)]("buildside_original_build_plan_self_push")
 }