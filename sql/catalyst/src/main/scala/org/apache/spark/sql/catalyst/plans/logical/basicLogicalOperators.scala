--- conflicted
+++ resolved
@@ -2364,15 +2364,13 @@
   }
 }
 
-<<<<<<< HEAD
 case class SkipDedupRelRuleMarker(child: LogicalPlan) extends UnaryNode {
   override protected def withNewChildInternal(newChild: LogicalPlan): SkipDedupRelRuleMarker =
     copy(child = newChild)
   override def output: Seq[Attribute] = child.output
 }
-=======
+
 object Join {
   val PRESERVE_JOIN_WITH_SELF_PUSH_HASH =
     TreeNodeTag[(BuildSide, LogicalPlan)]("buildside_original_build_plan_self_push")
-}
->>>>>>> fe7990e5
+}