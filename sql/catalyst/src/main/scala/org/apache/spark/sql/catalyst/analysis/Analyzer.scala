/*
 * Licensed to the Apache Software Foundation (ASF) under one or more
 * contributor license agreements.  See the NOTICE file distributed with
 * this work for additional information regarding copyright ownership.
 * The ASF licenses this file to You under the Apache License, Version 2.0
 * (the "License"); you may not use this file except in compliance with
 * the License.  You may obtain a copy of the License at
 *
 *    http://www.apache.org/licenses/LICENSE-2.0
 *
 * Unless required by applicable law or agreed to in writing, software
 * distributed under the License is distributed on an "AS IS" BASIS,
 * WITHOUT WARRANTIES OR CONDITIONS OF ANY KIND, either express or implied.
 * See the License for the specific language governing permissions and
 * limitations under the License.
 */

package org.apache.spark.sql.catalyst.analysis

import java.util
import java.util.Locale

import scala.collection.mutable
import scala.collection.mutable.ArrayBuffer
import scala.jdk.CollectionConverters._
import scala.util.{Failure, Random, Success, Try}

import org.apache.spark.{SparkException, SparkThrowable, SparkUnsupportedOperationException}
import org.apache.spark.sql.AnalysisException
import org.apache.spark.sql.catalyst._
import org.apache.spark.sql.catalyst.analysis.resolver.{
  AnalyzerBridgeState,
  HybridAnalyzer,
  Resolver => OperatorResolver,
  ResolverExtension,
  ResolverGuard
}
import org.apache.spark.sql.catalyst.catalog._
import org.apache.spark.sql.catalyst.encoders.OuterScopes
import org.apache.spark.sql.catalyst.expressions._
import org.apache.spark.sql.catalyst.expressions.SubExprUtils._
import org.apache.spark.sql.catalyst.expressions.aggregate._
import org.apache.spark.sql.catalyst.expressions.objects._
import org.apache.spark.sql.catalyst.optimizer.OptimizeUpdateFields
import org.apache.spark.sql.catalyst.plans._
import org.apache.spark.sql.catalyst.plans.logical._
import org.apache.spark.sql.catalyst.rules._
import org.apache.spark.sql.catalyst.trees.AlwaysProcess
import org.apache.spark.sql.catalyst.trees.CurrentOrigin.withOrigin
import org.apache.spark.sql.catalyst.trees.TreePattern._
import org.apache.spark.sql.catalyst.types.DataTypeUtils
import org.apache.spark.sql.catalyst.util.{toPrettySQL, CharVarcharUtils}
import org.apache.spark.sql.catalyst.util.ResolveDefaultColumns._
import org.apache.spark.sql.connector.catalog.{View => _, _}
import org.apache.spark.sql.connector.catalog.CatalogV2Implicits._
import org.apache.spark.sql.connector.catalog.TableChange.{After, ColumnPosition}
import org.apache.spark.sql.connector.catalog.functions.UnboundFunction
import org.apache.spark.sql.connector.catalog.procedures.{BoundProcedure, ProcedureParameter, UnboundProcedure}
import org.apache.spark.sql.connector.expressions.{FieldReference, IdentityTransform}
import org.apache.spark.sql.errors.{QueryCompilationErrors, QueryExecutionErrors}
import org.apache.spark.sql.execution.datasources.v2.DataSourceV2Relation
import org.apache.spark.sql.internal.SQLConf
import org.apache.spark.sql.internal.SQLConf.{PartitionOverwriteMode, StoreAssignmentPolicy}
import org.apache.spark.sql.internal.connector.V1Function
import org.apache.spark.sql.types._
import org.apache.spark.sql.util.CaseInsensitiveStringMap
import org.apache.spark.util.ArrayImplicits._
import org.apache.spark.util.Utils

/**
 * A trivial [[Analyzer]] with a dummy [[SessionCatalog]] and
 * [[EmptyTableFunctionRegistry]]. Used for testing when all relations are already filled
 * in and the analyzer needs only to resolve attribute references.
 *
 * Built-in function registry is set for Spark Connect project to test unresolved
 * functions.
 */
object SimpleAnalyzer extends Analyzer(
  new CatalogManager(
    FakeV2SessionCatalog,
    new SessionCatalog(
      new InMemoryCatalog,
      FunctionRegistry.builtin,
      TableFunctionRegistry.builtin) {
      override def createDatabase(dbDefinition: CatalogDatabase, ignoreIfExists: Boolean): Unit = {}
    })) {
  override def resolver: Resolver = caseSensitiveResolution
}

object FakeV2SessionCatalog extends TableCatalog with FunctionCatalog with SupportsNamespaces {
  private def fail() = throw SparkUnsupportedOperationException()
  override def listTables(namespace: Array[String]): Array[Identifier] = fail()
  override def loadTable(ident: Identifier): Table = {
    throw new NoSuchTableException(ident.asMultipartIdentifier)
  }
  override def alterTable(ident: Identifier, changes: TableChange*): Table = fail()
  override def dropTable(ident: Identifier): Boolean = fail()
  override def renameTable(oldIdent: Identifier, newIdent: Identifier): Unit = fail()
  override def initialize(name: String, options: CaseInsensitiveStringMap): Unit = {}
  override def name(): String = CatalogManager.SESSION_CATALOG_NAME
  override def listFunctions(namespace: Array[String]): Array[Identifier] = fail()
  override def loadFunction(ident: Identifier): UnboundFunction = fail()
  override def listNamespaces(): Array[Array[String]] = fail()
  override def listNamespaces(namespace: Array[String]): Array[Array[String]] = fail()
  override def loadNamespaceMetadata(namespace: Array[String]): util.Map[String, String] = {
    if (namespace.length == 1) {
      mutable.HashMap[String, String]().asJava
    } else {
      throw new NoSuchNamespaceException(namespace)
    }
  }
  override def createNamespace(
    namespace: Array[String], metadata: util.Map[String, String]): Unit = fail()
  override def alterNamespace(namespace: Array[String], changes: NamespaceChange*): Unit = fail()
  override def dropNamespace(namespace: Array[String], cascade: Boolean): Boolean = fail()
}

/**
 * Provides a way to keep state during the analysis, mostly for resolving views and subqueries.
 * This enables us to decouple the concerns of analysis environment from the catalog and resolve
 * star expressions in subqueries that reference the outer query plans.
 * The state that is kept here is per-query.
 *
 * Note this is thread local.
 *
 * @param catalogAndNamespace The catalog and namespace used in the view resolution. This overrides
 *                            the current catalog and namespace when resolving relations inside
 *                            views.
 * @param nestedViewDepth The nested depth in the view resolution, this enables us to limit the
 *                        depth of nested views.
 * @param maxNestedViewDepth The maximum allowed depth of nested view resolution.
 * @param relationCache A mapping from qualified table names and time travel spec to resolved
 *                      relations. This can ensure that the table is resolved only once if a table
 *                      is used multiple times in a query.
 * @param referredTempViewNames All the temp view names referred by the current view we are
 *                              resolving. It's used to make sure the relation resolution is
 *                              consistent between view creation and view resolution. For example,
 *                              if `t` was a permanent table when the current view was created, it
 *                              should still be a permanent table when resolving the current view,
 *                              even if a temp view `t` has been created.
 * @param isExecuteImmediate Whether the current plan is created by EXECUTE IMMEDIATE. Used when
 *                           resolving variables, as SQL Scripting local variables should not be
 *                           visible from EXECUTE IMMEDIATE.
 * @param outerPlan The query plan from the outer query that can be used to resolve star
 *                  expressions in a subquery.
 */
case class AnalysisContext(
    catalogAndNamespace: Seq[String] = Nil,
    nestedViewDepth: Int = 0,
    maxNestedViewDepth: Int = -1,
    relationCache: mutable.Map[(Seq[String], Option[TimeTravelSpec]), LogicalPlan] =
      mutable.Map.empty,
    referredTempViewNames: Seq[Seq[String]] = Seq.empty,
    // 1. If we are resolving a view, this field will be restored from the view metadata,
    //    by calling `AnalysisContext.withAnalysisContext(viewDesc)`.
    // 2. If we are not resolving a view, this field will be updated everytime the analyzer
    //    lookup a temporary function. And export to the view metadata.
    referredTempFunctionNames: mutable.Set[String] = mutable.Set.empty,
    referredTempVariableNames: Seq[Seq[String]] = Seq.empty,
    outerPlan: Option[LogicalPlan] = None,
<<<<<<< HEAD
=======
    isExecuteImmediate: Boolean = false,
    collation: Option[String] = None,

>>>>>>> 5a450e48
    /**
     * This is a bridge state between this fixed-point [[Analyzer]] and a single-pass [[Resolver]].
     * It's managed ([[setSinglePassResolverBridgeState]] method) by the [[HybridAnalyzer]] - the
     * goal is to preserve it correctly between the fixed-point and single-pass runs.
     * [[AnalysisContext.reset]] simply propagates it to prevent it from being reset in
     * [[Analyzer.execute]]. Normally it's always [[None]], unless
     * [[ANALYZER_DUAL_RUN_LEGACY_AND_SINGLE_PASS_RESOLVER]] is set to [[true]].
     *
     * See [[AnalyzerBridgeState]] and [[HybridAnalyzer]] for more info.
     */
    private var singlePassResolverBridgeState: Option[AnalyzerBridgeState] = None,
    skipDedupRelations: Boolean = false) {

    def setSinglePassResolverBridgeState(bridgeState: Option[AnalyzerBridgeState]): Unit =
      singlePassResolverBridgeState = bridgeState

    def getSinglePassResolverBridgeState: Option[AnalyzerBridgeState] =
      singlePassResolverBridgeState
}


object AnalysisContext {
  private val value = new ThreadLocal[AnalysisContext]() {
    override def initialValue: AnalysisContext = AnalysisContext()
  }

  def get: AnalysisContext = value.get()

  def reset(): Unit = {
    // We need to preserve the single-pass resolver bridge state here, since it's managed by the
    // [[HybridAnalyzer]] (set or reset to `None`) to avoid it being reset in [[execute]].
    // It acts as a bridge between the single-pass and fixed-point analyzers in the absence of any
    // other explicit state.
    val prevSinglePassResolverBridgeState = value.get.getSinglePassResolverBridgeState
    value.remove()
    value.get.setSinglePassResolverBridgeState(prevSinglePassResolverBridgeState)
  }

  private def set(context: AnalysisContext): Unit = value.set(context)

  def withAnalysisContext[A](viewDesc: CatalogTable)(f: => A): A = {
    val originContext = value.get()
    val maxNestedViewDepth = if (originContext.maxNestedViewDepth == -1) {
      // Here we start to resolve views, get `maxNestedViewDepth` from configs.
      SQLConf.get.maxNestedViewDepth
    } else {
      originContext.maxNestedViewDepth
    }
    val context = AnalysisContext(
      viewDesc.viewCatalogAndNamespace,
      originContext.nestedViewDepth + 1,
      maxNestedViewDepth,
      originContext.relationCache,
      viewDesc.viewReferredTempViewNames,
      mutable.Set(viewDesc.viewReferredTempFunctionNames: _*),
      viewDesc.viewReferredTempVariableNames,
<<<<<<< HEAD
      skipDedupRelations = originContext.skipDedupRelations)
=======
      isExecuteImmediate = originContext.isExecuteImmediate,
      collation = viewDesc.collation)
    set(context)
    try f finally { set(originContext) }
  }

  def withExecuteImmediateContext[A](f: => A): A = {
    val originContext = value.get()
    val context = originContext.copy(isExecuteImmediate = true)

>>>>>>> 5a450e48
    set(context)
    try f finally { set(originContext) }
  }

  def withNewAnalysisContext[A](f: => A): A = {
    val originContext = value.get()
    reset()
    try f finally { set(originContext) }
  }

  def withOuterPlan[A](outerPlan: LogicalPlan)(f: => A): A = {
    val originContext = value.get()
    val context = originContext.copy(outerPlan = Some(outerPlan))
    set(context)
    try f finally { set(originContext) }
  }

  def setDedupRelatiionSkipFlag(flag: Boolean): Unit = {
    val currContext = value.get()
    set(currContext.copy(skipDedupRelations = flag))
  }
}

object Analyzer {
  // List of configurations that should be passed on when resolving views and SQL UDF.
  private val RETAINED_ANALYSIS_FLAGS = Seq(
    // retainedHiveConfigs
    // TODO: remove these Hive-related configs after the `RelationConversions` is moved to
    // optimization phase.
    "spark.sql.hive.convertMetastoreParquet",
    "spark.sql.hive.convertMetastoreOrc",
    "spark.sql.hive.convertInsertingPartitionedTable",
    "spark.sql.hive.convertInsertingUnpartitionedTable",
    "spark.sql.hive.convertMetastoreCtas",
    // retainedLoggingConfigs
    "spark.sql.planChangeLog.level",
    "spark.sql.expressionTreeChangeLog.level"
  )

  def retainResolutionConfigsForAnalysis(newConf: SQLConf, existingConf: SQLConf): Unit = {
    val retainedConfigs = existingConf.getAllConfs.filter { case (key, _) =>
      // Also apply catalog configs
      RETAINED_ANALYSIS_FLAGS.contains(key) || key.startsWith("spark.sql.catalog.")
    }

    retainedConfigs.foreach { case (k, v) =>
      newConf.settings.put(k, v)
    }
  }
}

/**
 * Provides a logical query plan analyzer, which translates [[UnresolvedAttribute]]s and
 * [[UnresolvedRelation]]s into fully typed objects using information in a [[SessionCatalog]].
 */
class Analyzer(override val catalogManager: CatalogManager) extends RuleExecutor[LogicalPlan]
  with CheckAnalysis with AliasHelper with SQLConfHelper with ColumnResolutionHelper {

  private val v1SessionCatalog: SessionCatalog = catalogManager.v1SessionCatalog
  private val relationResolution = new RelationResolution(catalogManager)
  private val functionResolution = new FunctionResolution(catalogManager, relationResolution)

  override protected def validatePlanChanges(
      previousPlan: LogicalPlan,
      currentPlan: LogicalPlan): Option[String] = {
    LogicalPlanIntegrity.validateExprIdUniqueness(currentPlan)
  }

  override def isView(nameParts: Seq[String]): Boolean = v1SessionCatalog.isView(nameParts)

  // Only for tests.
  def this(catalog: SessionCatalog) = {
    this(new CatalogManager(FakeV2SessionCatalog, catalog))
  }

  def executeAndCheck(plan: LogicalPlan, tracker: QueryPlanningTracker): LogicalPlan = {
    if (plan.analyzed) return plan
    AnalysisHelper.markInAnalyzer {
      val analyzed = new HybridAnalyzer(
        this,
        new ResolverGuard(catalogManager),
        new OperatorResolver(
          catalogManager,
          singlePassResolverExtensions,
          singlePassMetadataResolverExtensions
        )
      ).apply(plan, tracker)

      val excludedPostAnalysisRulesConf =
        conf.postAnalysisExcludesRules.toSeq.flatMap(Utils.stringToSeq)
      postAnalysisEarlyOptimizationRules.filterNot(
        rule => excludedPostAnalysisRulesConf.contains(rule.ruleName)).foldLeft(analyzed) {
        case(rs, rule) => rule(rs)
      }
    }
  }

  override def execute(plan: LogicalPlan): LogicalPlan = {
    AnalysisContext.withNewAnalysisContext {
      executeSameContext(plan)
    }
  }

  private def executeSameContext(plan: LogicalPlan): LogicalPlan = super.execute(plan)

  def resolver: Resolver = conf.resolver

  /**
   * If the plan cannot be resolved within maxIterations, analyzer will throw exception to inform
   * user to increase the value of SQLConf.ANALYZER_MAX_ITERATIONS.
   */
  protected def fixedPoint =
    FixedPoint(
      conf.analyzerMaxIterations,
      errorOnExceed = true,
      maxIterationsSetting = SQLConf.ANALYZER_MAX_ITERATIONS.key)

  /**
   * Extensions for the single-pass analyzer.
   *
   * See [[ResolverExtension]] for more info.
   */
  val singlePassResolverExtensions: Seq[ResolverExtension] = Nil

  /**
   * Extensions used for early resolution of the single-pass analyzer.
   *
   * See [[ResolverExtension]] for more info.
   */
  val singlePassMetadataResolverExtensions: Seq[ResolverExtension] = Nil

  /**
   * Override to provide additional rules for the "Resolution" batch.
   */
  val extendedResolutionRules: Seq[Rule[LogicalPlan]] = Nil

  /**
   * Override to provide additional rules for the "Hints" resolution batch.
   */
  val hintResolutionRules: Seq[Rule[LogicalPlan]] = Nil

  /**
   * Override to provide rules to do post-hoc resolution. Note that these rules will be executed
   * in an individual batch. This batch is to run right after the normal resolution batch and
   * execute its rules in one pass.
   */
  val postHocResolutionRules: Seq[Rule[LogicalPlan]] = Nil

  val postAnalysisEarlyOptimizationRules: Seq[Rule[LogicalPlan]] = Nil

  private def typeCoercionRules(): List[Rule[LogicalPlan]] = if (conf.ansiEnabled) {
    AnsiTypeCoercion.typeCoercionRules
  } else {
    TypeCoercion.typeCoercionRules
  }

  private def earlyBatches: Seq[Batch] = Seq(
    Batch("Substitution", fixedPoint,
      // This rule optimizes `UpdateFields` expression chains so looks more like optimization rule.
      // However, when manipulating deeply nested schema, `UpdateFields` expression tree could be
      // very complex and make analysis impossible. Thus we need to optimize `UpdateFields` early
      // at the beginning of analysis.
      OptimizeUpdateFields,
      CTESubstitution,
      WindowsSubstitution,
      EliminateUnions,
      SubstituteUnresolvedOrdinals,
      EliminateLazyExpression),
    Batch("Disable Hints", Once,
      new ResolveHints.DisableHints),
    Batch("Hints", fixedPoint,
      Seq(ResolveHints.ResolveJoinStrategyHints,
        ResolveHints.ResolveCoalesceHints) ++
        hintResolutionRules: _*),
    Batch("Simple Sanity Check", Once,
      LookupFunctions),
    Batch("Keep Legacy Outputs", Once,
      KeepLegacyOutputs)
  )

  override def batches: Seq[Batch] = earlyBatches ++ Seq(
    Batch("Resolution", fixedPoint,
      new ResolveCatalogs(catalogManager) ::
      ResolveInsertInto ::
      ResolveRelations ::
      ResolvePartitionSpec ::
      ResolveFieldNameAndPosition ::
      AddMetadataColumns ::
      DeduplicateRelations ::
      ResolveCollationName ::
      new ResolveReferences(catalogManager) ::
      // Please do not insert any other rules in between. See the TODO comments in rule
      // ResolveLateralColumnAliasReference for more details.
      ResolveLateralColumnAliasReference ::
      ResolveExpressionsWithNamePlaceholders ::
      ResolveDeserializer ::
      ResolveNewInstance ::
      ResolveUpCast ::
      ResolveGroupingAnalytics ::
      ResolvePivot ::
      ResolveUnpivot ::
      ResolveOrdinalInOrderByAndGroupBy ::
      ExtractGenerator ::
      ResolveGenerate ::
      ResolveFunctions ::
      ResolveProcedures ::
      BindProcedures ::
      ResolveTableSpec ::
      ValidateAndStripPipeExpressions ::
      ResolveSQLFunctions ::
      ResolveSQLTableFunctions ::
      ResolveAliases ::
      ResolveSubquery ::
      ResolveSubqueryColumnAliases ::
      ApplyDefaultCollationToStringType ::
      ResolveWindowOrder ::
      ResolveWindowFrame ::
      ResolveNaturalAndUsingJoin ::
      ResolveOutputRelation ::
      new ResolveDataFrameDropColumns(catalogManager) ::
      new ResolveSetVariable(catalogManager) ::
      ExtractWindowExpressions ::
      GlobalAggregates ::
      ResolveAggregateFunctions ::
      TimeWindowing ::
      SessionWindowing ::
      ResolveWindowTime ::
      ResolveInlineTables ::
      ResolveLambdaVariables ::
      ResolveTimeZone ::
      ResolveRandomSeed ::
      ResolveBinaryArithmetic ::
      new ResolveIdentifierClause(earlyBatches) ::
      ResolveUnion ::
      ResolveRowLevelCommandAssignments ::
      MoveParameterizedQueriesDown ::
      BindParameters ::
      new SubstituteExecuteImmediate(
        catalogManager,
        resolveChild = executeSameContext,
        checkAnalysis = checkAnalysis) ::
      typeCoercionRules() ++
      Seq(
        ResolveWithCTE,
        ExtractDistributedSequenceID) ++
      Seq(ResolveUpdateEventTimeWatermarkColumn) ++
      extendedResolutionRules : _*),
    Batch("Remove TempResolvedColumn", Once, RemoveTempResolvedColumn),
    Batch("Post-Hoc Resolution", Once,
      Seq(ResolveCommandsWithIfExists) ++
      postHocResolutionRules: _*),
    Batch("Remove Unresolved Hints", Once,
      new ResolveHints.RemoveAllHints),
    Batch("Nondeterministic", Once,
      PullOutNondeterministic),
    Batch("ScalaUDF Null Handling", fixedPoint,
      // `HandleNullInputsForUDF` may wrap the `ScalaUDF` with `If` expression to return null for
      // null inputs, so the result can be null even if `ScalaUDF#nullable` is false. We need to
      // run `UpdateAttributeNullability` to update nullability of the UDF output attribute in
      // downstream operators. After updating attribute nullability, `ScalaUDF`s in downstream
      // operators may need null handling as well, so we should run these two rules repeatedly.
      HandleNullInputsForUDF,
      UpdateAttributeNullability),
    Batch("UDF", Once,
      ResolveEncodersInUDF),
    // The rewrite rules might move resolved query plan into subquery. Once the resolved plan
    // contains ScalaUDF, their encoders won't be resolved if `ResolveEncodersInUDF` is not
    // applied before the rewrite rules. So we need to apply `ResolveEncodersInUDF` before the
    // rewrite rules.
    Batch("DML rewrite", fixedPoint,
      RewriteDeleteFromTable,
      RewriteUpdateTable,
      RewriteMergeIntoTable),
    Batch("Subquery", Once,
      UpdateOuterReferences),
    Batch("Cleanup", fixedPoint,
      CleanupAliases),
    Batch("HandleSpecialCommand", Once,
      HandleSpecialCommand),
    Batch("Remove watermark for batch query", Once,
      EliminateEventTimeWatermark),
      Batch("Remove watermark for batch query", Once,
      EliminateEventTimeWatermark)
  )

  /**
   * For [[Add]]:
   * 1. if both side are interval, stays the same;
   * 2. else if one side is date and the other is interval,
   *    turns it to [[DateAddInterval]];
   * 3. else if one side is interval, turns it to [[TimeAdd]];
   * 4. else if one side is date, turns it to [[DateAdd]] ;
   * 5. else stays the same.
   *
   * For [[Subtract]]:
   * 1. if both side are interval, stays the same;
   * 2. else if the left side is date and the right side is interval,
   *    turns it to [[DateAddInterval(l, -r)]];
   * 3. else if the right side is an interval, turns it to [[TimeAdd(l, -r)]];
   * 4. else if one side is timestamp, turns it to [[SubtractTimestamps]];
   * 5. else if the right side is date, turns it to [[DateDiff]]/[[SubtractDates]];
   * 6. else if the left side is date, turns it to [[DateSub]];
   * 7. else turns it to stays the same.
   *
   * For [[Multiply]]:
   * 1. If one side is interval, turns it to [[MultiplyInterval]];
   * 2. otherwise, stays the same.
   *
   * For [[Divide]]:
   * 1. If the left side is interval, turns it to [[DivideInterval]];
   * 2. otherwise, stays the same.
   */
  object ResolveBinaryArithmetic extends Rule[LogicalPlan] {
    override def apply(plan: LogicalPlan): LogicalPlan =
      plan.resolveExpressionsUpWithPruning(_.containsPattern(BINARY_ARITHMETIC), ruleId) {
        case expr @ (_: Add | _: Subtract | _: Multiply | _: Divide) if expr.childrenResolved =>
          BinaryArithmeticWithDatetimeResolver.resolve(expr)
      }
  }

  /**
   * Substitute child plan with WindowSpecDefinitions.
   */
  object WindowsSubstitution extends Rule[LogicalPlan] {
    def apply(plan: LogicalPlan): LogicalPlan = plan.resolveOperatorsUpWithPruning(
      _.containsAnyPattern(WITH_WINDOW_DEFINITION, UNRESOLVED_WINDOW_EXPRESSION), ruleId) {
      // Lookup WindowSpecDefinitions. This rule works with unresolved children.
      case WithWindowDefinition(windowDefinitions, child, forPipeSQL) =>
        val resolveWindowExpression: PartialFunction[Expression, Expression] = {
          case UnresolvedWindowExpression(c, WindowSpecReference(windowName)) =>
            val windowSpecDefinition = windowDefinitions.getOrElse(windowName,
              throw QueryCompilationErrors.windowSpecificationNotDefinedError(windowName))
            WindowExpression(c, windowSpecDefinition)
        }
        if (forPipeSQL) {
          child.transformExpressions(resolveWindowExpression)
        } else {
          child.resolveExpressions(resolveWindowExpression)
        }
    }
  }

  /**
   * Replaces [[UnresolvedAlias]]s with concrete aliases.
   */
  object ResolveAliases extends Rule[LogicalPlan] {
    def apply(plan: LogicalPlan): LogicalPlan = {
      val collatedPlan =
        if (conf.getConf(SQLConf.RUN_COLLATION_TYPE_CASTS_BEFORE_ALIAS_ASSIGNMENT)) {
          CollationRulesRunner(plan)
        } else {
          plan
        }
      doApply(collatedPlan)
    }

    private def doApply(plan: LogicalPlan): LogicalPlan = {
      plan.resolveOperatorsUpWithPruning(_.containsPattern(UNRESOLVED_ALIAS), ruleId) {
        case Aggregate(groups, aggs, child, _)
            if child.resolved && AliasResolution.hasUnresolvedAlias(aggs) =>
          Aggregate(groups, AliasResolution.assignAliases(aggs), child)

        case Pivot(groupByOpt, pivotColumn, pivotValues, aggregates, child)
            if child.resolved &&
            groupByOpt.isDefined &&
            AliasResolution.hasUnresolvedAlias(groupByOpt.get) =>
          Pivot(
            Some(AliasResolution.assignAliases(groupByOpt.get)),
            pivotColumn,
            pivotValues,
            aggregates,
            child
          )

        case up: Unpivot
            if up.child.resolved &&
            (up.ids.exists(AliasResolution.hasUnresolvedAlias) || up.values.exists(
              _.exists(AliasResolution.hasUnresolvedAlias)
            )) =>
          up.copy(
            ids = up.ids.map(AliasResolution.assignAliases),
            values = up.values.map(_.map(AliasResolution.assignAliases))
          )

        case Project(projectList, child)
            if child.resolved && AliasResolution.hasUnresolvedAlias(projectList) =>
          Project(AliasResolution.assignAliases(projectList), child)

        case c: CollectMetrics
            if c.child.resolved && AliasResolution.hasUnresolvedAlias(c.metrics) =>
          c.copy(metrics = AliasResolution.assignAliases(c.metrics))
      }
    }
  }

  object ResolveGroupingAnalytics extends Rule[LogicalPlan] {
    private[analysis] def hasGroupingFunction(e: Expression): Boolean = {
      e.exists (g => g.isInstanceOf[Grouping] || g.isInstanceOf[GroupingID])
    }

    private def replaceGroupingFunc(
        expr: Expression,
        groupByExprs: Seq[Expression],
        gid: Expression): Expression = {
      expr transform {
        case e: GroupingID =>
          if (e.groupByExprs.isEmpty ||
              e.groupByExprs.map(_.canonicalized) == groupByExprs.map(_.canonicalized)) {
            Alias(gid, toPrettySQL(e))()
          } else {
            throw QueryCompilationErrors.groupingIDMismatchError(e, groupByExprs)
          }
        case e @ Grouping(col: Expression) =>
          val idx = groupByExprs.indexWhere(_.semanticEquals(col))
          if (idx >= 0) {
            Alias(Cast(BitwiseAnd(ShiftRight(gid, Literal(groupByExprs.length - 1 - idx)),
              Literal(1L)), ByteType), toPrettySQL(e))()
          } else {
            throw QueryCompilationErrors.groupingColInvalidError(col, groupByExprs)
          }
      }
    }

    /*
     * Create new alias for all group by expressions for `Expand` operator.
     */
    private def constructGroupByAlias(groupByExprs: Seq[Expression]): Seq[Alias] = {
      groupByExprs.map {
        case e: NamedExpression => Alias(e, e.name)(qualifier = e.qualifier)
        case other => Alias(other, other.toString)()
      }
    }

    /*
     * Construct [[Expand]] operator with grouping sets.
     */
    private def constructExpand(
        selectedGroupByExprs: Seq[Seq[Expression]],
        child: LogicalPlan,
        groupByAliases: Seq[Alias],
        gid: Attribute): LogicalPlan = {
      // Change the nullability of group by aliases if necessary. For example, if we have
      // GROUPING SETS ((a,b), a), we do not need to change the nullability of a, but we
      // should change the nullability of b to be TRUE.
      // TODO: For Cube/Rollup just set nullability to be `true`.
      val expandedAttributes = groupByAliases.map { alias =>
        if (selectedGroupByExprs.exists(!_.contains(alias.child))) {
          alias.toAttribute.withNullability(true)
        } else {
          alias.toAttribute
        }
      }

      val groupingSetsAttributes = selectedGroupByExprs.map { groupingSetExprs =>
        groupingSetExprs.map { expr =>
          val alias = groupByAliases.find(_.child.semanticEquals(expr)).getOrElse(
            throw QueryCompilationErrors.selectExprNotInGroupByError(expr, groupByAliases))
          // Map alias to expanded attribute.
          expandedAttributes.find(_.semanticEquals(alias.toAttribute)).getOrElse(
            alias.toAttribute)
        }
      }

      Expand(groupingSetsAttributes, groupByAliases, expandedAttributes, gid, child)
    }

    /*
     * Construct new aggregate expressions by replacing grouping functions.
     */
    private def constructAggregateExprs(
        groupByExprs: Seq[Expression],
        aggregations: Seq[NamedExpression],
        groupByAliases: Seq[Alias],
        groupingAttrs: Seq[Expression],
        gid: Attribute): Seq[NamedExpression] = {
      def replaceExprs(e: Expression): Expression = e match {
        case e: AggregateExpression => e
        case e =>
          // Replace expression by expand output attribute.
          val index = groupByAliases.indexWhere(_.child.semanticEquals(e))
          if (index == -1) {
            e.mapChildren(replaceExprs)
          } else {
            groupingAttrs(index)
          }
      }
      aggregations
        .map(replaceGroupingFunc(_, groupByExprs, gid))
        .map(replaceExprs)
        .map(_.asInstanceOf[NamedExpression])
    }

    /*
     * Construct [[Aggregate]] operator from Cube/Rollup/GroupingSets.
     */
    private def constructAggregate(
        selectedGroupByExprs: Seq[Seq[Expression]],
        groupByExprs: Seq[Expression],
        aggregationExprs: Seq[NamedExpression],
        child: LogicalPlan): LogicalPlan = {

      if (groupByExprs.size > GroupingID.dataType.defaultSize * 8) {
        throw QueryCompilationErrors.groupingSizeTooLargeError(GroupingID.dataType.defaultSize * 8)
      }

      // Expand works by setting grouping expressions to null as determined by the
      // `selectedGroupByExprs`. To prevent these null values from being used in an aggregate
      // instead of the original value we need to create new aliases for all group by expressions
      // that will only be used for the intended purpose.
      val groupByAliases = constructGroupByAlias(groupByExprs)

      val gid = AttributeReference(VirtualColumn.groupingIdName, GroupingID.dataType, false)()
      val expand = constructExpand(selectedGroupByExprs, child, groupByAliases, gid)
      val groupingAttrs = expand.output.drop(child.output.length)

      val aggregations = constructAggregateExprs(
        groupByExprs, aggregationExprs, groupByAliases, groupingAttrs, gid)

      Aggregate(groupingAttrs, aggregations, expand)
    }

    private def findGroupingExprs(plan: LogicalPlan): Seq[Expression] = {
      plan.collectFirst {
        case a: Aggregate =>
          // this Aggregate should have grouping id as the last grouping key.
          val gid = a.groupingExpressions.last
          if (!gid.isInstanceOf[AttributeReference]
            || gid.asInstanceOf[AttributeReference].name != VirtualColumn.groupingIdName) {
            throw QueryCompilationErrors.groupingMustWithGroupingSetsOrCubeOrRollupError()
          }
          a.groupingExpressions.take(a.groupingExpressions.length - 1)
      }.getOrElse {
        throw QueryCompilationErrors.groupingMustWithGroupingSetsOrCubeOrRollupError()
      }
    }

    private def tryResolveHavingCondition(
        h: UnresolvedHaving,
        aggregate: Aggregate,
        selectedGroupByExprs: Seq[Seq[Expression]],
        groupByExprs: Seq[Expression]): LogicalPlan = {
      // For CUBE/ROLLUP expressions, to avoid resolving repeatedly, here we delete them from
      // groupingExpressions for condition resolving.
      val aggForResolving = aggregate.copy(groupingExpressions = groupByExprs)
      // HACK ALTER! Ideally we should only resolve GROUPING SETS + HAVING when the having condition
      // is fully resolved, similar to the rule `ResolveAggregateFunctions`. However, Aggregate
      // with GROUPING SETS is marked as unresolved and many analyzer rules can't apply to
      // UnresolvedHaving because its child is not resolved. Here we explicitly resolve columns
      // and subqueries of UnresolvedHaving so that the rewrite works in most cases.
      // TODO: mark Aggregate as resolved even if it has GROUPING SETS. We can expand it at the end
      //       of the analysis phase.
      val colResolved = h.mapExpressions { e =>
        resolveExpressionByPlanOutput(
          resolveColWithAgg(e, aggForResolving), aggForResolving, includeLastResort = true)
      }
      val cond = if (SubqueryExpression.hasSubquery(colResolved.havingCondition)) {
        val fake = Project(Alias(colResolved.havingCondition, "fake")() :: Nil, aggregate.child)
        ResolveSubquery(fake).asInstanceOf[Project].projectList.head.asInstanceOf[Alias].child
      } else {
        colResolved.havingCondition
      }
      // Try resolving the condition of the filter as though it is in the aggregate clause
      val (extraAggExprs, Seq(resolvedHavingCond)) =
        ResolveAggregateFunctions.resolveExprsWithAggregate(Seq(cond), aggForResolving)

      // Push the aggregate expressions into the aggregate (if any).
      val newChild = constructAggregate(selectedGroupByExprs, groupByExprs,
        aggregate.aggregateExpressions ++ extraAggExprs, aggregate.child)

      // Since the output exprId will be changed in the constructed aggregate, here we build an
      // attrMap to resolve the condition again.
      val attrMap = AttributeMap((aggForResolving.output ++ extraAggExprs.map(_.toAttribute))
        .zip(newChild.output))
      val newCond = resolvedHavingCond.transform {
        case a: AttributeReference => attrMap.getOrElse(a, a)
      }

      if (extraAggExprs.isEmpty) {
        Filter(newCond, newChild)
      } else {
        Project(newChild.output.dropRight(extraAggExprs.length),
          Filter(newCond, newChild))
      }
    }

    // This require transformDown to resolve having condition when generating aggregate node for
    // CUBE/ROLLUP/GROUPING SETS. This also replace grouping()/grouping_id() in resolved
    // Filter/Sort.
    def apply(plan: LogicalPlan): LogicalPlan = plan.resolveOperatorsDownWithPruning(
      _.containsPattern(GROUPING_ANALYTICS), ruleId) {
      case h @ UnresolvedHaving(_, agg @ Aggregate(
        GroupingAnalytics(selectedGroupByExprs, groupByExprs), aggExprs, _, _))
        if agg.childrenResolved && aggExprs.forall(_.resolved) =>
        tryResolveHavingCondition(h, agg, selectedGroupByExprs, groupByExprs)

      // Make sure all of the children are resolved.
      // We can't put this at the beginning, because `Aggregate` with GROUPING SETS is unresolved
      // but we need to resolve `UnresolvedHaving` above it.
      case a if !a.childrenResolved => a

      // Ensure group by expressions and aggregate expressions have been resolved.
      case Aggregate(GroupingAnalytics(selectedGroupByExprs, groupByExprs), aggExprs, child, _)
        if aggExprs.forall(_.resolved) =>
        constructAggregate(selectedGroupByExprs, groupByExprs, aggExprs, child)

      // We should make sure all expressions in condition have been resolved.
      case f @ Filter(cond, child) if hasGroupingFunction(cond) && cond.resolved =>
        val groupingExprs = findGroupingExprs(child)
        // The unresolved grouping id will be resolved by ResolveReferences
        val newCond = replaceGroupingFunc(cond, groupingExprs, VirtualColumn.groupingIdAttribute)
        f.copy(condition = newCond)

      // We should make sure all [[SortOrder]]s have been resolved.
      case s @ Sort(order, _, child, _)
        if order.exists(hasGroupingFunction) && order.forall(_.resolved) =>
        val groupingExprs = findGroupingExprs(child)
        val gid = VirtualColumn.groupingIdAttribute
        // The unresolved grouping id will be resolved by ResolveReferences
        val newOrder = order.map(replaceGroupingFunc(_, groupingExprs, gid).asInstanceOf[SortOrder])
        s.copy(order = newOrder)
    }
  }

  object ResolvePivot extends Rule[LogicalPlan] {
    def apply(plan: LogicalPlan): LogicalPlan = plan.resolveOperatorsWithPruning(
      _.containsPattern(PIVOT), ruleId) {
      case p: Pivot if !p.childrenResolved || !p.aggregates.forall(_.resolved)
        || (p.groupByExprsOpt.isDefined && !p.groupByExprsOpt.get.forall(_.resolved))
        || !p.pivotColumn.resolved || !p.pivotValues.forall(_.resolved) => p
      case Pivot(groupByExprsOpt, pivotColumn, pivotValues, aggregates, child) =>
        if (!RowOrdering.isOrderable(pivotColumn.dataType)) {
          throw QueryCompilationErrors.unorderablePivotColError(pivotColumn)
        }
        // Check all aggregate expressions.
        aggregates.foreach(checkValidAggregateExpression)
        // Check all pivot values are literal and match pivot column data type.
        val evalPivotValues = pivotValues.map { value =>
          val foldable = trimAliases(value).foldable
          if (!foldable) {
            throw QueryCompilationErrors.nonLiteralPivotValError(value)
          }
          if (!Cast.canCast(value.dataType, pivotColumn.dataType)) {
            throw QueryCompilationErrors.pivotValDataTypeMismatchError(value, pivotColumn)
          }
          Cast(value, pivotColumn.dataType, Some(conf.sessionLocalTimeZone)).eval(EmptyRow)
        }
        // Group-by expressions coming from SQL are implicit and need to be deduced.
        val groupByExprs = groupByExprsOpt.getOrElse {
          val pivotColAndAggRefs = pivotColumn.references ++ AttributeSet(aggregates)
          child.output.filterNot(pivotColAndAggRefs.contains)
        }
        val singleAgg = aggregates.size == 1
        def outputName(value: Expression, aggregate: Expression): String = {
          val stringValue = value match {
            case n: NamedExpression => n.name
            case _ =>
              val utf8Value =
                Cast(value, StringType, Some(conf.sessionLocalTimeZone)).eval(EmptyRow)
              Option(utf8Value).map(_.toString).getOrElse("null")
          }
          if (singleAgg) {
            stringValue
          } else {
            val suffix = aggregate match {
              case n: NamedExpression => n.name
              case _ => toPrettySQL(aggregate)
            }
            stringValue + "_" + suffix
          }
        }
        if (aggregates.forall(a => PivotFirst.supportsDataType(a.dataType))) {
          // Since evaluating |pivotValues| if statements for each input row can get slow this is an
          // alternate plan that instead uses two steps of aggregation.
          val namedAggExps: Seq[NamedExpression] = aggregates.map(a => Alias(a, a.sql)())
          val namedPivotCol = pivotColumn match {
            case n: NamedExpression => n
            case _ => Alias(pivotColumn, "__pivot_col")()
          }
          val bigGroup = groupByExprs :+ namedPivotCol
          val firstAgg = Aggregate(bigGroup, bigGroup ++ namedAggExps, child)
          val pivotAggs = namedAggExps.map { a =>
            Alias(PivotFirst(namedPivotCol.toAttribute, a.toAttribute, evalPivotValues)
              .toAggregateExpression()
            , "__pivot_" + a.sql)()
          }
          val groupByExprsAttr = groupByExprs.map(_.toAttribute)
          val secondAgg = Aggregate(groupByExprsAttr, groupByExprsAttr ++ pivotAggs, firstAgg)
          val pivotAggAttribute = pivotAggs.map(_.toAttribute)
          val pivotOutputs = pivotValues.zipWithIndex.flatMap { case (value, i) =>
            aggregates.zip(pivotAggAttribute).map { case (aggregate, pivotAtt) =>
              Alias(ExtractValue(pivotAtt, Literal(i), resolver), outputName(value, aggregate))()
            }
          }
          Project(groupByExprsAttr ++ pivotOutputs, secondAgg)
        } else {
          val pivotAggregates: Seq[NamedExpression] = pivotValues.flatMap { value =>
            def ifExpr(e: Expression) = {
              If(
                EqualNullSafe(
                  pivotColumn,
                  Cast(value, pivotColumn.dataType, Some(conf.sessionLocalTimeZone))),
                e, Literal(null))
            }
            aggregates.map { aggregate =>
              val filteredAggregate = aggregate.transformDown {
                // Assumption is the aggregate function ignores nulls. This is true for all current
                // AggregateFunction's with the exception of First and Last in their default mode
                // (which we handle) and possibly some Hive UDAF's.
                case First(expr, _) =>
                  First(ifExpr(expr), true)
                case Last(expr, _) =>
                  Last(ifExpr(expr), true)
                case a: ApproximatePercentile =>
                  // ApproximatePercentile takes two literals for accuracy and percentage which
                  // should not be wrapped by if-else.
                  a.withNewChildren(ifExpr(a.first) :: a.second :: a.third :: Nil)
                case a: AggregateFunction =>
                  a.withNewChildren(a.children.map(ifExpr))
              }.transform {
                // We are duplicating aggregates that are now computing a different value for each
                // pivot value.
                // TODO: Don't construct the physical container until after analysis.
                case ae: AggregateExpression => ae.copy(resultId = NamedExpression.newExprId)
              }
              Alias(filteredAggregate, outputName(value, aggregate))()
            }
          }
          Aggregate(groupByExprs, groupByExprs ++ pivotAggregates, child)
        }
    }

    // Support any aggregate expression that can appear in an Aggregate plan except Pandas UDF.
    // TODO: Support Pandas UDF.
    private def checkValidAggregateExpression(expr: Expression): Unit = expr match {
      case a: AggregateExpression =>
        if (a.aggregateFunction.isInstanceOf[PythonUDAF]) {
          throw QueryCompilationErrors.pandasUDFAggregateNotSupportedInPivotError()
        } else {
          // OK and leave the argument check to CheckAnalysis.
        }
      case e: Attribute =>
        throw QueryCompilationErrors.aggregateExpressionRequiredForPivotError(e.sql)
      case e => e.children.foreach(checkValidAggregateExpression)
    }
  }

  object ResolveUnpivot extends Rule[LogicalPlan] {
    def apply(plan: LogicalPlan): LogicalPlan = plan.resolveOperatorsWithPruning(
      _.containsPattern(UNPIVOT), ruleId) {

      // once children are resolved, we can determine values from ids and vice versa
      // if only either is given, and only AttributeReference are given
      case up @ Unpivot(Some(ids), None, _, _, _, _) if up.childrenResolved &&
        ids.forall(_.resolved) &&
        ids.forall(_.isInstanceOf[AttributeReference]) =>
        val idAttrs = AttributeSet(up.ids.get)
        val values = up.child.output.filterNot(idAttrs.contains)
        up.copy(values = Some(values.map(Seq(_))))
      case up @ Unpivot(None, Some(values), _, _, _, _) if up.childrenResolved &&
        values.forall(_.forall(_.resolved)) &&
        values.forall(_.forall(_.isInstanceOf[AttributeReference])) =>
        val valueAttrs = AttributeSet(up.values.get.flatten)
        val ids = up.child.output.filterNot(valueAttrs.contains)
        up.copy(ids = Some(ids))

      case up: Unpivot if !up.childrenResolved || !up.ids.exists(_.forall(_.resolved)) ||
        !up.values.exists(_.nonEmpty) || !up.values.exists(_.forall(_.forall(_.resolved))) ||
        !up.values.get.forall(_.length == up.valueColumnNames.length) ||
        !up.valuesTypeCoercioned => up

      // TypeCoercionBase.UnpivotCoercion determines valueType
      // and casts values once values are set and resolved
      case Unpivot(Some(ids), Some(values), aliases, variableColumnName, valueColumnNames, child) =>

        def toString(values: Seq[NamedExpression]): String =
          values.map(v => v.name).mkString("_")

        // construct unpivot expressions for Expand
        val exprs: Seq[Seq[Expression]] =
          values.zip(aliases.getOrElse(values.map(_ => None))).map {
            case (vals, Some(alias)) => (ids :+ Literal(alias)) ++ vals
            case (Seq(value), None) => (ids :+ Literal(value.name)) :+ value
            // there are more than one value in vals
            case (vals, None) => (ids :+ Literal(toString(vals))) ++ vals
          }

        // construct output attributes
        val variableAttr = AttributeReference(variableColumnName, StringType, nullable = false)()
        val valueAttrs = valueColumnNames.zipWithIndex.map {
          case (valueColumnName, idx) =>
            AttributeReference(
              valueColumnName,
              values.head(idx).dataType,
              values.map(_(idx)).exists(_.nullable))()
        }
        val output = (ids.map(_.toAttribute) :+ variableAttr) ++ valueAttrs

        // expand the unpivot expressions
        Expand(exprs, output, child)
    }
  }

  /**
   * Adds metadata columns to output for child relations when nodes are missing resolved attributes.
   *
   * References to metadata columns are resolved using columns from [[LogicalPlan.metadataOutput]],
   * but the relation's output does not include the metadata columns until the relation is replaced.
   * Unless this rule adds metadata to the relation's output, the analyzer will detect that nothing
   * produces the columns.
   *
   * This rule only adds metadata columns when a node is resolved but is missing input from its
   * children. This ensures that metadata columns are not added to the plan unless they are used. By
   * checking only resolved nodes, this ensures that * expansion is already done so that metadata
   * columns are not accidentally selected by *. This rule resolves operators downwards to avoid
   * projecting away metadata columns prematurely.
   */
  object AddMetadataColumns extends Rule[LogicalPlan] {
    import org.apache.spark.sql.catalyst.util._

    def apply(plan: LogicalPlan): LogicalPlan = plan.resolveOperatorsDownWithPruning(
      AlwaysProcess.fn, ruleId) {
      case hint: UnresolvedHint => hint
      // Add metadata output to all node types
      case node if node.children.nonEmpty && node.resolved && hasMetadataCol(node) =>
        val inputAttrs = AttributeSet(node.children.flatMap(_.output))
        val metaCols = getMetadataAttributes(node).filterNot(inputAttrs.contains)
        if (metaCols.isEmpty) {
          node
        } else {
          val newNode = node.mapChildren(addMetadataCol(_, metaCols.map(_.exprId).toSet))
          // We should not change the output schema of the plan. We should project away the extra
          // metadata columns if necessary.
          if (newNode.sameOutput(node)) {
            newNode
          } else {
            Project(node.output, newNode)
          }
        }
    }

    private def getMetadataAttributes(plan: LogicalPlan): Seq[Attribute] = {
      plan.expressions.flatMap(_.collect {
        case a: Attribute if a.isMetadataCol => a
        case a: Attribute
          if plan.children.exists(c => c.metadataOutput.exists(_.exprId == a.exprId)) =>
          plan.children.collectFirst {
            case c if c.metadataOutput.exists(_.exprId == a.exprId) =>
              c.metadataOutput.find(_.exprId == a.exprId).get
          }.get
      })
    }

    private def hasMetadataCol(plan: LogicalPlan): Boolean = {
      plan.expressions.exists(_.exists {
        case a: Attribute =>
          // If an attribute is resolved before being labeled as metadata
          // (i.e. from the originating Dataset), we check with expression ID
          a.isMetadataCol ||
            plan.children.exists(c => c.metadataOutput.exists(_.exprId == a.exprId))
        case _ => false
      })
    }

    private def addMetadataCol(
        plan: LogicalPlan,
        requiredAttrIds: Set[ExprId]): LogicalPlan = plan match {
      case s: ExposesMetadataColumns if s.metadataOutput.exists( a =>
        requiredAttrIds.contains(a.exprId)) =>
        s.withMetadataColumns()
      case p: Project if p.metadataOutput.exists(a => requiredAttrIds.contains(a.exprId)) =>
        val newProj = p.copy(
          // Do not leak the qualified-access-only restriction to normal plan outputs.
          projectList = p.projectList ++ p.metadataOutput.map(_.markAsAllowAnyAccess()),
          child = addMetadataCol(p.child, requiredAttrIds))
        newProj.copyTagsFrom(p)
        newProj
      case _ => plan.withNewChildren(plan.children.map(addMetadataCol(_, requiredAttrIds)))
    }
  }

  /**
   * Replaces unresolved relations (tables and views) with concrete relations from the catalog.
   */
  object ResolveRelations extends Rule[LogicalPlan] {
    // The current catalog and namespace may be different from when the view was created, we must
    // resolve the view logical plan here, with the catalog and namespace stored in view metadata.
    // This is done by keeping the catalog and namespace in `AnalysisContext`, and analyzer will
    // look at `AnalysisContext.catalogAndNamespace` when resolving relations with single-part name.
    // If `AnalysisContext.catalogAndNamespace` is non-empty, analyzer will expand single-part names
    // with it, instead of current catalog and namespace.
    private def resolveViews(plan: LogicalPlan): LogicalPlan = plan match {
      case view: View if !view.child.resolved =>
        ViewResolution
          .resolve(view, resolveChild = executeSameContext, checkAnalysis = checkAnalysis)
      case p @ SubqueryAlias(_, view: View) =>
        p.copy(child = resolveViews(view))
      case _ => plan
    }

    private def unwrapRelationPlan(plan: LogicalPlan): LogicalPlan = {
      EliminateSubqueryAliases(plan) match {
        case v: View if v.isTempViewStoringAnalyzedPlan => v.child
        case other => other
      }
    }

    def apply(plan: LogicalPlan)
        : LogicalPlan = plan.resolveOperatorsUpWithPruning(AlwaysProcess.fn, ruleId) {
      case i @ InsertIntoStatement(table, _, _, _, _, _, _) =>
        val relation = table match {
          case u: UnresolvedRelation if !u.isStreaming =>
            resolveRelation(u).getOrElse(u)
          case other => other
        }

        // Inserting into a file-based temporary view is allowed.
        // (e.g., spark.read.parquet("path").createOrReplaceTempView("t").
        // Thus, we need to look at the raw plan if `relation` is a temporary view.
        unwrapRelationPlan(relation) match {
          case v: View =>
            throw QueryCompilationErrors.insertIntoViewNotAllowedError(v.desc.identifier, table)
          case other => i.copy(table = other)
        }

      // TODO (SPARK-27484): handle streaming write commands when we have them.
      case write: V2WriteCommand =>
        write.table match {
          case u: UnresolvedRelation if !u.isStreaming =>
            resolveRelation(u).map(unwrapRelationPlan).map {
              case v: View => throw QueryCompilationErrors.writeIntoViewNotAllowedError(
                v.desc.identifier, write)
              case r: DataSourceV2Relation => write.withNewTable(r)
              case u: UnresolvedCatalogRelation =>
                throw QueryCompilationErrors.writeIntoV1TableNotAllowedError(
                  u.tableMeta.identifier, write)
              case other =>
                throw QueryCompilationErrors.writeIntoTempViewNotAllowedError(
                  u.multipartIdentifier.quoted)
            }.getOrElse(write)
          case _ => write
        }

      case u: UnresolvedRelation =>
        resolveRelation(u).map(resolveViews).getOrElse(u)

      case r @ RelationTimeTravel(u: UnresolvedRelation, timestamp, version)
          if timestamp.forall(ts => ts.resolved && !SubqueryExpression.hasSubquery(ts)) =>
        val timeTravelSpec = TimeTravelSpec.create(timestamp, version, conf.sessionLocalTimeZone)
        resolveRelation(u, timeTravelSpec).getOrElse(r)

      case u @ UnresolvedTable(identifier, cmd, suggestAlternative) =>
        lookupTableOrView(identifier).map {
          case v: ResolvedPersistentView =>
            val nameParts = v.catalog.name() +: v.identifier.asMultipartIdentifier
            throw QueryCompilationErrors.expectTableNotViewError(
              nameParts, cmd, suggestAlternative, u)
          case _: ResolvedTempView =>
            throw QueryCompilationErrors.expectTableNotViewError(
              identifier, cmd, suggestAlternative, u)
          case table => table
        }.getOrElse(u)

      case u @ UnresolvedView(identifier, cmd, allowTemp, suggestAlternative) =>
        lookupTableOrView(identifier, viewOnly = true).map {
          case _: ResolvedTempView if !allowTemp =>
            throw QueryCompilationErrors.expectPermanentViewNotTempViewError(
              identifier, cmd, u)
          case t: ResolvedTable =>
            val nameParts = t.catalog.name() +: t.identifier.asMultipartIdentifier
            throw QueryCompilationErrors.expectViewNotTableError(
              nameParts, cmd, suggestAlternative, u)
          case other => other
        }.getOrElse(u)

      case u @ UnresolvedTableOrView(identifier, cmd, allowTempView) =>
        lookupTableOrView(identifier).map {
          case _: ResolvedTempView if !allowTempView =>
            throw QueryCompilationErrors.expectPermanentViewNotTempViewError(
              identifier, cmd, u)
          case other => other
        }.getOrElse(u)
    }

    /**
     * Resolves relations to `ResolvedTable` or `Resolved[Temp/Persistent]View`. This is
     * for resolving DDL and misc commands.
     */
    private def lookupTableOrView(
        identifier: Seq[String],
        viewOnly: Boolean = false): Option[LogicalPlan] = {
      relationResolution.lookupTempView(identifier).map { tempView =>
        ResolvedTempView(identifier.asIdentifier, tempView.tableMeta)
      }.orElse {
        relationResolution.expandIdentifier(identifier) match {
          case CatalogAndIdentifier(catalog, ident) =>
            if (viewOnly && !CatalogV2Util.isSessionCatalog(catalog)) {
              throw QueryCompilationErrors.catalogOperationNotSupported(catalog, "views")
            }
            CatalogV2Util.loadTable(catalog, ident).map {
              case v1Table: V1Table if CatalogV2Util.isSessionCatalog(catalog) &&
                v1Table.v1Table.tableType == CatalogTableType.VIEW =>
                val v1Ident = v1Table.catalogTable.identifier
                val v2Ident = Identifier.of(v1Ident.database.toArray, v1Ident.identifier)
                ResolvedPersistentView(
                  catalog, v2Ident, v1Table.catalogTable)
              case table =>
                ResolvedTable.create(catalog.asTableCatalog, ident, table)
            }
          case _ => None
        }
      }
    }

    def resolveRelation(
        unresolvedRelation: UnresolvedRelation,
        timeTravelSpec: Option[TimeTravelSpec] = None): Option[LogicalPlan] = {
      relationResolution
        .resolveRelation(
          unresolvedRelation,
          timeTravelSpec
        )
        .map { relation =>
          // We put the synchronously resolved relation into the [[AnalyzerBridgeState]] for
          // it to be later reused by the single-pass [[Resolver]] to avoid resolving the relation
          // metadata twice.
          AnalysisContext.get.getSinglePassResolverBridgeState.map { bridgeState =>
            bridgeState.relationsWithResolvedMetadata.put(unresolvedRelation, relation)
          }
          relation
        }
    }
  }

  /** Handle INSERT INTO for DSv2 */
  object ResolveInsertInto extends ResolveInsertionBase {
    override def apply(plan: LogicalPlan): LogicalPlan = plan.resolveOperatorsWithPruning(
      AlwaysProcess.fn, ruleId) {
      case i @ InsertIntoStatement(r: DataSourceV2Relation, _, _, _, _, _, _)
          if i.query.resolved =>
        // ifPartitionNotExists is append with validation, but validation is not supported
        if (i.ifPartitionNotExists) {
          throw QueryCompilationErrors.unsupportedIfNotExistsError(r.table.name)
        }

        // Create a project if this is an INSERT INTO BY NAME query.
        val projectByName = if (i.userSpecifiedCols.nonEmpty) {
          Some(createProjectForByNameQuery(r.table.name, i))
        } else {
          None
        }
        val isByName = projectByName.nonEmpty || i.byName

        val partCols = partitionColumnNames(r.table)
        validatePartitionSpec(partCols, i.partitionSpec)

        val staticPartitions = i.partitionSpec.filter(_._2.isDefined).transform((_, v) => v.get)
        val query = addStaticPartitionColumns(r, projectByName.getOrElse(i.query), staticPartitions,
          isByName)

        if (!i.overwrite) {
          if (isByName) {
            AppendData.byName(r, query)
          } else {
            AppendData.byPosition(r, query)
          }
        } else if (conf.partitionOverwriteMode == PartitionOverwriteMode.DYNAMIC) {
          if (isByName) {
            OverwritePartitionsDynamic.byName(r, query)
          } else {
            OverwritePartitionsDynamic.byPosition(r, query)
          }
        } else {
          if (isByName) {
            OverwriteByExpression.byName(r, query, staticDeleteExpression(r, staticPartitions))
          } else {
            OverwriteByExpression.byPosition(r, query, staticDeleteExpression(r, staticPartitions))
          }
        }
    }

    private def partitionColumnNames(table: Table): Seq[String] = {
      // get partition column names. in v2, partition columns are columns that are stored using an
      // identity partition transform because the partition values and the column values are
      // identical. otherwise, partition values are produced by transforming one or more source
      // columns and cannot be set directly in a query's PARTITION clause.
      table.partitioning.flatMap {
        case IdentityTransform(FieldReference(Seq(name))) => Some(name)
        case _ => None
      }.toImmutableArraySeq
    }

    private def validatePartitionSpec(
        partitionColumnNames: Seq[String],
        partitionSpec: Map[String, Option[String]]): Unit = {
      // check that each partition name is a partition column. otherwise, it is not valid
      partitionSpec.keySet.foreach { partitionName =>
        partitionColumnNames.find(name => conf.resolver(name, partitionName)) match {
          case Some(_) =>
          case None =>
            throw QueryCompilationErrors.nonPartitionColError(partitionName)
        }
      }
    }

    private def addStaticPartitionColumns(
        relation: DataSourceV2Relation,
        query: LogicalPlan,
        staticPartitions: Map[String, String],
        isByName: Boolean): LogicalPlan = {

      if (staticPartitions.isEmpty) {
        query

      } else {
        // add any static value as a literal column
        val withStaticPartitionValues = {
          // for each static name, find the column name it will replace and check for unknowns.
          val outputNameToStaticName = staticPartitions.keySet.map { staticName =>
            if (isByName) {
              // If this is INSERT INTO BY NAME, the query output's names will be the user specified
              // column names. We need to make sure the static partition column name doesn't appear
              // there to catch the following ambiguous query:
              // INSERT OVERWRITE t PARTITION (c='1') (c) VALUES ('2')
              if (query.output.exists(col => conf.resolver(col.name, staticName))) {
                throw QueryCompilationErrors.staticPartitionInUserSpecifiedColumnsError(staticName)
              }
            }
            relation.output.find(col => conf.resolver(col.name, staticName)) match {
              case Some(attr) =>
                attr.name -> staticName
              case _ =>
                throw QueryCompilationErrors.missingStaticPartitionColumn(staticName)
            }
          }.toMap

          val queryColumns = query.output.iterator

          // for each output column, add the static value as a literal, or use the next input
          // column. this does not fail if input columns are exhausted and adds remaining columns
          // at the end. both cases will be caught by ResolveOutputRelation and will fail the
          // query with a helpful error message.
          relation.output.flatMap { col =>
            outputNameToStaticName.get(col.name).flatMap(staticPartitions.get) match {
              case Some(staticValue) =>
                // SPARK-30844: try our best to follow StoreAssignmentPolicy for static partition
                // values but not completely follow because we can't do static type checking due to
                // the reason that the parser has erased the type info of static partition values
                // and converted them to string.
                val cast = Cast(Literal(staticValue), col.dataType, ansiEnabled = true)
                cast.setTagValue(Cast.BY_TABLE_INSERTION, ())
                Some(Alias(cast, col.name)())
              case _ if queryColumns.hasNext =>
                Some(queryColumns.next())
              case _ =>
                None
            }
          } ++ queryColumns
        }

        Project(withStaticPartitionValues, query)
      }
    }

    private def staticDeleteExpression(
        relation: DataSourceV2Relation,
        staticPartitions: Map[String, String]): Expression = {
      if (staticPartitions.isEmpty) {
        Literal(true)
      } else {
        staticPartitions.map { case (name, value) =>
          relation.output.find(col => conf.resolver(col.name, name)) match {
            case Some(attr) =>
              // the delete expression must reference the table's column names, but these attributes
              // are not available when CheckAnalysis runs because the relation is not a child of
              // the logical operation. instead, expressions are resolved after
              // ResolveOutputRelation runs, using the query's column names that will match the
              // table names at that point. because resolution happens after a future rule, create
              // an UnresolvedAttribute.
              EqualNullSafe(
                UnresolvedAttribute.quoted(attr.name),
                Cast(Literal(value), attr.dataType))
            case None =>
              throw QueryCompilationErrors.missingStaticPartitionColumn(name)
          }
        }.reduce(And)
      }
    }
  }

  /**
   * Resolves column references in the query plan. Basically it transform the query plan tree bottom
   * up, and only try to resolve references for a plan node if all its children nodes are resolved,
   * and there is no conflicting attributes between the children nodes (see `hasConflictingAttrs`
   * for details).
   *
   * The general workflow to resolve references:
   * 1. Expands the star in Project/Aggregate/Generate.
   * 2. Resolves the columns to [[AttributeReference]] with the output of the children plans. This
   *    includes metadata columns as well.
   * 3. Resolves the columns to literal function which is allowed to be invoked without braces,
   *    e.g. `SELECT col, current_date FROM t`.
   * 4. Resolves the columns to outer references with the outer plan if we are resolving subquery
   *    expressions.
   * 5. Resolves the columns to SQL variables.
   *
   * Some plan nodes have special column reference resolution logic, please read these sub-rules for
   * details:
   *  - [[ResolveReferencesInAggregate]]
   *  - [[ResolveReferencesInUpdate]]
   *  - [[ResolveReferencesInSort]]
   *
   * Note: even if we use a single rule to resolve columns, it's still non-trivial to have a
   *       reliable column resolution order, as the rule will be executed multiple times, with other
   *       rules in the same batch. We should resolve columns with the next option only if all the
   *       previous options are permanently not applicable. If the current option can be applicable
   *       in the next iteration (other rules update the plan), we should not try the next option.
   */
  class ResolveReferences(val catalogManager: CatalogManager)
    extends Rule[LogicalPlan] with ColumnResolutionHelper {

    private val resolveColumnDefaultInCommandInputQuery =
      new ResolveColumnDefaultInCommandInputQuery(catalogManager)
    private val resolveReferencesInAggregate =
      new ResolveReferencesInAggregate(catalogManager)
    private val resolveReferencesInUpdate =
      new ResolveReferencesInUpdate(catalogManager)
    private val resolveReferencesInSort =
      new ResolveReferencesInSort(catalogManager)

    /**
     * Return true if there're conflicting attributes among children's outputs of a plan
     *
     * The children logical plans may output columns with conflicting attribute IDs. This may happen
     * in cases such as self-join. We should wait for the rule [[DeduplicateRelations]] to eliminate
     * conflicting attribute IDs, otherwise we can't resolve columns correctly due to ambiguity.
     */
    def hasConflictingAttrs(p: LogicalPlan): Boolean = {
      p.children.length > 1 && {
        // Note that duplicated attributes are allowed within a single node,
        // e.g., df.select($"a", $"a"), so we should only check conflicting
        // attributes between nodes.
        val uniqueAttrs = mutable.HashSet[ExprId]()
        p.children.head.outputSet.foreach(a => uniqueAttrs.add(a.exprId))
        p.children.tail.exists { child =>
          val uniqueSize = uniqueAttrs.size
          val childSize = child.outputSet.size
          child.outputSet.foreach(a => uniqueAttrs.add(a.exprId))
          uniqueSize + childSize > uniqueAttrs.size
        }
      }
    }

    def apply(plan: LogicalPlan): LogicalPlan = {
      val collatedPlan =
        if (conf.getConf(SQLConf.RUN_COLLATION_TYPE_CASTS_BEFORE_ALIAS_ASSIGNMENT)) {
          CollationRulesRunner(plan)
        } else {
          plan
        }
      doApply(collatedPlan)
    }

    def doApply(plan: LogicalPlan): LogicalPlan = plan.resolveOperatorsUp {
      // Don't wait other rules to resolve the child plans of `InsertIntoStatement` as we need
      // to resolve column "DEFAULT" in the child plans so that they must be unresolved.
      case i: InsertIntoStatement => resolveColumnDefaultInCommandInputQuery(i)

      // Don't wait other rules to resolve the child plans of `SetVariable` as we need
      // to resolve column "DEFAULT" in the child plans so that they must be unresolved.
      case s: SetVariable => resolveColumnDefaultInCommandInputQuery(s)

      // Wait for other rules to resolve child plans first
      case p: LogicalPlan if !p.childrenResolved => p

      // Wait for the rule `DeduplicateRelations` to resolve conflicting attrs first.
      case p: LogicalPlan if hasConflictingAttrs(p) => p

      // If the projection list contains Stars, expand it.
      case p: Project if containsStar(p.projectList) =>
        val expanded = p.copy(projectList = buildExpandedProjectList(p.projectList, p.child))
        if (expanded.projectList.size < p.projectList.size) {
          checkTrailingCommaInSelect(expanded, starRemoved = true)
        }
        expanded
      // If the filter list contains Stars, expand it.
      case p: Filter if containsStar(Seq(p.condition)) =>
        p.copy(expandStarExpression(p.condition, p.child))
      // If the aggregate function argument contains Stars, expand it.
      case a: Aggregate if containsStar(a.aggregateExpressions) =>
        if (a.groupingExpressions.exists(_.isInstanceOf[UnresolvedOrdinal])) {
          throw QueryCompilationErrors.starNotAllowedWhenGroupByOrdinalPositionUsedError()
        } else {
          val expanded = a.copy(aggregateExpressions =
            buildExpandedProjectList(a.aggregateExpressions, a.child))
          if (expanded.aggregateExpressions.size < a.aggregateExpressions.size) {
            checkTrailingCommaInSelect(expanded, starRemoved = true)
          }
          expanded
        }
      case c: CollectMetrics if containsStar(c.metrics) =>
        c.copy(metrics = buildExpandedProjectList(c.metrics, c.child))
      case g: Generate if containsStar(g.generator.children) =>
        throw QueryCompilationErrors.invalidStarUsageError("explode/json_tuple/UDTF",
          extractStar(g.generator.children))
      // If the Unpivot ids or values contain Stars, expand them.
      case up: Unpivot if up.ids.exists(containsStar) ||
        // Only expand Stars in one-dimensional values
        up.values.exists(values => values.exists(_.length == 1) && values.exists(containsStar)) =>
        up.copy(
          ids = up.ids.map(buildExpandedProjectList(_, up.child)),
          // The inner exprs in Option[[exprs] is one-dimensional, e.g. Optional[[["*"]]].
          // The single NamedExpression turns into multiple, which we here have to turn into
          // Optional[[["col1"], ["col2"]]]
          values = up.values.map(_.flatMap(buildExpandedProjectList(_, up.child)).map(Seq(_)))
        )

      case u @ Union(children, _, _)
        // if there are duplicate output columns, give them unique expr ids
          if children.exists(c => c.output.map(_.exprId).distinct.length < c.output.length) =>
        val newChildren = children.map { c =>
          if (c.output.map(_.exprId).distinct.length < c.output.length) {
            val existingExprIds = mutable.HashSet[ExprId]()
            val projectList = c.output.map { attr =>
              if (existingExprIds.contains(attr.exprId)) {
                // replace non-first duplicates with aliases and tag them
                val newMetadata = new MetadataBuilder().withMetadata(attr.metadata)
                  .putNull("__is_duplicate").build()
                Alias(attr, attr.name)(explicitMetadata = Some(newMetadata))
              } else {
                // leave first duplicate alone
                existingExprIds.add(attr.exprId)
                attr
              }
            }
            Project(projectList, c)
          } else {
            c
          }
        }
        u.withNewChildren(newChildren)

      // A special case for Generate, because the output of Generate should not be resolved by
      // ResolveReferences. Attributes in the output will be resolved by ResolveGenerate.
      case g @ Generate(generator, _, _, _, _, _) if generator.resolved => g

      case g @ Generate(generator, join, outer, qualifier, output, child) =>
        val newG = resolveExpressionByPlanOutput(
          generator, child, throws = true, includeLastResort = true)
        if (newG.fastEquals(generator)) {
          g
        } else {
          Generate(newG.asInstanceOf[Generator], join, outer, qualifier, output, child)
        }

      case mg: MapGroups if mg.dataOrder.exists(!_.resolved) =>
        // Resolve against `AppendColumns`'s children, instead of `AppendColumns`,
        // because `AppendColumns`'s serializer might produce conflict attribute
        // names leading to ambiguous references exception.
        val planForResolve = mg.child match {
          case appendColumns: AppendColumns => appendColumns.child
          case plan => plan
        }
        val resolvedOrder = mg.dataOrder
          .map(resolveExpressionByPlanOutput(_, planForResolve).asInstanceOf[SortOrder])
        mg.copy(dataOrder = resolvedOrder)

      // Left and right sort expression have to be resolved against the respective child plan only
      case cg: CoGroup if cg.leftOrder.exists(!_.resolved) || cg.rightOrder.exists(!_.resolved) =>
        // Resolve against `AppendColumns`'s children, instead of `AppendColumns`,
        // because `AppendColumns`'s serializer might produce conflict attribute
        // names leading to ambiguous references exception.
        val (leftPlanForResolve, rightPlanForResolve) = Seq(cg.left, cg.right).map {
          case appendColumns: AppendColumns => appendColumns.child
          case plan => plan
        } match {
          case Seq(left, right) => (left, right)
        }

        val resolvedLeftOrder = cg.leftOrder
          .map(resolveExpressionByPlanOutput(_, leftPlanForResolve).asInstanceOf[SortOrder])
        val resolvedRightOrder = cg.rightOrder
          .map(resolveExpressionByPlanOutput(_, rightPlanForResolve).asInstanceOf[SortOrder])

        cg.copy(leftOrder = resolvedLeftOrder, rightOrder = resolvedRightOrder)

      // Skips plan which contains deserializer expressions, as they should be resolved by another
      // rule: ResolveDeserializer.
      case plan if containsDeserializer(plan.expressions) => plan

      case a: Aggregate => resolveReferencesInAggregate(a)

      // Special case for Project as it supports lateral column alias.
      case p: Project =>
        val resolvedBasic = p.projectList.map(resolveExpressionByPlanChildren(_, p))
        // Lateral column alias has higher priority than outer reference.
        val resolvedWithLCA = resolveLateralColumnAlias(resolvedBasic)
        val resolvedFinal = resolvedWithLCA.map(resolveColsLastResort)
        p.copy(projectList = resolvedFinal.map(_.asInstanceOf[NamedExpression]))

      case o: OverwriteByExpression if o.table.resolved =>
        // The delete condition of `OverwriteByExpression` will be passed to the table
        // implementation and should be resolved based on the table schema.
        o.copy(deleteExpr = resolveExpressionByPlanOutput(o.deleteExpr, o.table))

      case u: UpdateTable => resolveReferencesInUpdate(u)

      case m @ MergeIntoTable(targetTable, sourceTable, _, _, _, _, _)
        if !m.resolved && targetTable.resolved && sourceTable.resolved =>

        EliminateSubqueryAliases(targetTable) match {
          case r: NamedRelation if r.skipSchemaResolution =>
            // Do not resolve the expression if the target table accepts any schema.
            // This allows data sources to customize their own resolution logic using
            // custom resolution rules.
            m

          case _ =>
            val newMatchedActions = m.matchedActions.map {
              case DeleteAction(deleteCondition) =>
                val resolvedDeleteCondition = deleteCondition.map(
                  resolveExpressionByPlanChildren(_, m))
                DeleteAction(resolvedDeleteCondition)
              case UpdateAction(updateCondition, assignments) =>
                val resolvedUpdateCondition = updateCondition.map(
                  resolveExpressionByPlanChildren(_, m))
                UpdateAction(
                  resolvedUpdateCondition,
                  // The update value can access columns from both target and source tables.
                  resolveAssignments(assignments, m, MergeResolvePolicy.BOTH))
              case UpdateStarAction(updateCondition) =>
                val assignments = targetTable.output.map { attr =>
                  Assignment(attr, UnresolvedAttribute(Seq(attr.name)))
                }
                UpdateAction(
                  updateCondition.map(resolveExpressionByPlanChildren(_, m)),
                  // For UPDATE *, the value must be from source table.
                  resolveAssignments(assignments, m, MergeResolvePolicy.SOURCE))
              case o => o
            }
            val newNotMatchedActions = m.notMatchedActions.map {
              case InsertAction(insertCondition, assignments) =>
                // The insert action is used when not matched, so its condition and value can only
                // access columns from the source table.
                val resolvedInsertCondition = insertCondition.map(
                  resolveExpressionByPlanOutput(_, m.sourceTable))
                InsertAction(
                  resolvedInsertCondition,
                  resolveAssignments(assignments, m, MergeResolvePolicy.SOURCE))
              case InsertStarAction(insertCondition) =>
                // The insert action is used when not matched, so its condition and value can only
                // access columns from the source table.
                val resolvedInsertCondition = insertCondition.map(
                  resolveExpressionByPlanOutput(_, m.sourceTable))
                val assignments = targetTable.output.map { attr =>
                  Assignment(attr, UnresolvedAttribute(Seq(attr.name)))
                }
                InsertAction(
                  resolvedInsertCondition,
                  resolveAssignments(assignments, m, MergeResolvePolicy.SOURCE))
              case o => o
            }
            val newNotMatchedBySourceActions = m.notMatchedBySourceActions.map {
              case DeleteAction(deleteCondition) =>
                val resolvedDeleteCondition = deleteCondition.map(
                  resolveExpressionByPlanOutput(_, targetTable))
                DeleteAction(resolvedDeleteCondition)
              case UpdateAction(updateCondition, assignments) =>
                val resolvedUpdateCondition = updateCondition.map(
                  resolveExpressionByPlanOutput(_, targetTable))
                UpdateAction(
                  resolvedUpdateCondition,
                  // The update value can access columns from the target table only.
                  resolveAssignments(assignments, m, MergeResolvePolicy.TARGET))
              case o => o
            }

            val resolvedMergeCondition = resolveExpressionByPlanChildren(m.mergeCondition, m)
            m.copy(mergeCondition = resolvedMergeCondition,
              matchedActions = newMatchedActions,
              notMatchedActions = newNotMatchedActions,
              notMatchedBySourceActions = newNotMatchedBySourceActions)
        }

      // UnresolvedHaving can host grouping expressions and aggregate functions. We should resolve
      // columns with `agg.output` and the rule `ResolveAggregateFunctions` will push them down to
      // Aggregate later.
      case u @ UnresolvedHaving(cond, agg: Aggregate) if !cond.resolved =>
        u.mapExpressions { e =>
          // Columns in HAVING should be resolved with `agg.child.output` first, to follow the SQL
          // standard. See more details in SPARK-31519.
          val resolvedWithAgg = resolveColWithAgg(e, agg)
          resolveExpressionByPlanChildren(resolvedWithAgg, u, includeLastResort = true)
        }

      // RepartitionByExpression can host missing attributes that are from a descendant node.
      // For example, `spark.table("t").select($"a").repartition($"b")`. We can resolve `b` with
      // table `t` even if there is a Project node between the table scan node and Sort node.
      // We also need to propagate the missing attributes from the descendant node to the current
      // node, and project them way at the end via an extra Project.
      case r @ RepartitionByExpression(partitionExprs, child, _, _)
        if !r.resolved || r.missingInput.nonEmpty =>
        val resolvedBasic = partitionExprs.map(resolveExpressionByPlanChildren(_, r))
        val (newPartitionExprs, newChild) = resolveExprsAndAddMissingAttrs(resolvedBasic, child)
        // Missing columns should be resolved right after basic column resolution.
        // See the doc of `ResolveReferences`.
        val resolvedFinal = newPartitionExprs.map(resolveColsLastResort)
        if (child.output == newChild.output) {
          r.copy(resolvedFinal, newChild)
        } else {
          Project(child.output, r.copy(resolvedFinal, newChild))
        }

      // Filter can host both grouping expressions/aggregate functions and missing attributes.
      // The grouping expressions/aggregate functions resolution takes precedence over missing
      // attributes. See the classdoc of `ResolveReferences` for details.
      case f @ Filter(cond, child) if !cond.resolved || f.missingInput.nonEmpty =>
        val resolvedBasic = resolveExpressionByPlanChildren(cond, f)
        val resolvedWithAgg = resolveColWithAgg(resolvedBasic, child)
        val (newCond, newChild) = resolveExprsAndAddMissingAttrs(Seq(resolvedWithAgg), child)
        // Missing columns should be resolved right after basic column resolution.
        // See the doc of `ResolveReferences`.
        val resolvedFinal = resolveColsLastResort(newCond.head)
        if (child.output == newChild.output) {
          f.copy(condition = resolvedFinal)
        } else {
          // Add missing attributes and then project them away.
          val newFilter = Filter(resolvedFinal, newChild)
          Project(child.output, newFilter)
        }

      case s: Sort if !s.resolved || s.missingInput.nonEmpty =>
        resolveReferencesInSort(s)

      // Pass for Execute Immediate as arguments will be resolved by [[SubstituteExecuteImmediate]].
      case e : ExecuteImmediateQuery => e

      case q: LogicalPlan =>
        logTrace(s"Attempting to resolve ${q.simpleString(conf.maxToStringFields)}")
        q.mapExpressions(resolveExpressionByPlanChildren(_, q, includeLastResort = true))
    }

    private object MergeResolvePolicy extends Enumeration {
      val BOTH, SOURCE, TARGET = Value
    }

    def resolveAssignments(
        assignments: Seq[Assignment],
        mergeInto: MergeIntoTable,
        resolvePolicy: MergeResolvePolicy.Value): Seq[Assignment] = {
      assignments.map { assign =>
        val resolvedKey = assign.key match {
          case c if !c.resolved =>
            resolveMergeExprOrFail(c, Project(Nil, mergeInto.targetTable))
          case o => o
        }
        val resolvedValue = assign.value match {
          case c if !c.resolved =>
            val resolvePlan = resolvePolicy match {
              case MergeResolvePolicy.BOTH => mergeInto
              case MergeResolvePolicy.SOURCE => Project(Nil, mergeInto.sourceTable)
              case MergeResolvePolicy.TARGET => Project(Nil, mergeInto.targetTable)
            }
            val resolvedExpr = resolveExprInAssignment(c, resolvePlan)
            val withDefaultResolved = if (conf.enableDefaultColumns) {
              resolveColumnDefaultInAssignmentValue(
                resolvedKey,
                resolvedExpr,
                QueryCompilationErrors
                  .defaultReferencesNotAllowedInComplexExpressionsInMergeInsertsOrUpdates())
            } else {
              resolvedExpr
            }
            checkResolvedMergeExpr(withDefaultResolved, resolvePlan)
            withDefaultResolved
          case o => o
        }
        Assignment(resolvedKey, resolvedValue)
      }
    }

    private def resolveMergeExprOrFail(e: Expression, p: LogicalPlan): Expression = {
      val resolved = resolveExprInAssignment(e, p)
      checkResolvedMergeExpr(resolved, p)
      resolved
    }

    private def checkResolvedMergeExpr(e: Expression, p: LogicalPlan): Unit = {
      e.references.filter(!_.resolved).foreach { a =>
        // Note: This will throw error only on unresolved attribute issues,
        // not other resolution errors like mismatched data types.
        val cols = p.inputSet.toSeq.map(attr => toSQLId(attr.name)).mkString(", ")
        a.failAnalysis(
          errorClass = "UNRESOLVED_COLUMN.WITH_SUGGESTION",
          messageParameters = Map(
            "objectName" -> toSQLId(a.name),
            "proposal" -> cols))
      }
    }

    // Expand the star expression using the input plan first. If failed, try resolve
    // the star expression using the outer query plan and wrap the resolved attributes
    // in outer references. Otherwise throw the original exception.
    private def expand(s: Star, plan: LogicalPlan): Seq[NamedExpression] = {
      withPosition(s) {
        try {
          s.expand(plan, resolver)
        } catch {
          case e: AnalysisException =>
            AnalysisContext.get.outerPlan.map {
              // Only Project, Aggregate, CollectMetrics can host star expressions.
              case u @ (_: Project | _: Aggregate | _: CollectMetrics) =>
                Try(s.expand(u.children.head, resolver)) match {
                  case Success(expanded) => expanded.map(wrapOuterReference)
                  case Failure(_) => throw e
                }
              // Do not use the outer plan to resolve the star expression
              // since the star usage is invalid.
              case _ => throw e
            }.getOrElse { throw e }
        }
      }
    }

    /**
     * Build a project list for Project/Aggregate and expand the star if possible
     */
    private def buildExpandedProjectList(
      exprs: Seq[NamedExpression],
      child: LogicalPlan): Seq[NamedExpression] = {
      exprs.flatMap {
        // Using Dataframe/Dataset API: testData2.groupBy($"a", $"b").agg($"*")
        case s: Star => expand(s, child)
        // Using SQL API without running ResolveAlias: SELECT * FROM testData2 group by a, b
        case UnresolvedAlias(s: Star, _) => expand(s, child)
        case o if containsStar(o :: Nil) => expandStarExpression(o, child) :: Nil
        case o => o :: Nil
      }.map(_.asInstanceOf[NamedExpression])
    }

    /**
     * Returns true if `exprs` contains a [[Star]].
     */
    def containsStar(exprs: Seq[Expression]): Boolean =
      exprs.exists(_.collect { case _: Star => true }.nonEmpty)

    private def extractStar(exprs: Seq[Expression]): Seq[Star] =
      exprs.flatMap(_.collect { case s: Star => s })

    private def isCountStarExpansionAllowed(arguments: Seq[Expression]): Boolean = arguments match {
      case Seq(UnresolvedStar(None)) => true
      case Seq(_: ResolvedStar) => true
      case _ => false
    }

    /**
     * Expands the matching attribute.*'s in `child`'s output.
     */
    def expandStarExpression(expr: Expression, child: LogicalPlan): Expression = {
      expr.transformUp {
        case f0: UnresolvedFunction if !f0.isDistinct &&
          f0.nameParts.map(_.toLowerCase(Locale.ROOT)) == Seq("count") &&
          isCountStarExpansionAllowed(f0.arguments) =>
          // Transform COUNT(*) into COUNT(1).
          f0.copy(nameParts = Seq("count"), arguments = Seq(Literal(1)))
        case f1: UnresolvedFunction if containsStar(f1.arguments) =>
          // SPECIAL CASE: We want to block count(tblName.*) because in spark, count(tblName.*) will
          // be expanded while count(*) will be converted to count(1). They will produce different
          // results and confuse users if there are any null values. For count(t1.*, t2.*), it is
          // still allowed, since it's well-defined in spark.
          if (!conf.allowStarWithSingleTableIdentifierInCount &&
              f1.nameParts == Seq("count") &&
              f1.arguments.length == 1) {
            f1.arguments.foreach {
              case u: UnresolvedStar if u.isQualifiedByTable(child, resolver) =>
                throw QueryCompilationErrors
                  .singleTableStarInCountNotAllowedError(u.target.get.mkString("."))
              case _ => // do nothing
            }
          }
          f1.copy(arguments = f1.arguments.flatMap {
            case s: Star => expand(s, child)
            case o => o :: Nil
          })
        case c: CreateNamedStruct if containsStar(c.valExprs) =>
          val newChildren = c.children.grouped(2).flatMap {
            case Seq(k, s : Star) => CreateStruct(expand(s, child)).children
            case kv => kv
          }
          c.copy(children = newChildren.toList )
        case c: CreateArray if containsStar(c.children) =>
          c.copy(children = c.children.flatMap {
            case s: Star => expand(s, child)
            case o => o :: Nil
          })
        case p: Murmur3Hash if containsStar(p.children) =>
          p.copy(children = p.children.flatMap {
            case s: Star => expand(s, child)
            case o => o :: Nil
          })
        case p: XxHash64 if containsStar(p.children) =>
          p.copy(children = p.children.flatMap {
            case s: Star => expand(s, child)
            case o => o :: Nil
          })
        case p: In if containsStar(p.children) =>
          p.copy(list = p.list.flatMap {
            case s: Star => expand(s, child)
            case o => o :: Nil
          })
        // count(*) has been replaced by count(1)
        case o if containsStar(o.children) =>
          throw QueryCompilationErrors.invalidStarUsageError(s"expression `${o.prettyName}`",
            extractStar(o.children))
      }
    }
  }

  private def containsDeserializer(exprs: Seq[Expression]): Boolean = {
    exprs.exists(_.exists(_.isInstanceOf[UnresolvedDeserializer]))
  }

  /**
   * In many dialects of SQL it is valid to use ordinal positions in order/sort by and group by
   * clauses. This rule is to convert ordinal positions to the corresponding expressions in the
   * select list. This support is introduced in Spark 2.0.
   *
   * - When the sort references or group by expressions are not integer but foldable expressions,
   * just ignore them.
   * - When spark.sql.orderByOrdinal/spark.sql.groupByOrdinal is set to false, ignore the position
   * numbers too.
   *
   * Before the release of Spark 2.0, the literals in order/sort by and group by clauses
   * have no effect on the results.
   */
  object ResolveOrdinalInOrderByAndGroupBy extends Rule[LogicalPlan] {
    def apply(plan: LogicalPlan): LogicalPlan = plan.resolveOperatorsUpWithPruning(
      _.containsPattern(UNRESOLVED_ORDINAL), ruleId) {
      case p if !p.childrenResolved => p
      // Replace the index with the related attribute for ORDER BY,
      // which is a 1-base position of the projection list.
      case Sort(orders, global, child, hint)
        if orders.exists(_.child.isInstanceOf[UnresolvedOrdinal]) =>
        val newOrders = orders map {
          case s @ SortOrder(UnresolvedOrdinal(index), direction, nullOrdering, _) =>
            if (index > 0 && index <= child.output.size) {
              SortOrder(child.output(index - 1), direction, nullOrdering, Seq.empty)
            } else {
              throw QueryCompilationErrors.orderByPositionRangeError(index, child.output.size, s)
            }
          case o => o
        }
        Sort(newOrders, global, child, hint)

      // Replace the index with the corresponding expression in aggregateExpressions. The index is
      // a 1-base position of aggregateExpressions, which is output columns (select expression)
      case Aggregate(groups, aggs, child, hint)
        if aggs
          .filter(!containUnresolvedPipeAggregateOrdinal(_))
          .forall(_.resolved) &&
        groups.exists(containUnresolvedOrdinal) =>
        val newAggs = aggs.map(resolvePipeAggregateExpressionOrdinal(_, child.output))
        val newGroups = groups.map(resolveGroupByExpressionOrdinal(_, newAggs))
        Aggregate(newGroups, newAggs, child, hint)
    }

    private def containUnresolvedOrdinal(e: Expression): Boolean = e match {
      case _: UnresolvedOrdinal => true
      case gs: BaseGroupingSets => gs.children.exists(containUnresolvedOrdinal)
      case _ => false
    }

    private def containUnresolvedPipeAggregateOrdinal(e: Expression): Boolean = e match {
      case UnresolvedAlias(_: UnresolvedPipeAggregateOrdinal, _) => true
      case _ => false
    }

    private def resolveGroupByExpressionOrdinal(
        expr: Expression,
        aggs: Seq[Expression]): Expression = expr match {
      case ordinal @ UnresolvedOrdinal(index) =>
        withPosition(ordinal) {
          if (index > 0 && index <= aggs.size) {
            val ordinalExpr = aggs(index - 1)
            if (ordinalExpr.exists(_.isInstanceOf[AggregateExpression])) {
              throw QueryCompilationErrors.groupByPositionRefersToAggregateFunctionError(
                index, ordinalExpr)
            } else {
              trimAliases(ordinalExpr) match {
                // HACK ALERT: If the ordinal expression is also an integer literal, don't use it
                //             but still keep the ordinal literal. The reason is we may repeatedly
                //             analyze the plan. Using a different integer literal may lead to
                //             a repeat GROUP BY ordinal resolution which is wrong. GROUP BY
                //             constant is meaningless so whatever value does not matter here.
                // TODO: (SPARK-45932) GROUP BY ordinal should pull out grouping expressions to
                //       a Project, then the resolved ordinal expression is always
                //       `AttributeReference`.
                case Literal(_: Int, IntegerType) =>
                  Literal(index)
                case _ => ordinalExpr
              }
            }
          } else {
            throw QueryCompilationErrors.groupByPositionRangeError(index, aggs.size)
          }
        }
      case gs: BaseGroupingSets =>
        gs.withNewChildren(gs.children.map(resolveGroupByExpressionOrdinal(_, aggs)))
      case others => others
    }
  }

  private def resolvePipeAggregateExpressionOrdinal(
      expr: NamedExpression,
      inputs: Seq[Attribute]): NamedExpression = expr match {
    case UnresolvedAlias(UnresolvedPipeAggregateOrdinal(index), _) =>
      // In this case, the user applied the SQL pipe aggregate operator ("|> AGGREGATE") and used
      // ordinals in its GROUP BY clause. This expression then refers to the i-th attribute of the
      // child operator (one-based). Here we resolve the ordinal to the corresponding attribute.
      inputs(index - 1)
    case other =>
      other
  }

  /**
   * Checks whether a function identifier referenced by an [[UnresolvedFunction]] is defined in the
   * function registry. Note that this rule doesn't try to resolve the [[UnresolvedFunction]]. It
   * only performs simple existence check according to the function identifier to quickly identify
   * undefined functions without triggering relation resolution, which may incur potentially
   * expensive partition/schema discovery process in some cases.
   * In order to avoid duplicate external functions lookup, the external function identifier will
   * store in the local hash set externalFunctionNameSet.
   * @see [[ResolveFunctions]]
   * @see https://issues.apache.org/jira/browse/SPARK-19737
   */
  object LookupFunctions extends Rule[LogicalPlan] {
    override def apply(plan: LogicalPlan): LogicalPlan = {
      val externalFunctionNameSet = new mutable.HashSet[Seq[String]]()

      plan.resolveExpressionsWithPruning(_.containsAnyPattern(UNRESOLVED_FUNCTION)) {
        case f @ UnresolvedFunction(nameParts, _, _, _, _, _, _) =>
          if (functionResolution.lookupBuiltinOrTempFunction(nameParts, Some(f)).isDefined) {
            f
          } else {
            val CatalogAndIdentifier(catalog, ident) =
              relationResolution.expandIdentifier(nameParts)
            val fullName =
              normalizeFuncName((catalog.name +: ident.namespace :+ ident.name).toImmutableArraySeq)
            if (externalFunctionNameSet.contains(fullName)) {
              f
            } else if (catalog.asFunctionCatalog.functionExists(ident)) {
              externalFunctionNameSet.add(fullName)
              f
            } else {
              val catalogPath = (catalog.name() +: catalogManager.currentNamespace).mkString(".")
              throw QueryCompilationErrors.unresolvedRoutineError(
                nameParts,
                Seq("system.builtin", "system.session", catalogPath),
                f.origin)
            }
          }
      }
    }

    def normalizeFuncName(name: Seq[String]): Seq[String] = {
      if (conf.caseSensitiveAnalysis) {
        name
      } else {
        name.map(_.toLowerCase(Locale.ROOT))
      }
    }
  }

  /**
   * Replaces [[UnresolvedFunctionName]]s with concrete [[LogicalPlan]]s.
   * Replaces [[UnresolvedFunction]]s with concrete [[Expression]]s.
   * Replaces [[UnresolvedGenerator]]s with concrete [[Expression]]s.
   * Replaces [[UnresolvedTableValuedFunction]]s with concrete [[LogicalPlan]]s.
   */
  object ResolveFunctions extends Rule[LogicalPlan] {
    def apply(plan: LogicalPlan): LogicalPlan = plan.resolveOperatorsUpWithPruning(
      _.containsAnyPattern(UNRESOLVED_FUNC, UNRESOLVED_FUNCTION, GENERATOR,
        UNRESOLVED_TABLE_VALUED_FUNCTION, UNRESOLVED_TVF_ALIASES), ruleId) {
      // Resolve functions with concrete relations from v2 catalog.
      case u @ UnresolvedFunctionName(nameParts, cmd, requirePersistentFunc, mismatchHint, _) =>
        functionResolution.lookupBuiltinOrTempFunction(nameParts, None)
          .orElse(functionResolution.lookupBuiltinOrTempTableFunction(nameParts)).map { info =>
          if (requirePersistentFunc) {
            throw QueryCompilationErrors.expectPersistentFuncError(
              nameParts.head, cmd, mismatchHint, u)
          } else {
            ResolvedNonPersistentFunc(nameParts.head, V1Function(info))
          }
        }.getOrElse {
          val CatalogAndIdentifier(catalog, ident) =
            relationResolution.expandIdentifier(nameParts)
          val fullName = catalog.name +: ident.namespace :+ ident.name
          CatalogV2Util.loadFunction(catalog, ident).map { func =>
            ResolvedPersistentFunc(catalog.asFunctionCatalog, ident, func)
          }.getOrElse(u.copy(possibleQualifiedName = Some(fullName.toImmutableArraySeq)))
        }

      // Resolve table-valued function references.
      case u: UnresolvedTableValuedFunction if u.functionArgs.forall(_.resolved) =>
        withPosition(u) {
          try {
            val resolvedFunc = functionResolution.resolveBuiltinOrTempTableFunction(
                u.name, u.functionArgs).getOrElse {
              val CatalogAndIdentifier(catalog, ident) =
                relationResolution.expandIdentifier(u.name)
              if (CatalogV2Util.isSessionCatalog(catalog)) {
                v1SessionCatalog.resolvePersistentTableFunction(
                  ident.asFunctionIdentifier, u.functionArgs)
              } else {
                throw QueryCompilationErrors.missingCatalogAbilityError(
                  catalog, "table-valued functions")
              }
            }
            resolvedFunc.transformAllExpressionsWithPruning(
              _.containsPattern(FUNCTION_TABLE_RELATION_ARGUMENT_EXPRESSION))  {
              case t: FunctionTableSubqueryArgumentExpression =>
                resolvedFunc match {
                  case Generate(_: PythonUDTF, _, _, _, _, _) =>
                  case Generate(_: UnresolvedPolymorphicPythonUDTF, _, _, _, _, _) =>
                  case _ =>
                    assert(!t.hasRepartitioning,
                      "Cannot evaluate the table-valued function call because it included the " +
                        "PARTITION BY clause, but only Python table functions support this " +
                        "clause")
                }
                t
            }
          } catch {
            case _: NoSuchFunctionException =>
              u.failAnalysis(
                errorClass = "UNRESOLVABLE_TABLE_VALUED_FUNCTION",
                messageParameters = Map("name" -> toSQLId(u.name)))
          }
        }

      // Resolve table-valued functions' output column aliases.
      case u: UnresolvedTVFAliases if u.child.resolved =>
        // Add `Project` with the aliases.
        val outputAttrs = u.child.output
        // Checks if the number of the aliases is equal to expected one
        if (u.outputNames.size != outputAttrs.size) {
          u.failAnalysis(
            errorClass = "NUM_TABLE_VALUE_ALIASES_MISMATCH",
            messageParameters = Map(
              "funcName" -> toSQLId(u.name),
              "aliasesNum" -> u.outputNames.size.toString,
              "outColsNum" -> outputAttrs.size.toString))
        }
        val aliases = outputAttrs.zip(u.outputNames).map {
          case (attr, name) => Alias(attr, name)()
        }
        Project(aliases, u.child)

      case p: LogicalPlan
          if p.resolved && p.containsPattern(FUNCTION_TABLE_RELATION_ARGUMENT_EXPRESSION) =>
        withPosition(p) {
          val tableArgs =
            mutable.ArrayBuffer.empty[(FunctionTableSubqueryArgumentExpression, LogicalPlan)]

          val tvf = p.transformExpressionsWithPruning(
            _.containsPattern(FUNCTION_TABLE_RELATION_ARGUMENT_EXPRESSION)) {
            case t: FunctionTableSubqueryArgumentExpression =>
              val alias = SubqueryAlias.generateSubqueryName(s"_${tableArgs.size}")
              tableArgs.append((t, SubqueryAlias(alias, t.evaluable)))
              UnresolvedAttribute(Seq(alias, "c"))
          }

          assert(tableArgs.nonEmpty)
          if (!conf.tvfAllowMultipleTableArguments && tableArgs.size > 1) {
            throw QueryCompilationErrors.tableValuedFunctionTooManyTableArgumentsError(
              tableArgs.size)
          }
          val alias = SubqueryAlias.generateSubqueryName(s"_${tableArgs.size}")

          // Propagate the column indexes for TABLE arguments to the PythonUDTF instance.
          val f: FunctionTableSubqueryArgumentExpression = tableArgs.head._1
          val tvfWithTableColumnIndexes = tvf match {
            case g @ Generate(pyudtf: PythonUDTF, _, _, _, _, _)
                if f.extraProjectedPartitioningExpressions.nonEmpty =>
              val partitionColumnIndexes = if (f.selectedInputExpressions.isEmpty) {
                PythonUDTFPartitionColumnIndexes(f.partitioningExpressionIndexes)
              } else {
                // If the UDTF specified 'select' expression(s), we added a projection to compute
                // them plus the 'partitionBy' expression(s) afterwards.
                PythonUDTFPartitionColumnIndexes(
                  (0 until f.extraProjectedPartitioningExpressions.length)
                    .map(_ + f.selectedInputExpressions.length))
              }
              g.copy(generator = pyudtf.copy(
                pythonUDTFPartitionColumnIndexes = Some(partitionColumnIndexes)))
            case _ => tvf
          }

          Project(
            Seq(UnresolvedStar(Some(Seq(alias)))),
            LateralJoin(
              tableArgs.map(_._2).reduceLeft(Join(_, _, Inner, None, JoinHint.NONE)),
              LateralSubquery(SubqueryAlias(alias, tvfWithTableColumnIndexes)), Inner, None)
          )
        }

      case q: LogicalPlan =>
        q.transformExpressionsUpWithPruning(
          _.containsAnyPattern(UNRESOLVED_FUNCTION, GENERATOR),
          ruleId) {
          case u @ UnresolvedFunction(nameParts, arguments, _, _, _, _, _)
              if functionResolution.hasLambdaAndResolvedArguments(arguments) => withPosition(u) {
            functionResolution.resolveBuiltinOrTempFunction(nameParts, arguments, u).map {
              case func: HigherOrderFunction => func
              case other => other.failAnalysis(
                errorClass = "INVALID_LAMBDA_FUNCTION_CALL.NON_HIGHER_ORDER_FUNCTION",
                messageParameters = Map(
                  "class" -> other.getClass.getCanonicalName))
            }.getOrElse {
              throw QueryCompilationErrors.unresolvedRoutineError(
                nameParts,
                // We don't support persistent high-order functions yet.
                Seq("system.builtin", "system.session"),
                u.origin)
            }
          }

          case u if !u.childrenResolved => u // Skip until children are resolved.

          case u @ UnresolvedGenerator(name, arguments) => withPosition(u) {
            // For generator function, the parser only accepts v1 function name and creates
            // `FunctionIdentifier`.
            v1SessionCatalog.lookupFunction(name, arguments) match {
              case generator: Generator => generator
              case other => throw QueryCompilationErrors.generatorNotExpectedError(
                name, other.getClass.getCanonicalName)
            }
          }

          case u: UnresolvedFunction => functionResolution.resolveFunction(u)

          case u: UnresolvedPolymorphicPythonUDTF => withPosition(u) {
            // Check if this is a call to a Python user-defined table function whose polymorphic
            // 'analyze' method returned metadata indicated requested partitioning and/or
            // ordering properties of the input relation. In that event, make sure that the UDTF
            // call did not include any explicit PARTITION BY and/or ORDER BY clauses for the
            // corresponding TABLE argument, and then update the TABLE argument representation
            // to apply the requested partitioning and/or ordering.
            val analyzeResult = u.resolveElementMetadata(u.func, u.children)
            val newChildren = u.children.map {
              case NamedArgumentExpression(key, t: FunctionTableSubqueryArgumentExpression) =>
                NamedArgumentExpression(key, analyzeResult.applyToTableArgument(u.name, t))
              case t: FunctionTableSubqueryArgumentExpression =>
                analyzeResult.applyToTableArgument(u.name, t)
              case c => c
            }
            PythonUDTF(
              u.name, u.func, analyzeResult.schema, Some(analyzeResult.pickledAnalyzeResult),
              newChildren, u.evalType, u.udfDeterministic, u.resultId)
          }
        }
    }
  }

  /**
   * A rule that resolves procedures.
   */
  object ResolveProcedures extends Rule[LogicalPlan] {
    def apply(plan: LogicalPlan): LogicalPlan = plan.resolveOperatorsWithPruning(
      _.containsPattern(UNRESOLVED_PROCEDURE), ruleId) {
      case Call(UnresolvedProcedure(CatalogAndIdentifier(catalog, ident)), args, execute) =>
        val procedureCatalog = catalog.asProcedureCatalog
        val procedure = load(procedureCatalog, ident)
        Call(ResolvedProcedure(procedureCatalog, ident, procedure), args, execute)
    }

    private def load(catalog: ProcedureCatalog, ident: Identifier): UnboundProcedure = {
      try {
        catalog.loadProcedure(ident)
      } catch {
        case e: Exception if !e.isInstanceOf[SparkThrowable] =>
          val nameParts = catalog.name +: ident.asMultipartIdentifier
          throw QueryCompilationErrors.failedToLoadRoutineError(nameParts, e)
      }
    }
  }

  /**
   * A rule that binds procedures to the input types and rearranges arguments as needed.
   */
  object BindProcedures extends Rule[LogicalPlan] {
    def apply(plan: LogicalPlan): LogicalPlan = plan resolveOperators {
      case Call(ResolvedProcedure(catalog, ident, unbound: UnboundProcedure), args, execute)
          if args.forall(_.resolved) =>
        val inputType = extractInputType(args)
        val bound = unbound.bind(inputType)
        validateParameterModes(bound)
        val rearrangedArgs = NamedParametersSupport.defaultRearrange(bound, args)
        Call(ResolvedProcedure(catalog, ident, bound), rearrangedArgs, execute)
    }

    private def extractInputType(args: Seq[Expression]): StructType = {
      val fields = args.zipWithIndex.map {
        case (NamedArgumentExpression(name, value), _) =>
          StructField(name, value.dataType, value.nullable, byNameMetadata)
        case (arg, index) =>
          StructField(s"param$index", arg.dataType, arg.nullable)
      }
      StructType(fields)
    }

    private def byNameMetadata: Metadata = {
      new MetadataBuilder()
        .putBoolean(ProcedureParameter.BY_NAME_METADATA_KEY, value = true)
        .build()
    }

   private def validateParameterModes(procedure: BoundProcedure): Unit = {
     procedure.parameters.find(_.mode != ProcedureParameter.Mode.IN).foreach { param =>
       throw SparkException.internalError(s"Unsupported parameter mode: ${param.mode}")
     }
   }
  }

  /**
   * This rule resolves and rewrites subqueries inside expressions.
   *
   * Note: CTEs are handled in CTESubstitution.
   */
  object ResolveSubquery extends Rule[LogicalPlan] {
    /**
     * Resolves the subquery plan that is referenced in a subquery expression, by invoking the
     * entire analyzer recursively. We set outer plan in `AnalysisContext`, so that the analyzer
     * can resolve outer references.
     *
     * Outer references of the subquery are updated as children of Subquery expression.
     */
    private def resolveSubQuery(
        e: SubqueryExpression,
        outer: LogicalPlan)(
        f: (LogicalPlan, Seq[Expression]) => SubqueryExpression): SubqueryExpression = {
      val newSubqueryPlan = AnalysisContext.withOuterPlan(outer) {
        executeSameContext(e.plan)
      }

      // If the subquery plan is fully resolved, pull the outer references and record
      // them as children of SubqueryExpression.
      if (newSubqueryPlan.resolved) {
        // Record the outer references as children of subquery expression.
        f(newSubqueryPlan, SubExprUtils.getOuterReferences(newSubqueryPlan))
      } else {
        e.withNewPlan(newSubqueryPlan)
      }
    }

    /**
     * Resolves the subquery. Apart of resolving the subquery and outer references (if any)
     * in the subquery plan, the children of subquery expression are updated to record the
     * outer references. This is needed to make sure
     * (1) The column(s) referred from the outer query are not pruned from the plan during
     *     optimization.
     * (2) Any aggregate expression(s) that reference outer attributes are pushed down to
     *     outer plan to get evaluated.
     */
    private def resolveSubQueries(plan: LogicalPlan, outer: LogicalPlan): LogicalPlan = {
      plan.transformAllExpressionsWithPruning(_.containsPattern(PLAN_EXPRESSION), ruleId) {
        case s @ ScalarSubquery(sub, _, exprId, _, _, _, _) if !sub.resolved =>
          resolveSubQuery(s, outer)(ScalarSubquery(_, _, exprId))
        case e @ Exists(sub, _, exprId, _, _) if !sub.resolved =>
          resolveSubQuery(e, outer)(Exists(_, _, exprId))
        case InSubquery(values, l @ ListQuery(_, _, exprId, _, _, _))
            if values.forall(_.resolved) && !l.resolved =>
          val expr = resolveSubQuery(l, outer)((plan, exprs) => {
            ListQuery(plan, exprs, exprId, plan.output.length)
          })
          InSubquery(values, expr.asInstanceOf[ListQuery])
        case s @ LateralSubquery(sub, _, exprId, _, _) if !sub.resolved =>
          resolveSubQuery(s, outer)(LateralSubquery(_, _, exprId))
        case a: FunctionTableSubqueryArgumentExpression if !a.plan.resolved =>
          resolveSubQuery(a, outer)(
            (plan, outerAttrs) => a.copy(plan = plan, outerAttrs = outerAttrs))
      }
    }

    /**
     * Resolve and rewrite all subqueries in an operator tree..
     */
    def apply(plan: LogicalPlan): LogicalPlan = plan.resolveOperatorsUpWithPruning(
      _.containsPattern(PLAN_EXPRESSION), ruleId) {
      case j: LateralJoin if j.left.resolved =>
        // We can't pass `LateralJoin` as the outer plan, as its right child is not resolved yet
        // and we can't call `LateralJoin.resolveChildren` to resolve outer references. Here we
        // create a fake Project node as the outer plan.
        resolveSubQueries(j, Project(Nil, j.left))
      // Only a few unary nodes (Project/Filter/Aggregate) can contain subqueries.
      case q: UnaryNode if q.childrenResolved =>
        resolveSubQueries(q, q)
      case r: RelationTimeTravel =>
        resolveSubQueries(r, r)
      case j: Join if j.childrenResolved && j.duplicateResolved =>
        resolveSubQueries(j, j)
      case tvf: UnresolvedTableValuedFunction =>
        resolveSubQueries(tvf, tvf)
      case s: SupportsSubquery if s.childrenResolved =>
        resolveSubQueries(s, s)
    }
  }

  /**
   * Replaces unresolved column aliases for a subquery with projections.
   */
  object ResolveSubqueryColumnAliases extends Rule[LogicalPlan] {

     def apply(plan: LogicalPlan): LogicalPlan = plan.resolveOperatorsUpWithPruning(
       _.containsPattern(UNRESOLVED_SUBQUERY_COLUMN_ALIAS), ruleId) {
      case u @ UnresolvedSubqueryColumnAliases(columnNames, child) if child.resolved =>
        // Resolves output attributes if a query has alias names in its subquery:
        // e.g., SELECT * FROM (SELECT 1 AS a, 1 AS b) t(col1, col2)
        val outputAttrs = child.output
        // Checks if the number of the aliases equals to the number of output columns
        // in the subquery.
        if (columnNames.size != outputAttrs.size) {
          throw QueryCompilationErrors.aliasNumberNotMatchColumnNumberError(
            columnNames.size, outputAttrs.size, u)
        }
        val aliases = outputAttrs.zip(columnNames).map { case (attr, aliasName) =>
          Alias(attr, aliasName)()
        }
        Project(aliases, child)
    }
  }

  /**
   * This rule resolves SQL function expressions. It pulls out function inputs and place them
   * in a separate [[Project]] node below the operator and replace the SQL function with its
   * actual function body. SQL function expressions in [[Aggregate]] are handled in a special
   * way. Non-aggregated SQL functions in the aggregate expressions of an Aggregate need to be
   * pulled out into a Project above the Aggregate before replacing the SQL function expressions
   * with actual function bodies. For example:
   *
   * Before:
   *   Aggregate [c1] [foo(c1), foo(max(c2)), sum(foo(c2)) AS sum]
   *   +- Relation [c1, c2]
   *
   * After:
   *   Project [foo(c1), foo(max_c2), sum]
   *   +- Aggregate [c1] [c1, max(c2) AS max_c2, sum(foo(c2)) AS sum]
   *      +- Relation [c1, c2]
   */
  object ResolveSQLFunctions extends Rule[LogicalPlan] {

    private def hasSQLFunctionExpression(exprs: Seq[Expression]): Boolean = {
      exprs.exists(_.find(_.isInstanceOf[SQLFunctionExpression]).nonEmpty)
    }

    /**
     * Check if the function input contains aggregate expressions.
     */
    private def checkFunctionInput(f: SQLFunctionExpression): Unit = {
      if (f.inputs.exists(AggregateExpression.containsAggregate)) {
        // The input of a SQL function should not contain aggregate functions after
        // `extractAndRewrite`. If there are aggregate functions, it means they are
        // nested in another aggregate function, which is not allowed.
        // For example: SELECT sum(foo(sum(c1))) FROM t
        // We have to throw the error here because otherwise the query plan after
        // resolving the SQL function will not be valid.
        throw new AnalysisException(
          errorClass = "NESTED_AGGREGATE_FUNCTION",
          messageParameters = Map.empty)
      }
    }

    /**
     * Resolve a SQL function expression as a logical plan check if it can be analyzed.
     */
    private def resolve(f: SQLFunctionExpression): LogicalPlan = {
      // Validate the SQL function input.
      checkFunctionInput(f)
      val plan = v1SessionCatalog.makeSQLFunctionPlan(f.name, f.function, f.inputs)
      val resolved = SQLFunctionContext.withSQLFunction {
        // Resolve the SQL function plan using its context.
        val newConf = new SQLConf()
        f.function.getSQLConfigs.foreach { case (k, v) => newConf.settings.put(k, v) }
        if (conf.getConf(SQLConf.APPLY_SESSION_CONF_OVERRIDES_TO_FUNCTION_RESOLUTION)) {
          Analyzer.retainResolutionConfigsForAnalysis(newConf = newConf, existingConf = conf)
        }
        SQLConf.withExistingConf(newConf) {
          executeSameContext(plan)
        }
      }
      // Fail the analysis eagerly if a SQL function cannot be resolved using its input.
      SimpleAnalyzer.checkAnalysis(resolved)
      resolved
    }

    /**
     * Rewrite SQL function expressions into actual resolved function bodies and extract
     * function inputs into the given project list.
     */
    private def rewriteSQLFunctions[E <: Expression](
        expression: E,
        projectList: ArrayBuffer[NamedExpression]): E = {
      val newExpr = expression match {
        case f: SQLFunctionExpression if !hasSQLFunctionExpression(f.inputs) &&
          // Make sure LateralColumnAliasReference in parameters is resolved and eliminated first.
          // Otherwise, the projectList can contain the LateralColumnAliasReference, which will be
          // pushed down to a Project without the 'referenced' alias by LCA present, leaving it
          // unresolved.
          !f.inputs.exists(_.containsPattern(LATERAL_COLUMN_ALIAS_REFERENCE)) =>
          withPosition(f) {
            val plan = resolve(f)
            // Extract the function input project list from the SQL function plan and
            // inline the SQL function expression.
            plan match {
              case Project(body :: Nil, Project(aliases, _: LocalRelation)) =>
                projectList ++= aliases
                SQLScalarFunction(f.function, aliases.map(_.toAttribute), body)
              case o =>
                throw new AnalysisException(
                  errorClass = "INVALID_SQL_FUNCTION_PLAN_STRUCTURE",
                  messageParameters = Map("plan" -> o.toString))
            }
          }
        case o => o.mapChildren(rewriteSQLFunctions(_, projectList))
      }
      newExpr.asInstanceOf[E]
    }

    /**
     * Check if the given expression contains expressions that should be extracted,
     * i.e. non-aggregated SQL functions with non-foldable inputs.
     */
    private def shouldExtract(e: Expression): Boolean = e match {
      // Return false if the expression is already an aggregate expression.
      case _: AggregateExpression => false
      case _: SQLFunctionExpression => true
      case _: LeafExpression => false
      case o => o.children.exists(shouldExtract)
    }

    /**
     * Extract aggregate expressions from the given expression and replace
     * them with attribute references.
     * Example:
     *   Before: foo(c1) + foo(max(c2)) + max(foo(c2))
     *   After: foo(c1) + foo(max_c2) + max_foo_c2
     *   Extracted expressions: [c1, max(c2) AS max_c2, max(foo(c2)) AS max_foo_c2]
     */
    private def extractAndRewrite[T <: Expression](
        expression: T,
        extractedExprs: ArrayBuffer[NamedExpression]): T = {
      val newExpr = expression match {
        case e if !shouldExtract(e) =>
          val exprToAdd: NamedExpression = e match {
            case o: OuterReference => Alias(o, toPrettySQL(o.e))()
            case ne: NamedExpression => ne
            case o => Alias(o, toPrettySQL(o))()
          }
          extractedExprs += exprToAdd
          exprToAdd.toAttribute
        case f: SQLFunctionExpression =>
          val newInputs = f.inputs.map(extractAndRewrite(_, extractedExprs))
          f.copy(inputs = newInputs)
        case o => o.mapChildren(extractAndRewrite(_, extractedExprs))
      }
      newExpr.asInstanceOf[T]
    }

    /**
     * Replace all [[SQLFunctionExpression]]s in an expression with attribute references
     * from the aliasMap.
     */
    private def replaceSQLFunctionWithAttr[T <: Expression](
        expr: T,
        aliasMap: mutable.HashMap[Expression, Alias]): T = {
      expr.transform {
        case f: SQLFunctionExpression if aliasMap.contains(f.canonicalized) =>
          aliasMap(f.canonicalized).toAttribute
      }.asInstanceOf[T]
    }

    private def rewrite(plan: LogicalPlan): LogicalPlan = plan match {
      // Return if a sub-tree does not contain SQLFunctionExpression.
      case p: LogicalPlan if !p.containsPattern(SQL_FUNCTION_EXPRESSION) => p

      case f @ Filter(cond, a: Aggregate)
        if !f.resolved || AggregateExpression.containsAggregate(cond) ||
          ResolveGroupingAnalytics.hasGroupingFunction(cond) ||
          cond.containsPattern(TEMP_RESOLVED_COLUMN) =>
        // If the filter's condition contains aggregate expressions or grouping expressions or temp
        // resolved column, we cannot rewrite both the filter and the aggregate until they are
        // resolved by ResolveAggregateFunctions or ResolveGroupingAnalytics, because rewriting SQL
        // functions in aggregate can add an additional project on top of the aggregate
        // which breaks the pattern matching in those rules.
        f.copy(child = a.copy(child = rewrite(a.child)))

      case h @ UnresolvedHaving(_, a: Aggregate) =>
        // Similarly UnresolvedHaving should be resolved by ResolveAggregateFunctions first
        // before rewriting aggregate.
        h.copy(child = a.copy(child = rewrite(a.child)))

      case a: Aggregate if a.resolved && hasSQLFunctionExpression(a.expressions) =>
        val child = rewrite(a.child)
        // Extract SQL functions in the grouping expressions and place them in a project list
        // below the current aggregate. Also update their appearances in the aggregate expressions.
        val bottomProjectList = ArrayBuffer.empty[NamedExpression]
        val aliasMap = mutable.HashMap.empty[Expression, Alias]
        val newGrouping = a.groupingExpressions.map { expr =>
          expr.transformDown {
            case f: SQLFunctionExpression =>
              val alias = aliasMap.getOrElseUpdate(f.canonicalized, Alias(f, f.name)())
              bottomProjectList += alias
              alias.toAttribute
          }
        }
        val aggregateExpressions = a.aggregateExpressions.map(
          replaceSQLFunctionWithAttr(_, aliasMap))

        // Rewrite SQL functions in the aggregate expressions that are not wrapped in
        // aggregate functions. They need to be extracted into a project list above the
        // current aggregate.
        val aggExprs = ArrayBuffer.empty[NamedExpression]
        val topProjectList = aggregateExpressions.map(extractAndRewrite(_, aggExprs))

        // Rewrite SQL functions in the new aggregate expressions that are wrapped inside
        // aggregate functions.
        val newAggExprs = aggExprs.map(rewriteSQLFunctions(_, bottomProjectList))

        val bottomProject = if (bottomProjectList.nonEmpty) {
          Project(child.output ++ bottomProjectList, child)
        } else {
          child
        }
        val newAgg = if (newGrouping.nonEmpty || newAggExprs.nonEmpty) {
          a.copy(
            groupingExpressions = newGrouping,
            aggregateExpressions = newAggExprs.toSeq,
            child = bottomProject)
        } else {
          bottomProject
        }
        if (topProjectList.nonEmpty) Project(topProjectList, newAgg) else newAgg

      case p: Project if p.resolved && hasSQLFunctionExpression(p.expressions) =>
        val newChild = rewrite(p.child)
        val projectList = ArrayBuffer.empty[NamedExpression]
        val newPList = p.projectList.map(rewriteSQLFunctions(_, projectList))
        if (newPList != newChild.output) {
          p.copy(newPList, Project(newChild.output ++ projectList, newChild))
        } else {
          assert(projectList.isEmpty)
          p.copy(child = newChild)
        }

      case f: Filter if f.resolved && hasSQLFunctionExpression(f.expressions) =>
        val newChild = rewrite(f.child)
        val projectList = ArrayBuffer.empty[NamedExpression]
        val newCond = rewriteSQLFunctions(f.condition, projectList)
        if (newCond != f.condition) {
          Project(f.output, Filter(newCond, Project(newChild.output ++ projectList, newChild)))
        } else {
          assert(projectList.isEmpty)
          f.copy(child = newChild)
        }

      case j: Join if j.resolved && hasSQLFunctionExpression(j.expressions) =>
        val newLeft = rewrite(j.left)
        val newRight = rewrite(j.right)
        val projectList = ArrayBuffer.empty[NamedExpression]
        val joinCond = j.condition.map(rewriteSQLFunctions(_, projectList))
        if (joinCond != j.condition) {
          // Join condition cannot have non-deterministic expressions. We can safely
          // replace the aliases with the original SQL function input expressions.
          val aliasMap = projectList.collect { case a: Alias => a.toAttribute -> a.child }.toMap
          val newJoinCond = joinCond.map(_.transform {
            case a: Attribute => aliasMap.getOrElse(a, a)
          })
          j.copy(left = newLeft, right = newRight, condition = newJoinCond)
        } else {
          assert(projectList.isEmpty)
          j.copy(left = newLeft, right = newRight)
        }

      case o: LogicalPlan if o.resolved && hasSQLFunctionExpression(o.expressions) =>
        o.transformExpressionsWithPruning(_.containsPattern(SQL_FUNCTION_EXPRESSION)) {
          case f: SQLFunctionExpression =>
            f.failAnalysis(
              errorClass = "UNSUPPORTED_SQL_UDF_USAGE",
              messageParameters = Map(
                "functionName" -> toSQLId(f.function.name.nameParts),
                "nodeName" -> o.nodeName.toString))
        }

      case p: LogicalPlan => p.mapChildren(rewrite)
    }

    def apply(plan: LogicalPlan): LogicalPlan = {
      // Only rewrite SQL functions when they are not in nested function calls.
      if (SQLFunctionContext.get.nestedSQLFunctionDepth > 0) {
        plan
      } else {
        rewrite(plan)
      }
    }
  }

  /*
   * This rule resolves SQL table functions.
   */
  object ResolveSQLTableFunctions extends Rule[LogicalPlan] with AliasHelper {

    /**
     * Check if a subquery plan is subject to the COUNT bug that can cause wrong results.
     * A lateral correlation can only be removed if the lateral subquery is not subject to
     * the COUNT bug. Currently only lateral correlation can handle it correctly.
     */
    private def hasCountBug(sub: LogicalPlan): Boolean = sub.find {
      // The COUNT bug occurs when there is an Aggregate that satisfies all the following
      // conditions:
      // 1) is on the correlation path
      // 2) has non-empty group by expressions
      // 3) has one or more output columns that evaluate to non-null values with empty input.
      //    E.g: COUNT(empty row) = 0.
      // For simplicity, we use a stricter criteria (1 and 2 only) to determine if a query
      // is subject to the COUNT bug.
      case a: Aggregate if a.groupingExpressions.nonEmpty => hasOuterReferences(a.child)
      case _ => false
    }.nonEmpty

    /**
     * Rewrite a resolved SQL table function plan by removing unnecessary lateral joins:
     * Before:
     *   LateralJoin lateral-subquery [a], Inner
     *   :  +- Project [c1, c2]
     *   :     +- Filter [outer(a) == c1]
     *   :        +- Relation [c1, c2]
     *   +- Project [1 AS a]
     *      +- OneRowRelation
     * After:
     *   Project [c1, c2]
     *   +- Filter [1 == c1]  <---- Replaced outer(a)
     *      +- Relation [c1, c2]
     */
    private def rewrite(plan: LogicalPlan): LogicalPlan = {
      (plan transformUp {
        case j @ LateralJoin(Project(aliases, _: OneRowRelation), sub: LateralSubquery, Inner, None)
            if j.resolved && aliases.forall(_.deterministic) =>
          val attrMap = AttributeMap(aliases.collect { case a: Alias => a.toAttribute -> a.child })
          val newPlan = sub.plan.transformAllExpressionsWithPruning(
            _.containsPattern(OUTER_REFERENCE)) {
            // Avoid replacing outer references that do not belong to the current outer plan.
            // This can happen if the child of an alias also contains outer references (nested
            // table function references). E.g:
            // LateralJoin
            // :  +- Filter [outer(a) == x]
            // :     +- Relation [x, y]
            // +- Project [outer(c) AS a]
            //    +- OneRowRelation
            case OuterReference(a: Attribute) if attrMap.contains(a) => attrMap(a) match {
              case ne: NamedExpression => ne
              case o => Alias(o, a.name)(exprId = a.exprId, qualifier = a.qualifier)
            }
          }
          // Keep the original lateral join if the new plan is subject to the count bug.
          if (hasCountBug(newPlan)) j else newPlan
      }).transformWithPruning(_.containsPattern(ALIAS)) {
        // As a result of the above rewriting, we may end-up introducing nested Aliases (i.e.,
        // Aliases defined inside Aliases). This is problematic for the plan canonicalization as
        // it doesn't expect nested Aliases. Therefore, here we remove non-top level Aliases.
        case node => node.mapExpressions(trimNonTopLevelAliases)
      }
    }

    def apply(plan: LogicalPlan): LogicalPlan = plan.resolveOperatorsUpWithPruning(
      _.containsPattern(SQL_TABLE_FUNCTION)) {
      case SQLTableFunction(name, function, inputs, output) =>
        // Resolve the SQL table function plan using its function context.
        val newConf = new SQLConf()
        function.getSQLConfigs.foreach { case (k, v) => newConf.settings.put(k, v) }
        if (conf.getConf(SQLConf.APPLY_SESSION_CONF_OVERRIDES_TO_FUNCTION_RESOLUTION)) {
          Analyzer.retainResolutionConfigsForAnalysis(newConf = newConf, existingConf = conf)
        }
        val resolved = SQLConf.withExistingConf(newConf) {
          val plan = v1SessionCatalog.makeSQLTableFunctionPlan(name, function, inputs, output)
          SQLFunctionContext.withSQLFunction {
            executeSameContext(plan)
          }
        }
        // Remove unnecessary lateral joins that are used to resolve the SQL function.
        val newPlan = rewrite(resolved)
        // Fail the analysis eagerly if a SQL table function cannot be resolved using its input.
        SimpleAnalyzer.checkAnalysis(newPlan)
        newPlan
    }
  }

  /**
   * Turns projections that contain aggregate expressions into aggregations.
   */
  object GlobalAggregates extends Rule[LogicalPlan] {
    def apply(plan: LogicalPlan): LogicalPlan = plan.resolveOperatorsUpWithPruning(
      t => t.containsAnyPattern(AGGREGATE_EXPRESSION, PYTHON_UDF) && t.containsPattern(PROJECT),
      ruleId) {
      case Project(projectList, child) if containsAggregates(projectList) =>
        Aggregate(Nil, projectList, child)
    }

    def containsAggregates(exprs: Seq[Expression]): Boolean = {
      // Collect all Windowed Aggregate Expressions.
      val windowedAggExprs: Set[Expression] = exprs.flatMap { expr =>
        expr.collect {
          case WindowExpression(ae: AggregateExpression, _) => ae
          case UnresolvedWindowExpression(ae: AggregateExpression, _) => ae
        }
      }.toSet

      // Find the first Aggregate Expression that is not Windowed.
      exprs.exists(_.exists {
        case ae: AggregateExpression => !windowedAggExprs.contains(ae)
        case _ => false
      })
    }
  }

  /**
   * This rule finds aggregate expressions that are not in an aggregate operator.  For example,
   * those in a HAVING clause or ORDER BY clause.  These expressions are pushed down to the
   * underlying aggregate operator and then projected away after the original operator.
   *
   * We need to make sure the expressions all fully resolved before looking for aggregate functions
   * and group by expressions from them.
   */
  object ResolveAggregateFunctions extends Rule[LogicalPlan] {
    def apply(plan: LogicalPlan): LogicalPlan = {
      val collatedPlan =
        if (conf.getConf(SQLConf.RUN_COLLATION_TYPE_CASTS_BEFORE_ALIAS_ASSIGNMENT)) {
          CollationRulesRunner(plan)
        } else {
          plan
        }
      doApply(collatedPlan)
    }

    def doApply(plan: LogicalPlan): LogicalPlan = plan.resolveOperatorsUpWithPruning(
      _.containsPattern(AGGREGATE), ruleId) {
      case UnresolvedHaving(cond, agg: Aggregate) if agg.resolved && cond.resolved =>
        resolveOperatorWithAggregate(Seq(cond), agg, (newExprs, newChild) => {
          val newCond = newExprs.head
          if (newCond.resolved) {
            Filter(newCond, newChild)
          } else {
            // The condition can be unresolved after the resolution, as we may mark
            // `TempResolvedColumn` as unresolved if it's not aggregate function inputs or grouping
            // expressions. We should remain `UnresolvedHaving` as the rule `ResolveReferences` can
            // re-resolve `TempResolvedColumn` and `UnresolvedHaving` has a special column
            // resolution order.
            UnresolvedHaving(newCond, newChild)
          }
        })

      case Filter(cond, agg: Aggregate) if agg.resolved && cond.resolved =>
        resolveOperatorWithAggregate(Seq(cond), agg, (newExprs, newChild) => {
          Filter(newExprs.head, newChild)
        })

      case s @ Sort(_, _, agg: Aggregate, _) if agg.resolved && s.order.forall(_.resolved) =>
        resolveOperatorWithAggregate(s.order.map(_.child), agg, (newExprs, newChild) => {
          val newSortOrder = s.order.zip(newExprs).map {
            case (sortOrder, expr) => sortOrder.copy(child = expr)
          }
          s.copy(order = newSortOrder, child = newChild)
        })

      case s @ Sort(_, _, f @ Filter(cond, agg: Aggregate), _)
          if agg.resolved && cond.resolved && s.order.forall(_.resolved) =>
        resolveOperatorWithAggregate(s.order.map(_.child), agg, (newExprs, newChild) => {
          val newSortOrder = s.order.zip(newExprs).map {
            case (sortOrder, expr) => sortOrder.copy(child = expr)
          }
          s.copy(order = newSortOrder, child = f.copy(child = newChild))
        })
    }

    /**
     * Resolves the given expressions as if they are in the given Aggregate operator, which means
     * the column can be resolved using `agg.child` and aggregate functions/grouping columns are
     * allowed. It returns a list of named expressions that need to be appended to
     * `agg.aggregateExpressions`, and the list of resolved expressions.
     */
    def resolveExprsWithAggregate(
        exprs: Seq[Expression],
        agg: Aggregate): (Seq[NamedExpression], Seq[Expression]) = {
      val extraAggExprs = ArrayBuffer.empty[NamedExpression]
      val transformed = exprs.map { e =>
        if (!e.resolved) {
          e
        } else {
          buildAggExprList(e, agg, extraAggExprs)
        }
      }
      (extraAggExprs.toSeq, transformed)
    }

    private def buildAggExprList(
        expr: Expression,
        agg: Aggregate,
        aggExprList: ArrayBuffer[NamedExpression]): Expression = {
      // Avoid adding an extra aggregate expression if it's already present in
      // `agg.aggregateExpressions`.
      val index = agg.aggregateExpressions.indexWhere {
        case Alias(child, _) => child semanticEquals expr
        case other => other semanticEquals expr
      }
      if (index >= 0) {
        agg.aggregateExpressions(index).toAttribute
      } else {
        expr match {
          case ae: AggregateExpression =>
            val cleaned = trimTempResolvedColumn(ae)
            val alias = Alias(cleaned, cleaned.toString)()
            aggExprList += alias
            alias.toAttribute
          case grouping: Expression if agg.groupingExpressions.exists(grouping.semanticEquals) =>
            trimTempResolvedColumn(grouping) match {
              case ne: NamedExpression =>
                aggExprList += ne
                ne.toAttribute
              case other =>
                val alias = Alias(other, other.toString)()
                aggExprList += alias
                alias.toAttribute
            }
          case t: TempResolvedColumn =>
            if (t.child.isInstanceOf[Attribute]) {
              // This column is neither inside aggregate functions nor a grouping column. It
              // shouldn't be resolved with `agg.child.output`. Mark it as "hasTried", so that it
              // can be re-resolved later or go back to `UnresolvedAttribute` at the end.
              withOrigin(t.origin)(t.copy(hasTried = true))
            } else {
              // This is a nested column, we still have a chance to match grouping expressions with
              // the top-level column. Here we wrap the underlying `Attribute` with
              // `TempResolvedColumn` and try again.
              val childWithTempCol = t.child.transformUp {
                case a: Attribute => TempResolvedColumn(a, Seq(a.name))
              }
              val newChild = buildAggExprList(childWithTempCol, agg, aggExprList)
              if (newChild.containsPattern(TEMP_RESOLVED_COLUMN)) {
                withOrigin(t.origin)(t.copy(hasTried = true))
              } else {
                newChild
              }
            }
          case other =>
            other.withNewChildren(other.children.map(buildAggExprList(_, agg, aggExprList)))
        }
      }
    }

    private def trimTempResolvedColumn(input: Expression): Expression = input.transform {
      case t: TempResolvedColumn => t.child
    }

    def resolveOperatorWithAggregate(
        exprs: Seq[Expression],
        agg: Aggregate,
        buildOperator: (Seq[Expression], Aggregate) => LogicalPlan): LogicalPlan = {
      val (extraAggExprs, resolvedExprs) = resolveExprsWithAggregate(exprs, agg)
      if (extraAggExprs.isEmpty) {
        buildOperator(resolvedExprs, agg)
      } else {
        Project(agg.output, buildOperator(resolvedExprs, agg.copy(
          aggregateExpressions = agg.aggregateExpressions ++ extraAggExprs)))
      }
    }
  }

  /**
   * Extracts [[Generator]] from the projectList of a [[Project]] operator and creates [[Generate]]
   * operator under [[Project]].
   *
   * This rule will throw [[AnalysisException]] for following cases:
   * 1. [[Generator]] is nested in expressions, e.g. `SELECT explode(list) + 1 FROM tbl`
   * 2. more than one [[Generator]] is found in projectList,
   *    e.g. `SELECT explode(list), explode(list) FROM tbl`
   * 3. [[Generator]] is found in other operators that are not [[Project]] or [[Generate]],
   *    e.g. `SELECT * FROM tbl SORT BY explode(list)`
   */
  object ExtractGenerator extends Rule[LogicalPlan] {
    def hasGenerator(expr: Expression): Boolean = {
      expr.exists(_.isInstanceOf[Generator])
    }

    private def hasNestedGenerator(expr: NamedExpression): Boolean = {
      @scala.annotation.tailrec
      def hasInnerGenerator(g: Generator): Boolean = g match {
        // Since `GeneratorOuter` is just a wrapper of generators, we skip it here
        case go: GeneratorOuter =>
          hasInnerGenerator(go.child)
        case _ =>
          g.children.exists { _.exists {
            case _: Generator => true
            case _ => false
          } }
      }
      trimNonTopLevelAliases(expr) match {
        case UnresolvedAlias(g: Generator, _) => hasInnerGenerator(g)
        case Alias(g: Generator, _) => hasInnerGenerator(g)
        case MultiAlias(g: Generator, _) => hasInnerGenerator(g)
        case other => hasGenerator(other)
      }
    }

    private def hasAggFunctionInGenerator(ne: Seq[NamedExpression]): Boolean = {
      ne.exists(_.exists {
        case g: Generator =>
          g.children.exists(_.exists(_.isInstanceOf[AggregateFunction]))
        case _ =>
          false
      })
    }

    private def trimAlias(expr: NamedExpression): Expression = expr match {
      case UnresolvedAlias(child, _) => child
      case Alias(child, _) => child
      case MultiAlias(child, _) => child
      case _ => expr
    }

    private object AliasedGenerator {
      /**
       * Extracts a [[Generator]] expression, any names assigned by aliases to the outputs
       * and the outer flag. The outer flag is used when joining the generator output.
       * @param e the [[Expression]]
       * @return (the [[Generator]], seq of output names, outer flag)
       */
      def unapply(e: Expression): Option[(Generator, Seq[String], Boolean)] = e match {
        case Alias(GeneratorOuter(g: Generator), name) if g.resolved => Some((g, name :: Nil, true))
        case MultiAlias(GeneratorOuter(g: Generator), names) if g.resolved => Some((g, names, true))
        case Alias(g: Generator, name) if g.resolved => Some((g, name :: Nil, false))
        case MultiAlias(g: Generator, names) if g.resolved => Some((g, names, false))
        case _ => None
      }
    }

    def apply(plan: LogicalPlan): LogicalPlan = plan.resolveOperatorsUpWithPruning(
      _.containsPattern(GENERATOR), ruleId) {
      case p @ Project(Seq(UnresolvedStarWithColumns(_, _, _)), _) =>
        // UnresolvedStarWithColumns should be resolved before extracting.
        p

      case Project(projectList, _) if projectList.exists(hasNestedGenerator) =>
        val nestedGenerator = projectList.find(hasNestedGenerator).get
        throw QueryCompilationErrors.nestedGeneratorError(trimAlias(nestedGenerator))

      case Aggregate(_, aggList, _, _) if aggList.exists(hasNestedGenerator) =>
        val nestedGenerator = aggList.find(hasNestedGenerator).get
        throw QueryCompilationErrors.nestedGeneratorError(trimAlias(nestedGenerator))

      case Aggregate(_, aggList, _, _) if aggList.count(hasGenerator) > 1 =>
        val generators = aggList.filter(hasGenerator).map(trimAlias)
        throw QueryCompilationErrors.moreThanOneGeneratorError(generators)

      case Aggregate(groupList, aggList, child, _) if
        aggList.forall {
          case AliasedGenerator(_, _, _) => true
          case other => other.resolved
        } && aggList.exists(hasGenerator) =>
        // If generator in the aggregate list was visited, set the boolean flag true.
        var generatorVisited = false

        val projectExprs = Array.ofDim[NamedExpression](aggList.length)
        val newAggList = aggList
          .toIndexedSeq
          .map(trimNonTopLevelAliases)
          .zipWithIndex
          .flatMap {
            case (AliasedGenerator(generator, names, outer), idx) =>
              // It's a sanity check, this should not happen as the previous case will throw
              // exception earlier.
              assert(!generatorVisited, "More than one generator found in aggregate.")
              generatorVisited = true

              val newGenChildren: Seq[Expression] = generator.children.zipWithIndex.map {
                case (e, idx) => if (e.foldable) e else Alias(e, s"_gen_input_${idx}")()
              }
              val newGenerator = {
                val g = generator.withNewChildren(newGenChildren.map { e =>
                  if (e.foldable) e else e.asInstanceOf[Alias].toAttribute
                }).asInstanceOf[Generator]
                if (outer) GeneratorOuter(g) else g
              }
              val newAliasedGenerator = if (names.length == 1) {
                Alias(newGenerator, names(0))()
              } else {
                MultiAlias(newGenerator, names)
              }
              projectExprs(idx) = newAliasedGenerator
              newGenChildren.filter(!_.foldable).asInstanceOf[Seq[NamedExpression]]
            case (other, idx) =>
              projectExprs(idx) = other.toAttribute
              other :: Nil
          }

        val newAgg = Aggregate(groupList, newAggList, child)
        Project(projectExprs.toList, newAgg)

      case p @ Project(projectList, _) if hasAggFunctionInGenerator(projectList) =>
        // If a generator has any aggregate function, we need to apply the `GlobalAggregates` rule
        // first for replacing `Project` with `Aggregate`.
        p

      // The star will be expanded differently if we insert `Generate` under `Project` too early.
      case p @ Project(projectList, child) if !projectList.exists(_.exists(_.isInstanceOf[Star])) =>
        val (resolvedGenerator, newProjectList) = projectList
          .map(trimNonTopLevelAliases)
          .foldLeft((None: Option[Generate], Nil: Seq[NamedExpression])) { (res, e) =>
            e match {
              // If there are more than one generator, we only rewrite the first one and wait for
              // the next analyzer iteration to rewrite the next one.
              case AliasedGenerator(generator, names, outer) if res._1.isEmpty &&
                  generator.childrenResolved =>
                val g = Generate(
                  generator,
                  unrequiredChildIndex = Nil,
                  outer = outer,
                  qualifier = None,
                  generatorOutput = ResolveGenerate.makeGeneratorOutput(generator, names),
                  child)
                (Some(g), res._2 ++ g.nullableOutput)
              case other =>
                (res._1, res._2 :+ other)
            }
          }

        if (resolvedGenerator.isDefined) {
          Project(newProjectList, resolvedGenerator.get)
        } else {
          p
        }

      case g @ Generate(GeneratorOuter(generator), _, _, _, _, _) =>
        g.copy(generator = generator, outer = true)

      case g: Generate => g

      case u: UnresolvedTableValuedFunction => u

      case p: Project => p

      case a: Aggregate => a

      case p if p.expressions.exists(hasGenerator) =>
        throw QueryCompilationErrors.generatorOutsideSelectError(p)
    }
  }

  /**
   * Rewrites table generating expressions that either need one or more of the following in order
   * to be resolved:
   *  - concrete attribute references for their output.
   *  - to be relocated from a SELECT clause (i.e. from  a [[Project]]) into a [[Generate]]).
   *
   * Names for the output [[Attribute]]s are extracted from [[Alias]] or [[MultiAlias]] expressions
   * that wrap the [[Generator]].
   */
  object ResolveGenerate extends Rule[LogicalPlan] {
    def apply(plan: LogicalPlan): LogicalPlan = plan.resolveOperatorsUpWithPruning(
      _.containsPattern(GENERATE), ruleId) {
      case g: Generate if !g.child.resolved || !g.generator.resolved => g
      case g: Generate if !g.resolved => withPosition(g) {
        // Check nested generators.
        if (g.generator.children.exists(ExtractGenerator.hasGenerator)) {
          throw QueryCompilationErrors.nestedGeneratorError(g.generator)
        }
        g.copy(generatorOutput = makeGeneratorOutput(g.generator, g.generatorOutput.map(_.name)))
      }
    }

    /**
     * Construct the output attributes for a [[Generator]], given a list of names.  If the list of
     * names is empty names are assigned from field names in generator.
     */
    private[analysis] def makeGeneratorOutput(
        generator: Generator,
        names: Seq[String]): Seq[Attribute] = {
      val elementAttrs = DataTypeUtils.toAttributes(generator.elementSchema)

      if (names.length == elementAttrs.length) {
        names.zip(elementAttrs).map {
          case (name, attr) => attr.withName(name)
        }
      } else if (names.isEmpty) {
        elementAttrs
      } else {
        throw QueryCompilationErrors.aliasesNumberNotMatchUDTFOutputError(
          elementAttrs.size, names.mkString(","))
      }
    }
  }

  /**
   * Extracts [[WindowExpression]]s from the projectList of a [[Project]] operator and
   * aggregateExpressions of an [[Aggregate]] operator and creates individual [[Window]]
   * operators for every distinct [[WindowSpecDefinition]].
   *
   * This rule handles three cases:
   *  - A [[Project]] having [[WindowExpression]]s in its projectList;
   *  - An [[Aggregate]] having [[WindowExpression]]s in its aggregateExpressions.
   *  - A [[Filter]]->[[Aggregate]] pattern representing GROUP BY with a HAVING
   *    clause and the [[Aggregate]] has [[WindowExpression]]s in its aggregateExpressions.
   * Note: If there is a GROUP BY clause in the query, aggregations and corresponding
   * filters (expressions in the HAVING clause) should be evaluated before any
   * [[WindowExpression]]. If a query has SELECT DISTINCT, the DISTINCT part should be
   * evaluated after all [[WindowExpression]]s.
   *
   * Note: [[ResolveLateralColumnAliasReference]] rule is applied before this rule. To guarantee
   * this order, we make sure this rule applies only when the [[Project]] or [[Aggregate]] doesn't
   * contain any [[LATERAL_COLUMN_ALIAS_REFERENCE]].
   *
   * For every case, the transformation works as follows:
   * 1. For a list of [[Expression]]s (a projectList or an aggregateExpressions), partitions
   *    it two lists of [[Expression]]s, one for all [[WindowExpression]]s and another for
   *    all regular expressions.
   * 2. For all [[WindowExpression]]s, groups them based on their [[WindowSpecDefinition]]s
   *    and [[WindowFunctionType]]s.
   * 3. For every distinct [[WindowSpecDefinition]] and [[WindowFunctionType]], creates a
   *    [[Window]] operator and inserts it into the plan tree.
   */
  object ExtractWindowExpressions extends Rule[LogicalPlan] {
    type Spec = (Seq[Expression], Seq[SortOrder], WindowFunctionType)

    private def hasWindowFunction(exprs: Seq[Expression]): Boolean =
      exprs.exists(hasWindowFunction)

    private def hasWindowFunction(expr: Expression): Boolean = {
      expr.exists {
        case window: WindowExpression => true
        case _ => false
      }
    }

    /**
     * From a Seq of [[NamedExpression]]s, extract expressions containing window expressions and
     * other regular expressions that do not contain any window expression. For example, for
     * `col1, Sum(col2 + col3) OVER (PARTITION BY col4 ORDER BY col5)`, we will extract
     * `col1`, `col2 + col3`, `col4`, and `col5` out and replace their appearances in
     * the window expression as attribute references. So, the first returned value will be
     * `[Sum(_w0) OVER (PARTITION BY _w1 ORDER BY _w2)]` and the second returned value will be
     * [col1, col2 + col3 as _w0, col4 as _w1, col5 as _w2].
     *
     * @return (seq of expressions containing at least one window expression,
     *          seq of non-window expressions)
     */
    private def extract(
        expressions: Seq[NamedExpression]): (Seq[NamedExpression], Seq[NamedExpression]) = {
      // First, we partition the input expressions to two part. For the first part,
      // every expression in it contain at least one WindowExpression.
      // Expressions in the second part do not have any WindowExpression.
      val (expressionsWithWindowFunctions, regularExpressions) =
        expressions.partition(hasWindowFunction)

      // Then, we need to extract those regular expressions used in the WindowExpression.
      // For example, when we have col1 - Sum(col2 + col3) OVER (PARTITION BY col4 ORDER BY col5),
      // we need to make sure that col1 to col5 are all projected from the child of the Window
      // operator.
      val extractedExprMap = mutable.LinkedHashMap.empty[Expression, NamedExpression]
      def getOrExtract(key: Expression, value: Expression): Expression = {
        extractedExprMap.getOrElseUpdate(key.canonicalized,
          Alias(value, s"_w${extractedExprMap.size}")()).toAttribute
      }
      def extractExpr(expr: Expression): Expression = expr match {
        case ne: NamedExpression =>
          // If a named expression is not in regularExpressions, add it to
          // extractedExprMap and replace it with an AttributeReference.
          val missingExpr =
            AttributeSet(Seq(expr)) -- (regularExpressions ++ extractedExprMap.values)
          if (missingExpr.nonEmpty) {
            extractedExprMap += ne.canonicalized -> ne
          }
          // alias will be cleaned in the rule CleanupAliases
          ne
        case e: Expression if e.foldable =>
          e // No need to create an attribute reference if it will be evaluated as a Literal.
        case e: SortOrder =>
          // For SortOder just recursively extract the from child expression.
          e.copy(child = extractExpr(e.child))
        case e: NamedArgumentExpression =>
          // For NamedArgumentExpression, we extract the value and replace it with
          // an AttributeReference (with an internal column name, e.g. "_w0").
          NamedArgumentExpression(e.key, getOrExtract(e, e.value))
        case e: Expression =>
          // For other expressions, we extract it and replace it with an AttributeReference (with
          // an internal column name, e.g. "_w0").
          getOrExtract(e, e)
      }

      // Now, we extract regular expressions from expressionsWithWindowFunctions
      // by using extractExpr.
      val seenWindowAggregates = new ArrayBuffer[AggregateExpression]
      val newExpressionsWithWindowFunctions = expressionsWithWindowFunctions.map {
        _.transform {
          // Extracts children expressions of a WindowFunction (input parameters of
          // a WindowFunction).
          case wf: WindowFunction =>
            val newChildren = wf.children.map(extractExpr)
            wf.withNewChildren(newChildren)

          // Extracts expressions from the partition spec and order spec.
          case wsc @ WindowSpecDefinition(partitionSpec, orderSpec, _) =>
            val newPartitionSpec = partitionSpec.map(extractExpr)
            val newOrderSpec = orderSpec.map { so =>
              val newChild = extractExpr(so.child)
              so.copy(child = newChild)
            }
            wsc.copy(partitionSpec = newPartitionSpec, orderSpec = newOrderSpec)

          case WindowExpression(ae: AggregateExpression, _) if ae.filter.isDefined =>
            throw QueryCompilationErrors.windowAggregateFunctionWithFilterNotSupportedError()

          // Extract Windowed AggregateExpression
          case we @ WindowExpression(
              ae @ AggregateExpression(function, _, _, _, _),
              spec: WindowSpecDefinition) =>
            val newChildren = function.children.map(extractExpr)
            val newFunction = function.withNewChildren(newChildren).asInstanceOf[AggregateFunction]
            val newAgg = ae.copy(aggregateFunction = newFunction)
            seenWindowAggregates += newAgg
            WindowExpression(newAgg, spec)

          case AggregateExpression(aggFunc, _, _, _, _) if hasWindowFunction(aggFunc.children) =>
            throw QueryCompilationErrors.windowFunctionInsideAggregateFunctionNotAllowedError()

          // Extracts AggregateExpression. For example, for SUM(x) - Sum(y) OVER (...),
          // we need to extract SUM(x).
          case agg: AggregateExpression if !seenWindowAggregates.contains(agg) =>
            extractedExprMap.getOrElseUpdate(agg.canonicalized,
              Alias(agg, s"_w${extractedExprMap.size}")()).toAttribute

          // Extracts other attributes
          case attr: Attribute => extractExpr(attr)

        }.asInstanceOf[NamedExpression]
      }

      (newExpressionsWithWindowFunctions, regularExpressions ++ extractedExprMap.values)
    } // end of extract

    /**
     * Adds operators for Window Expressions. Every Window operator handles a single Window Spec.
     */
    private def addWindow(
        expressionsWithWindowFunctions: Seq[NamedExpression],
        child: LogicalPlan): LogicalPlan = {
      // First, we need to extract all WindowExpressions from expressionsWithWindowFunctions
      // and put those extracted WindowExpressions to extractedWindowExprBuffer.
      // This step is needed because it is possible that an expression contains multiple
      // WindowExpressions with different Window Specs.
      // After extracting WindowExpressions, we need to construct a project list to generate
      // expressionsWithWindowFunctions based on extractedWindowExprBuffer.
      // For example, for "sum(a) over (...) / sum(b) over (...)", we will first extract
      // "sum(a) over (...)" and "sum(b) over (...)" out, and assign "_we0" as the alias to
      // "sum(a) over (...)" and "_we1" as the alias to "sum(b) over (...)".
      // Then, the projectList will be [_we0/_we1].
      val extractedWindowExprBuffer = new ArrayBuffer[NamedExpression]()
      val newExpressionsWithWindowFunctions = expressionsWithWindowFunctions.map {
        // We need to use transformDown because we want to trigger
        // "case alias @ Alias(window: WindowExpression, _)" first.
        _.transformDown {
          case alias @ Alias(window: WindowExpression, _) =>
            // If a WindowExpression has an assigned alias, just use it.
            extractedWindowExprBuffer += alias
            alias.toAttribute
          case window: WindowExpression =>
            // If there is no alias assigned to the WindowExpressions. We create an
            // internal column.
            val withName = Alias(window, s"_we${extractedWindowExprBuffer.length}")()
            extractedWindowExprBuffer += withName
            withName.toAttribute
        }.asInstanceOf[NamedExpression]
      }

      // SPARK-32616: Use a linked hash map to maintains the insertion order of the Window
      // operators, so the query with multiple Window operators can have the determined plan.
      val groupedWindowExpressions = mutable.LinkedHashMap.empty[Spec, ArrayBuffer[NamedExpression]]
      // Second, we group extractedWindowExprBuffer based on their Partition and Order Specs.
      extractedWindowExprBuffer.foreach { expr =>
        val distinctWindowSpec = expr.collect {
          case window: WindowExpression => window.windowSpec
        }.distinct

        // We do a final check and see if we only have a single Window Spec defined in an
        // expressions.
        if (distinctWindowSpec.isEmpty) {
          throw QueryCompilationErrors.expressionWithoutWindowExpressionError(expr)
        } else if (distinctWindowSpec.length > 1) {
          // newExpressionsWithWindowFunctions only have expressions with a single
          // WindowExpression. If we reach here, we have a bug.
          throw QueryCompilationErrors.expressionWithMultiWindowExpressionsError(
            expr, distinctWindowSpec)
        } else {
          val spec = distinctWindowSpec.head
          val specKey = (spec.partitionSpec, spec.orderSpec, WindowFunctionType.functionType(expr))
          val windowExprs = groupedWindowExpressions
            .getOrElseUpdate(specKey, new ArrayBuffer[NamedExpression])
          windowExprs += expr
        }
      }

      // Third, we aggregate them by adding each Window operator for each Window Spec and then
      // setting this to the child of the next Window operator.
      val windowOps =
        groupedWindowExpressions.foldLeft(child) {
          case (last, ((partitionSpec, orderSpec, _), windowExpressions)) =>
            Window(windowExpressions.toSeq, partitionSpec, orderSpec, last)
        }

      // Finally, we create a Project to output windowOps's output
      // newExpressionsWithWindowFunctions.
      Project(windowOps.output ++ newExpressionsWithWindowFunctions, windowOps)
    } // end of addWindow

    // We have to use transformDown at here to make sure the rule of
    // "Aggregate with Having clause" will be triggered.
    def apply(plan: LogicalPlan): LogicalPlan = plan.resolveOperatorsDownWithPruning(
      _.containsPattern(WINDOW_EXPRESSION), ruleId) {

      case Filter(condition, _) if hasWindowFunction(condition) =>
        throw QueryCompilationErrors.windowFunctionNotAllowedError("WHERE")

      case UnresolvedHaving(condition, _) if hasWindowFunction(condition) =>
        throw QueryCompilationErrors.windowFunctionNotAllowedError("HAVING")

      // Aggregate with Having clause. This rule works with an unresolved Aggregate because
      // a resolved Aggregate will not have Window Functions.
      case f @ UnresolvedHaving(condition, a @ Aggregate(groupingExprs, aggregateExprs, child, _))
        if child.resolved &&
          hasWindowFunction(aggregateExprs) &&
          a.expressions.forall(_.resolved) =>
        aggregateExprs.foreach(_.transformDownWithPruning(
          _.containsPattern(LATERAL_COLUMN_ALIAS_REFERENCE)) {
          case lcaRef: LateralColumnAliasReference =>
            throw QueryCompilationErrors.lateralColumnAliasInAggWithWindowAndHavingUnsupportedError(
              lcaRef.nameParts)
        })
        val (windowExpressions, aggregateExpressions) = extract(aggregateExprs)
        // Create an Aggregate operator to evaluate aggregation functions.
        val withAggregate = Aggregate(groupingExprs, aggregateExpressions, child)
        // Add a Filter operator for conditions in the Having clause.
        val withFilter = Filter(condition, withAggregate)
        val withWindow = addWindow(windowExpressions, withFilter)

        // Finally, generate output columns according to the original projectList.
        val finalProjectList = aggregateExprs.map(_.toAttribute)
        Project(finalProjectList, withWindow)

      case p: LogicalPlan if !p.childrenResolved => p

      // Aggregate without Having clause.
      // Make sure the lateral column aliases are properly handled first.
      case a @ Aggregate(groupingExprs, aggregateExprs, child, _)
        if hasWindowFunction(aggregateExprs) &&
          a.expressions.forall(_.resolved) &&
          !aggregateExprs.exists(_.containsPattern(LATERAL_COLUMN_ALIAS_REFERENCE)) =>
        val (windowExpressions, aggregateExpressions) = extract(aggregateExprs)
        // Create an Aggregate operator to evaluate aggregation functions.
        val withAggregate = Aggregate(groupingExprs, aggregateExpressions, child)
        // Add Window operators.
        val withWindow = addWindow(windowExpressions, withAggregate)

        // Finally, generate output columns according to the original projectList.
        val finalProjectList = aggregateExprs.map(_.toAttribute)
        Project(finalProjectList, withWindow)

      // We only extract Window Expressions after all expressions of the Project
      // have been resolved, and lateral column aliases are properly handled first.
      case p @ Project(projectList, child)
        if hasWindowFunction(projectList) &&
          p.expressions.forall(_.resolved) &&
          !projectList.exists(_.containsPattern(LATERAL_COLUMN_ALIAS_REFERENCE)) =>
        val (windowExpressions, regularExpressions) = extract(projectList.toIndexedSeq)
        // We add a project to get all needed expressions for window expressions from the child
        // of the original Project operator.
        val withProject = Project(regularExpressions, child)
        // Add Window operators.
        val withWindow = addWindow(windowExpressions, withProject)

        // Finally, generate output columns according to the original projectList.
        val finalProjectList = projectList.map(_.toAttribute)
        Project(finalProjectList, withWindow)
    }
  }

  /**
   * Set the seed for random number generation.
   */
  object ResolveRandomSeed extends Rule[LogicalPlan] {
    private lazy val random = new Random()

    override def apply(plan: LogicalPlan): LogicalPlan = plan.resolveOperatorsUpWithPruning(
      _.containsPattern(EXPRESSION_WITH_RANDOM_SEED), ruleId) {
      case p if p.resolved => p
      case p => p.transformExpressionsUpWithPruning(
        _.containsPattern(EXPRESSION_WITH_RANDOM_SEED), ruleId) {
        case e: ExpressionWithRandomSeed if e.seedExpression == UnresolvedSeed =>
          e.withNewSeed(random.nextLong())
      }
    }
  }

  /**
   * Correctly handle null primitive inputs for UDF by adding extra [[If]] expression to do the
   * null check.  When user defines a UDF with primitive parameters, there is no way to tell if the
   * primitive parameter is null or not, so here we assume the primitive input is null-propagatable
   * and we should return null if the input is null.
   */
  object HandleNullInputsForUDF extends Rule[LogicalPlan] {
    override def apply(plan: LogicalPlan): LogicalPlan = plan.resolveOperatorsUpWithPruning(
      _.containsPattern(SCALA_UDF)) {
      case p if !p.resolved => p // Skip unresolved nodes.

      case p => p.transformExpressionsUpWithPruning(_.containsPattern(SCALA_UDF)) {

        case udf: ScalaUDF if udf.inputPrimitives.contains(true) =>
          // Otherwise, add special handling of null for fields that can't accept null.
          // The result of operations like this, when passed null, is generally to return null.
          assert(udf.inputPrimitives.length == udf.children.length)

          val inputPrimitivesPair = udf.inputPrimitives.zip(udf.children)
          val inputNullCheck = inputPrimitivesPair.collect {
            case (isPrimitive, input) if isPrimitive && input.nullable =>
              IsNull(input)
          }.reduceLeftOption[Expression](Or)

          if (inputNullCheck.isDefined) {
            // Once we add an `If` check above the udf, it is safe to mark those checked inputs
            // as null-safe (i.e., wrap with `KnownNotNull`), because the null-returning
            // branch of `If` will be called if any of these checked inputs is null. Thus we can
            // prevent this rule from being applied repeatedly.
            val newInputs = inputPrimitivesPair.map {
              case (isPrimitive, input) =>
                if (isPrimitive && input.nullable) {
                  KnownNotNull(input)
                } else {
                  input
                }
            }
            val newUDF = udf.copy(children = newInputs)
            If(inputNullCheck.get, Literal.create(null, udf.dataType), newUDF)
          } else {
            udf
          }
      }
    }
  }

  /**
   * Resolve the encoders for the UDF by explicitly given the attributes. We give the
   * attributes explicitly in order to handle the case where the data type of the input
   * value is not the same with the internal schema of the encoder, which could cause
   * data loss. For example, the encoder should not cast the input value to Decimal(38, 18)
   * if the actual data type is Decimal(30, 0).
   *
   * The resolved encoders then will be used to deserialize the internal row to Scala value.
   */
  object ResolveEncodersInUDF extends Rule[LogicalPlan] {
    override def apply(plan: LogicalPlan): LogicalPlan = plan.resolveOperatorsUpWithPruning(
      _.containsPattern(SCALA_UDF), ruleId) {
      case p if !p.resolved => p // Skip unresolved nodes.

      case p => p.transformExpressionsUpWithPruning(_.containsPattern(SCALA_UDF), ruleId) {

        case udf: ScalaUDF if udf.inputEncoders.nonEmpty =>
          val boundEncoders = udf.inputEncoders.zipWithIndex.map { case (encOpt, i) =>
            val dataType = udf.children(i).dataType
            encOpt.map { enc =>
              val attrs = if (enc.isSerializedAsStructForTopLevel) {
                // Value class that has been replaced with its underlying type
                if (enc.schema.fields.length == 1 && enc.schema.fields.head.dataType == dataType) {
                  DataTypeUtils.toAttributes(enc.schema)
                } else {
                  DataTypeUtils.toAttributes(dataType.asInstanceOf[StructType])
                }
              } else {
                // the field name doesn't matter here, so we use
                // a simple literal to avoid any overhead
                DataTypeUtils.toAttribute(StructField("input", dataType)) :: Nil
              }
              enc.resolveAndBind(attrs)
            }
          }
          udf.copy(inputEncoders = boundEncoders)
      }
    }
  }

  /**
   * Check and add proper window frames for all window functions.
   */
  object ResolveWindowFrame extends Rule[LogicalPlan] {
    def apply(plan: LogicalPlan): LogicalPlan = plan.resolveExpressionsWithPruning(
      _.containsPattern(WINDOW_EXPRESSION), ruleId) {
      case WindowExpression(wf: FrameLessOffsetWindowFunction,
        WindowSpecDefinition(_, _, f: SpecifiedWindowFrame)) if wf.frame != f =>
        throw QueryCompilationErrors.cannotSpecifyWindowFrameError(wf.prettyName)
      case WindowExpression(wf: WindowFunction, WindowSpecDefinition(_, _, f: SpecifiedWindowFrame))
          if wf.frame != UnspecifiedFrame && wf.frame != f =>
        throw QueryCompilationErrors.windowFrameNotMatchRequiredFrameError(f, wf.frame)
      case WindowExpression(wf: WindowFunction, s @ WindowSpecDefinition(_, _, UnspecifiedFrame))
          if wf.frame != UnspecifiedFrame =>
        WindowExpression(wf, s.copy(frameSpecification = wf.frame))
      case we @ WindowExpression(e, s @ WindowSpecDefinition(_, o, UnspecifiedFrame))
          if e.resolved =>
        val frame = if (o.nonEmpty) {
          SpecifiedWindowFrame(RangeFrame, UnboundedPreceding, CurrentRow)
        } else {
          SpecifiedWindowFrame(RowFrame, UnboundedPreceding, UnboundedFollowing)
        }
        we.copy(windowSpec = s.copy(frameSpecification = frame))
    }
  }

  /**
   * Check and add order to [[AggregateWindowFunction]]s.
   */
  object ResolveWindowOrder extends Rule[LogicalPlan] {
    def apply(plan: LogicalPlan): LogicalPlan = plan.resolveExpressionsWithPruning(
      _.containsPattern(WINDOW_EXPRESSION), ruleId) {
      case WindowExpression(wf: WindowFunction, spec) if spec.orderSpec.isEmpty =>
        throw QueryCompilationErrors.windowFunctionWithWindowFrameNotOrderedError(wf)
      case WindowExpression(rank: RankLike, spec) if spec.resolved =>
        val order = spec.orderSpec.map(_.child)
        WindowExpression(rank.withOrder(order), spec)
    }
  }

  /**
   * Removes natural or using joins by calculating output columns based on output from two sides,
   * Then apply a Project on a normal Join to eliminate natural or using join.
   */
  object ResolveNaturalAndUsingJoin extends Rule[LogicalPlan] {
    override def apply(plan: LogicalPlan): LogicalPlan = plan.resolveOperatorsUpWithPruning(
      _.containsPattern(NATURAL_LIKE_JOIN), ruleId) {
      case j @ Join(left, right, UsingJoin(joinType, usingCols), _, hint)
          if left.resolved && right.resolved && j.duplicateResolved =>
        val project = commonNaturalJoinProcessing(
          left, right, joinType, usingCols, None, hint)
        j.getTagValue(LogicalPlan.PLAN_ID_TAG)
          .foreach(project.setTagValue(LogicalPlan.PLAN_ID_TAG, _))
        project
      case j @ Join(left, right, NaturalJoin(joinType), condition, hint)
          if j.resolvedExceptNatural =>
        // find common column names from both sides
        val joinNames = left.output.map(_.name).intersect(right.output.map(_.name))
        val project = commonNaturalJoinProcessing(
          left, right, joinType, joinNames, condition, hint)
        j.getTagValue(LogicalPlan.PLAN_ID_TAG)
          .foreach(project.setTagValue(LogicalPlan.PLAN_ID_TAG, _))
        project
    }
  }

  /**
   * Resolves columns of an output table from the data in a logical plan. This rule will:
   *
   * - Reorder columns when the write is by name
   * - Insert casts when data types do not match
   * - Insert aliases when column names do not match
   * - Detect plans that are not compatible with the output table and throw AnalysisException
   */
  object ResolveOutputRelation extends Rule[LogicalPlan] {
    override def apply(plan: LogicalPlan): LogicalPlan = plan.resolveOperatorsWithPruning(
      _.containsPattern(COMMAND), ruleId) {
      case v2Write: V2WriteCommand
          if v2Write.table.resolved && v2Write.query.resolved && !v2Write.outputResolved =>
        validateStoreAssignmentPolicy()
        TableOutputResolver.suitableForByNameCheck(v2Write.isByName,
          expected = v2Write.table.output, queryOutput = v2Write.query.output)
        val projection = TableOutputResolver.resolveOutputColumns(
          v2Write.table.name, v2Write.table.output, v2Write.query, v2Write.isByName, conf)
        if (projection != v2Write.query) {
          val cleanedTable = v2Write.table match {
            case r: DataSourceV2Relation =>
              r.copy(output = r.output.map(CharVarcharUtils.cleanAttrMetadata))
            case other => other
          }
          v2Write.withNewQuery(projection).withNewTable(cleanedTable)
        } else {
          v2Write
        }
    }
  }

  private def validateStoreAssignmentPolicy(): Unit = {
    // SPARK-28730: LEGACY store assignment policy is disallowed in data source v2.
    if (conf.storeAssignmentPolicy == StoreAssignmentPolicy.LEGACY) {
      throw QueryCompilationErrors.legacyStoreAssignmentPolicyError()
    }
  }

  private def commonNaturalJoinProcessing(
      left: LogicalPlan,
      right: LogicalPlan,
      joinType: JoinType,
      joinNames: Seq[String],
      condition: Option[Expression],
      hint: JoinHint): LogicalPlan = {
    import org.apache.spark.sql.catalyst.util._

    val leftKeys = joinNames.map { keyName =>
      left.output.find(attr => resolver(attr.name, keyName)).getOrElse {
        throw QueryCompilationErrors.unresolvedUsingColForJoinError(
          keyName, left.schema.fieldNames.sorted.map(toSQLId).mkString(", "), "left")
      }
    }
    val rightKeys = joinNames.map { keyName =>
      right.output.find(attr => resolver(attr.name, keyName)).getOrElse {
        throw QueryCompilationErrors.unresolvedUsingColForJoinError(
          keyName, right.schema.fieldNames.sorted.map(toSQLId).mkString(", "), "right")
      }
    }
    val joinPairs = leftKeys.zip(rightKeys)

    val newCondition = (condition ++ joinPairs.map(EqualTo.tupled)).reduceOption(And)

    // columns not in joinPairs
    val lUniqueOutput = left.output.filterNot(att => leftKeys.contains(att))
    val rUniqueOutput = right.output.filterNot(att => rightKeys.contains(att))

    // the output list looks like: join keys, columns from left, columns from right
    val (projectList, hiddenList) = joinType match {
      case LeftOuter =>
        (leftKeys ++ lUniqueOutput ++ rUniqueOutput.map(_.withNullability(true)),
          rightKeys.map(_.withNullability(true)))
      case LeftExistence(_) =>
        (leftKeys ++ lUniqueOutput, Seq.empty)
      case RightOuter =>
        (rightKeys ++ lUniqueOutput.map(_.withNullability(true)) ++ rUniqueOutput,
          leftKeys.map(_.withNullability(true)))
      case FullOuter =>
        // In full outer join, we should return non-null values for the join columns
        // if either side has non-null values for those columns. Therefore, for each
        // join column pair, add a coalesce to return the non-null value, if it exists.
        val joinedCols = joinPairs.map { case (l, r) =>
          // Since this is a full outer join, either side could be null, so we explicitly
          // set the nullability to true for both sides.
          Alias(Coalesce(Seq(l.withNullability(true), r.withNullability(true))), l.name)()
        }
        (joinedCols ++
          lUniqueOutput.map(_.withNullability(true)) ++
          rUniqueOutput.map(_.withNullability(true)),
          leftKeys.map(_.withNullability(true)) ++
          rightKeys.map(_.withNullability(true)))
      case _ : InnerLike =>
        (leftKeys ++ lUniqueOutput ++ rUniqueOutput, rightKeys)
      case _ =>
        throw QueryExecutionErrors.unsupportedNaturalJoinTypeError(joinType)
    }

    // use Project to hide duplicated common keys
    // propagate hidden columns from nested USING/NATURAL JOINs
    val project = Project(projectList, Join(left, right, joinType, newCondition, hint))
    project.setTagValue(
      Project.hiddenOutputTag,
      hiddenList.map(_.markAsQualifiedAccessOnly()) ++
        project.child.metadataOutput.filter(_.qualifiedAccessOnly))
    project
  }

  /**
   * Replaces [[UnresolvedDeserializer]] with the deserialization expression that has been resolved
   * to the given input attributes.
   */
  object ResolveDeserializer extends Rule[LogicalPlan] {
    def apply(plan: LogicalPlan): LogicalPlan = plan.resolveOperatorsUpWithPruning(
      _.containsPattern(UNRESOLVED_DESERIALIZER), ruleId) {
      case p if !p.childrenResolved => p
      case p if p.resolved => p

      case p => p.transformExpressionsWithPruning(
        _.containsPattern(UNRESOLVED_DESERIALIZER), ruleId) {
        case UnresolvedDeserializer(deserializer, inputAttributes) =>
          val inputs = if (inputAttributes.isEmpty) {
            p.children.flatMap(_.output)
          } else {
            inputAttributes
          }

          validateTopLevelTupleFields(deserializer, inputs)
          val resolved = resolveExpressionByPlanOutput(
            deserializer, LocalRelation(inputs), throws = true)
          val result = resolved transformDown {
            case UnresolvedMapObjects(func, inputData, cls) if inputData.resolved =>
              inputData.dataType match {
                case ArrayType(et, cn) =>
                  MapObjects(func, inputData, et, cn, cls) transformUp {
                    case UnresolvedExtractValue(child, fieldName) if child.resolved =>
                      ExtractValue(child, fieldName, resolver)
                  }
                case other =>
                  throw QueryCompilationErrors.dataTypeMismatchForDeserializerError(other,
                    "array")
              }
            case u: UnresolvedCatalystToExternalMap if u.child.resolved =>
              u.child.dataType match {
                case _: MapType =>
                  CatalystToExternalMap(u) transformUp {
                    case UnresolvedExtractValue(child, fieldName) if child.resolved =>
                      ExtractValue(child, fieldName, resolver)
                  }
                case other =>
                  throw QueryCompilationErrors.dataTypeMismatchForDeserializerError(other, "map")
              }
          }
          validateNestedTupleFields(result)
          result
      }
    }

    private def fail(schema: StructType, maxOrdinal: Int): Unit = {
      throw QueryCompilationErrors.fieldNumberMismatchForDeserializerError(schema, maxOrdinal)
    }

    /**
     * For each top-level Tuple field, we use [[GetColumnByOrdinal]] to get its corresponding column
     * by position.  However, the actual number of columns may be different from the number of Tuple
     * fields.  This method is used to check the number of columns and fields, and throw an
     * exception if they do not match.
     */
    private def validateTopLevelTupleFields(
        deserializer: Expression, inputs: Seq[Attribute]): Unit = {
      val ordinals = deserializer.collect {
        case GetColumnByOrdinal(ordinal, _) => ordinal
      }.distinct.sorted

      if (ordinals.nonEmpty && ordinals != inputs.indices) {
        fail(inputs.toStructType, ordinals.last)
      }
    }

    /**
     * For each nested Tuple field, we use [[GetStructField]] to get its corresponding struct field
     * by position.  However, the actual number of struct fields may be different from the number
     * of nested Tuple fields.  This method is used to check the number of struct fields and nested
     * Tuple fields, and throw an exception if they do not match.
     */
    private def validateNestedTupleFields(deserializer: Expression): Unit = {
      val structChildToOrdinals = deserializer
        // There are 2 kinds of `GetStructField`:
        //   1. resolved from `UnresolvedExtractValue`, and it will have a `name` property.
        //   2. created when we build deserializer expression for nested tuple, no `name` property.
        // Here we want to validate the ordinals of nested tuple, so we should only catch
        // `GetStructField` without the name property.
        .collect { case g: GetStructField if g.name.isEmpty => g }
        .groupBy(_.child)
        .transform((_, v) => v.map(_.ordinal).distinct.sorted)

      structChildToOrdinals.foreach { case (expr, ordinals) =>
        val schema = expr.dataType.asInstanceOf[StructType]
        if (ordinals != schema.indices) {
          fail(schema, ordinals.last)
        }
      }
    }
  }

  /**
   * Resolves [[NewInstance]] by finding and adding the outer scope to it if the object being
   * constructed is an inner class.
   */
  object ResolveNewInstance extends Rule[LogicalPlan] {
    def apply(plan: LogicalPlan): LogicalPlan = plan.resolveOperatorsUpWithPruning(
      _.containsPattern(NEW_INSTANCE), ruleId) {
      case p if !p.childrenResolved => p
      case p if p.resolved => p

      case p => p.transformExpressionsUpWithPruning(_.containsPattern(NEW_INSTANCE), ruleId) {
        case n: NewInstance if n.childrenResolved && !n.resolved =>
          val outer = OuterScopes.getOuterScope(n.cls)
          if (outer == null) {
            throw QueryCompilationErrors.outerScopeFailureForNewInstanceError(n.cls.getName)
          }
          n.copy(outerPointer = Some(outer))
      }
    }
  }

  /**
   * Replace the [[UpCast]] expression by [[Cast]], and throw exceptions if the cast may truncate.
   */
  object ResolveUpCast extends Rule[LogicalPlan] {
    def apply(plan: LogicalPlan): LogicalPlan = plan.resolveOperatorsUpWithPruning(
      _.containsPattern(UP_CAST), ruleId) {
      case p if !p.childrenResolved => p
      case p if p.resolved => p

      case p => p.transformExpressionsWithPruning(_.containsPattern(UP_CAST), ruleId) {
        case unresolvedUpCast @ UpCast(child, _, _) if !child.resolved =>
          unresolvedUpCast
        case unresolvedUpCast: UpCast =>
          UpCastResolution.resolve(unresolvedUpCast)
      }
    }
  }

  /**
   * Rule to resolve, normalize and rewrite field names based on case sensitivity for commands.
   */
  object ResolveFieldNameAndPosition extends Rule[LogicalPlan] {
    def apply(plan: LogicalPlan): LogicalPlan = plan.resolveOperatorsUp {
      case cmd: CreateIndex if cmd.table.resolved &&
          cmd.columns.exists(_._1.isInstanceOf[UnresolvedFieldName]) =>
        val table = cmd.table.asInstanceOf[ResolvedTable]
        cmd.copy(columns = cmd.columns.map {
          case (u: UnresolvedFieldName, prop) => resolveFieldNames(table, u.name, u) -> prop
          case other => other
        })

      case a: DropColumns if a.table.resolved && hasUnresolvedFieldName(a) && a.ifExists =>
        // for DropColumn with IF EXISTS clause, we should resolve and ignore missing column errors
        val table = a.table.asInstanceOf[ResolvedTable]
        val columnsToDrop = a.columnsToDrop
        a.copy(columnsToDrop = columnsToDrop.flatMap(c => resolveFieldNamesOpt(table, c.name, c)))

      case a: AlterTableCommand if a.table.resolved && hasUnresolvedFieldName(a) =>
        val table = a.table.asInstanceOf[ResolvedTable]
        a.transformExpressions {
          case u: UnresolvedFieldName => resolveFieldNames(table, u.name, u)
        }

      case a @ AddColumns(r: ResolvedTable, cols) if !a.resolved =>
        // 'colsToAdd' keeps track of new columns being added. It stores a mapping from a
        // normalized parent name of fields to field names that belong to the parent.
        // For example, if we add columns "a.b.c", "a.b.d", and "a.c", 'colsToAdd' will become
        // Map(Seq("a", "b") -> Seq("c", "d"), Seq("a") -> Seq("c")).
        val colsToAdd = mutable.Map.empty[Seq[String], Seq[String]]
        def resolvePosition(
            col: QualifiedColType,
            parentSchema: StructType,
            resolvedParentName: Seq[String]): Option[FieldPosition] = {
          val fieldsAdded = colsToAdd.getOrElse(resolvedParentName, Nil)
          val resolvedPosition = col.position.map {
            case u: UnresolvedFieldPosition => u.position match {
              case after: After =>
                val allFields = parentSchema.fieldNames ++ fieldsAdded
                allFields.find(n => conf.resolver(n, after.column())) match {
                  case Some(colName) =>
                    ResolvedFieldPosition(ColumnPosition.after(colName))
                  case None =>
                    throw QueryCompilationErrors.referenceColNotFoundForAlterTableChangesError(
                      col.colName, allFields)
                }
              case _ => ResolvedFieldPosition(u.position)
            }
            case resolved => resolved
          }
          colsToAdd(resolvedParentName) = fieldsAdded :+ col.colName
          resolvedPosition
        }
        val schema = r.table.columns.asSchema
        val resolvedCols = cols.map { col =>
          col.path match {
            case Some(parent: UnresolvedFieldName) =>
              // Adding a nested field, need to resolve the parent column and position.
              val resolvedParent = resolveFieldNames(r, parent.name, parent)
              val parentSchema = resolvedParent.field.dataType match {
                case s: StructType => s
                case _ => throw QueryCompilationErrors.invalidFieldName(
                  col.name, parent.name, parent.origin)
              }
              val resolvedPosition = resolvePosition(col, parentSchema, resolvedParent.name)
              col.copy(path = Some(resolvedParent), position = resolvedPosition)
            case _ =>
              // Adding to the root. Just need to resolve position.
              val resolvedPosition = resolvePosition(col, schema, Nil)
              col.copy(position = resolvedPosition)
          }
        }
        val resolved = a.copy(columnsToAdd = resolvedCols)
        resolved.copyTagsFrom(a)
        resolved

      case a @ AlterColumns(table: ResolvedTable, specs) =>
        val resolvedSpecs = specs.map {
          case s @ AlterColumnSpec(ResolvedFieldName(path, field), dataType, _, _, position, _) =>
            val newDataType = dataType.flatMap { dt =>
              // Hive style syntax provides the column type, even if it may not have changed.
              val existing = CharVarcharUtils.getRawType(field.metadata).getOrElse(field.dataType)
              if (existing == dt) None else Some(dt)
            }
            val newPosition = position map {
              case u @ UnresolvedFieldPosition(after: After) =>
                // TODO: since the field name is already resolved, it's more efficient if
                //       `ResolvedFieldName` carries the parent struct and we resolve column
                //       position based on the parent struct, instead of re-resolving the entire
                //       column path.
                val resolved = resolveFieldNames(table, path :+ after.column(), u)
                ResolvedFieldPosition(ColumnPosition.after(resolved.field.name))
              case u: UnresolvedFieldPosition => ResolvedFieldPosition(u.position)
              case other => other
            }
            s.copy(newDataType = newDataType, newPosition = newPosition)
          case spec => spec
        }
        val resolved = a.copy(specs = resolvedSpecs)
        resolved.copyTagsFrom(a)
        resolved
    }

    /**
     * Returns the resolved field name if the field can be resolved, returns None if the column is
     * not found. An error will be thrown in CheckAnalysis for columns that can't be resolved.
     */
    private def resolveFieldNames(
        table: ResolvedTable,
        fieldName: Seq[String],
        context: Expression): ResolvedFieldName = {
      resolveFieldNamesOpt(table, fieldName, context)
        .getOrElse {
          throw QueryCompilationErrors.unresolvedColumnError(fieldName, table.schema.fieldNames,
            context.origin)
        }
    }

    private def resolveFieldNamesOpt(
        table: ResolvedTable,
        fieldName: Seq[String],
        context: Expression): Option[ResolvedFieldName] = {
      table.schema.findNestedField(
        fieldName, includeCollections = true, conf.resolver, context.origin
      ).map {
        case (path, field) => ResolvedFieldName(path, field)
      }
    }

    private def hasUnresolvedFieldName(a: AlterTableCommand): Boolean = {
      a.expressions.exists(_.exists(_.isInstanceOf[UnresolvedFieldName]))
    }
  }

  /**
   * A rule to handle special commands that need to be notified when analysis is done. This rule
   * should run after all other analysis rules are run.
   */
  object HandleSpecialCommand extends Rule[LogicalPlan] {
    override def apply(plan: LogicalPlan): LogicalPlan = plan.resolveOperatorsWithPruning(
      _.containsPattern(COMMAND)) {
      case c: AnalysisOnlyCommand if c.resolved =>
        checkAnalysis(c)
        c.markAsAnalyzed(AnalysisContext.get)
      case c: KeepAnalyzedQuery if c.resolved =>
        c.storeAnalyzedQuery()
    }
  }
}

/**
 * Removes [[SubqueryAlias]] operators from the plan. Subqueries are only required to provide
 * scoping information for attributes and can be removed once analysis is complete.
 */
object EliminateSubqueryAliases extends Rule[LogicalPlan] {
  // This is also called in the beginning of the optimization phase, and as a result
  // is using transformUp rather than resolveOperators.
  def apply(plan: LogicalPlan): LogicalPlan = AnalysisHelper.allowInvokingTransformsInAnalyzer {
    plan.transformUpWithPruning(AlwaysProcess.fn, ruleId) {
      case SubqueryAlias(_, child) => child
    }
  }
}

/**
 * Removes [[Union]] operators from the plan if it just has one child.
 */
object EliminateUnions extends Rule[LogicalPlan] {
  def apply(plan: LogicalPlan): LogicalPlan = plan.resolveOperatorsWithPruning(
    _.containsPattern(UNION), ruleId) {
    case u: Union if u.children.size == 1 => u.children.head
  }
}

/**
 * Cleans up unnecessary Aliases inside the plan. Basically we only need Alias as a top level
 * expression in Project(project list) or Aggregate(aggregate expressions) or
 * Window(window expressions). Notice that if an expression has other expression parameters which
 * are not in its `children`, e.g. `RuntimeReplaceable`, the transformation for Aliases in this
 * rule can't work for those parameters.
 */
object CleanupAliases extends Rule[LogicalPlan] with AliasHelper {
  override def apply(plan: LogicalPlan): LogicalPlan = plan.resolveOperatorsUpWithPruning(
    // trimNonTopLevelAliases can transform Alias and MultiAlias.
    _.containsAnyPattern(ALIAS, MULTI_ALIAS)) {
    case Project(projectList, child) =>
      val cleanedProjectList = projectList.map(trimNonTopLevelAliases)
      Project(cleanedProjectList, child)

    case Aggregate(grouping, aggs, child, hint) =>
      val cleanedAggs = aggs.map(trimNonTopLevelAliases)
      Aggregate(grouping.map(trimAliases), cleanedAggs, child, hint)

    case Window(windowExprs, partitionSpec, orderSpec, child, hint) =>
      val cleanedWindowExprs = windowExprs.map(trimNonTopLevelAliases)
      Window(cleanedWindowExprs, partitionSpec.map(trimAliases),
        orderSpec.map(trimAliases(_).asInstanceOf[SortOrder]), child, hint)

    case CollectMetrics(name, metrics, child, dataframeId) =>
      val cleanedMetrics = metrics.map(trimNonTopLevelAliases)
      CollectMetrics(name, cleanedMetrics, child, dataframeId)

    case Unpivot(ids, values, aliases, variableColumnName, valueColumnNames, child) =>
      val cleanedIds = ids.map(_.map(trimNonTopLevelAliases))
      val cleanedValues = values.map(_.map(_.map(trimNonTopLevelAliases)))
      Unpivot(
        cleanedIds,
        cleanedValues,
        aliases,
        variableColumnName,
        valueColumnNames,
        child)

    // Operators that operate on objects should only have expressions from encoders, which should
    // never have extra aliases.
    case o: ObjectConsumer => o
    case o: ObjectProducer => o
    case a: AppendColumns => a

    case other =>
      other.transformExpressionsDownWithPruning(_.containsAnyPattern(ALIAS, MULTI_ALIAS)) {
        case Alias(child, _) => child
      }
  }
}

/**
 * Ignore event time watermark in batch query, which is only supported in Structured Streaming.
 */
object EliminateEventTimeWatermark extends Rule[LogicalPlan] {
  override def apply(plan: LogicalPlan): LogicalPlan = plan.resolveOperatorsWithPruning(
    _.containsPattern(EVENT_TIME_WATERMARK)) {
    case EventTimeWatermark(_, _, _, child) if child.resolved && !child.isStreaming => child
    case UpdateEventTimeWatermarkColumn(_, _, child) if child.resolved && !child.isStreaming =>
      child
  }
}

/**
 * Resolve expressions if they contains [[NamePlaceholder]]s.
 */
object ResolveExpressionsWithNamePlaceholders extends Rule[LogicalPlan] {
  override def apply(plan: LogicalPlan): LogicalPlan = plan.resolveExpressionsWithPruning(
    _.containsAnyPattern(ARRAYS_ZIP, CREATE_NAMED_STRUCT), ruleId) {
    case e: ArraysZip if !e.resolved =>
      val names = e.children.zip(e.names).map {
        case (e: NamedExpression, NamePlaceholder) if e.resolved =>
          Literal(e.name)
        case (_, other) => other
      }
      ArraysZip(e.children, names)

    case e: CreateNamedStruct if !e.resolved =>
      val children = e.children.grouped(2).flatMap {
        case Seq(NamePlaceholder, e: NamedExpression) if e.resolved =>
          Seq(Literal(e.name), e)
        case kv =>
          kv
      }
      CreateNamedStruct(children.toList)
  }
}

/**
 * The aggregate expressions from subquery referencing outer query block are pushed
 * down to the outer query block for evaluation. This rule below updates such outer references
 * as AttributeReference referring attributes from the parent/outer query block.
 *
 * For example (SQL):
 * {{{
 *   SELECT l.a FROM l GROUP BY 1 HAVING EXISTS (SELECT 1 FROM r WHERE r.d < min(l.b))
 * }}}
 * Plan before the rule.
 *    Project [a#226]
 *    +- Filter exists#245 [min(b#227)#249]
 *       :  +- Project [1 AS 1#247]
 *       :     +- Filter (d#238 < min(outer(b#227)))       <-----
 *       :        +- SubqueryAlias r
 *       :           +- Project [_1#234 AS c#237, _2#235 AS d#238]
 *       :              +- LocalRelation [_1#234, _2#235]
 *       +- Aggregate [a#226], [a#226, min(b#227) AS min(b#227)#249]
 *          +- SubqueryAlias l
 *             +- Project [_1#223 AS a#226, _2#224 AS b#227]
 *                +- LocalRelation [_1#223, _2#224]
 * Plan after the rule.
 *    Project [a#226]
 *    +- Filter exists#245 [min(b#227)#249]
 *       :  +- Project [1 AS 1#247]
 *       :     +- Filter (d#238 < outer(min(b#227)#249))   <-----
 *       :        +- SubqueryAlias r
 *       :           +- Project [_1#234 AS c#237, _2#235 AS d#238]
 *       :              +- LocalRelation [_1#234, _2#235]
 *       +- Aggregate [a#226], [a#226, min(b#227) AS min(b#227)#249]
 *          +- SubqueryAlias l
 *             +- Project [_1#223 AS a#226, _2#224 AS b#227]
 *                +- LocalRelation [_1#223, _2#224]
 */
object UpdateOuterReferences extends Rule[LogicalPlan] {
  private def stripAlias(expr: Expression): Expression = expr match { case a: Alias => a.child }

  private def updateOuterReferenceInSubquery(
      plan: LogicalPlan,
      refExprs: Seq[Expression]): LogicalPlan = {
    plan resolveExpressions { case e =>
      val outerAlias =
        refExprs.find(stripAlias(_).semanticEquals(stripOuterReference(e)))
      outerAlias match {
        case Some(a: Alias) => OuterReference(a.toAttribute)
        case _ => e
      }
    }
  }

  def apply(plan: LogicalPlan): LogicalPlan = {
    plan.resolveOperatorsWithPruning(
      _.containsAllPatterns(PLAN_EXPRESSION, FILTER, AGGREGATE), ruleId) {
      case f @ Filter(_, a: Aggregate) if f.resolved =>
        f.transformExpressionsWithPruning(_.containsPattern(PLAN_EXPRESSION), ruleId) {
          case s: SubqueryExpression if s.children.nonEmpty =>
            // Collect the aliases from output of aggregate.
            val outerAliases = a.aggregateExpressions collect { case a: Alias => a }
            // Update the subquery plan to record the OuterReference to point to outer query plan.
            s.withNewPlan(updateOuterReferenceInSubquery(s.plan, outerAliases))
      }
    }
  }
}

/**
 * The rule `ResolveReferences` in the main resolution batch creates [[TempResolvedColumn]] in
 * UnresolvedHaving/Filter/Sort to hold the temporarily resolved column with `agg.child`.
 *
 * If the expression hosting [[TempResolvedColumn]] is fully resolved, the rule
 * `ResolveAggregationFunctions` will
 * - Replace [[TempResolvedColumn]] with [[AttributeReference]] if it's inside aggregate functions
 *   or grouping expressions.
 * - Mark [[TempResolvedColumn]] as `hasTried` if not inside aggregate functions or grouping
 *   expressions, hoping other rules can re-resolve it.
 * `ResolveReferences` will re-resolve [[TempResolvedColumn]] if `hasTried` is true, and keep it
 * unchanged if the resolution fails. We should turn it back to [[UnresolvedAttribute]] so that the
 * analyzer can report missing column error later.
 *
 * If the expression hosting [[TempResolvedColumn]] is not resolved, [[TempResolvedColumn]] will
 * remain with `hasTried` as false. We should strip [[TempResolvedColumn]], so that users can see
 * the reason why the expression is not resolved, e.g. type mismatch.
 */
object RemoveTempResolvedColumn extends Rule[LogicalPlan] {
  override def apply(plan: LogicalPlan): LogicalPlan = {
    plan.resolveExpressionsWithPruning(_.containsPattern(TEMP_RESOLVED_COLUMN)) {
      case t: TempResolvedColumn =>
        if (t.hasTried) {
          UnresolvedAttribute(t.nameParts)
        } else {
          t.child
        }
    }
  }
}<|MERGE_RESOLUTION|>--- conflicted
+++ resolved
@@ -158,12 +158,9 @@
     referredTempFunctionNames: mutable.Set[String] = mutable.Set.empty,
     referredTempVariableNames: Seq[Seq[String]] = Seq.empty,
     outerPlan: Option[LogicalPlan] = None,
-<<<<<<< HEAD
-=======
     isExecuteImmediate: Boolean = false,
     collation: Option[String] = None,
 
->>>>>>> 5a450e48
     /**
      * This is a bridge state between this fixed-point [[Analyzer]] and a single-pass [[Resolver]].
      * It's managed ([[setSinglePassResolverBridgeState]] method) by the [[HybridAnalyzer]] - the
@@ -220,9 +217,7 @@
       viewDesc.viewReferredTempViewNames,
       mutable.Set(viewDesc.viewReferredTempFunctionNames: _*),
       viewDesc.viewReferredTempVariableNames,
-<<<<<<< HEAD
-      skipDedupRelations = originContext.skipDedupRelations)
-=======
+      skipDedupRelations = originContext.skipDedupRelation,
       isExecuteImmediate = originContext.isExecuteImmediate,
       collation = viewDesc.collation)
     set(context)
@@ -232,8 +227,6 @@
   def withExecuteImmediateContext[A](f: => A): A = {
     val originContext = value.get()
     val context = originContext.copy(isExecuteImmediate = true)
-
->>>>>>> 5a450e48
     set(context)
     try f finally { set(originContext) }
   }
