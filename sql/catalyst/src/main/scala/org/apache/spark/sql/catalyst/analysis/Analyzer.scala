/*
 * Licensed to the Apache Software Foundation (ASF) under one or more
 * contributor license agreements.  See the NOTICE file distributed with
 * this work for additional information regarding copyright ownership.
 * The ASF licenses this file to You under the Apache License, Version 2.0
 * (the "License"); you may not use this file except in compliance with
 * the License.  You may obtain a copy of the License at
 *
 *    http://www.apache.org/licenses/LICENSE-2.0
 *
 * Unless required by applicable law or agreed to in writing, software
 * distributed under the License is distributed on an "AS IS" BASIS,
 * WITHOUT WARRANTIES OR CONDITIONS OF ANY KIND, either express or implied.
 * See the License for the specific language governing permissions and
 * limitations under the License.
 */

package org.apache.spark.sql.catalyst.analysis

import java.util
import java.util.Locale

import scala.collection.mutable
import scala.collection.mutable.ArrayBuffer
import scala.jdk.CollectionConverters._
import scala.util.{Failure, Random, Success, Try}

import org.apache.spark.{SparkException, SparkThrowable, SparkUnsupportedOperationException}
import org.apache.spark.sql.AnalysisException
import org.apache.spark.sql.catalyst._
import org.apache.spark.sql.catalyst.analysis.resolver.{
  AnalyzerBridgeState,
  HybridAnalyzer,
  Resolver => OperatorResolver,
  ResolverExtension,
  ResolverGuard
}
import org.apache.spark.sql.catalyst.catalog._
import org.apache.spark.sql.catalyst.encoders.OuterScopes
import org.apache.spark.sql.catalyst.expressions._
import org.apache.spark.sql.catalyst.expressions.SubExprUtils._
import org.apache.spark.sql.catalyst.expressions.aggregate._
import org.apache.spark.sql.catalyst.expressions.objects._
import org.apache.spark.sql.catalyst.optimizer.OptimizeUpdateFields
import org.apache.spark.sql.catalyst.plans._
import org.apache.spark.sql.catalyst.plans.logical._
import org.apache.spark.sql.catalyst.rules._
import org.apache.spark.sql.catalyst.trees.AlwaysProcess
import org.apache.spark.sql.catalyst.trees.CurrentOrigin.withOrigin
import org.apache.spark.sql.catalyst.trees.TreePattern._
import org.apache.spark.sql.catalyst.types.DataTypeUtils
import org.apache.spark.sql.catalyst.util.{toPrettySQL, CharVarcharUtils}
import org.apache.spark.sql.catalyst.util.ResolveDefaultColumns._
import org.apache.spark.sql.connector.catalog.{View => _, _}
import org.apache.spark.sql.connector.catalog.CatalogV2Implicits._
import org.apache.spark.sql.connector.catalog.TableChange.{After, ColumnPosition}
import org.apache.spark.sql.connector.catalog.functions.UnboundFunction
import org.apache.spark.sql.connector.catalog.procedures.{BoundProcedure, ProcedureParameter, UnboundProcedure}
import org.apache.spark.sql.connector.expressions.{FieldReference, IdentityTransform}
import org.apache.spark.sql.errors.{QueryCompilationErrors, QueryExecutionErrors}
import org.apache.spark.sql.execution.datasources.v2.DataSourceV2Relation
import org.apache.spark.sql.internal.SQLConf
import org.apache.spark.sql.internal.SQLConf.{PartitionOverwriteMode, StoreAssignmentPolicy}
import org.apache.spark.sql.internal.connector.V1Function
import org.apache.spark.sql.types._
import org.apache.spark.sql.util.CaseInsensitiveStringMap
import org.apache.spark.util.ArrayImplicits._
import org.apache.spark.util.Utils

/**
 * A trivial [[Analyzer]] with a dummy [[SessionCatalog]] and
 * [[EmptyTableFunctionRegistry]]. Used for testing when all relations are already filled
 * in and the analyzer needs only to resolve attribute references.
 *
 * Built-in function registry is set for Spark Connect project to test unresolved
 * functions.
 */
object SimpleAnalyzer extends Analyzer(
  new CatalogManager(
    FakeV2SessionCatalog,
    new SessionCatalog(
      new InMemoryCatalog,
      FunctionRegistry.builtin,
      TableFunctionRegistry.builtin) {
      override def createDatabase(dbDefinition: CatalogDatabase, ignoreIfExists: Boolean): Unit = {}
    })) {
  override def resolver: Resolver = caseSensitiveResolution
}

object FakeV2SessionCatalog extends TableCatalog with FunctionCatalog with SupportsNamespaces {
  private def fail() = throw SparkUnsupportedOperationException()
  override def listTables(namespace: Array[String]): Array[Identifier] = fail()
  override def loadTable(ident: Identifier): Table = {
    throw new NoSuchTableException(ident.asMultipartIdentifier)
  }
  override def alterTable(ident: Identifier, changes: TableChange*): Table = fail()
  override def dropTable(ident: Identifier): Boolean = fail()
  override def renameTable(oldIdent: Identifier, newIdent: Identifier): Unit = fail()
  override def initialize(name: String, options: CaseInsensitiveStringMap): Unit = {}
  override def name(): String = CatalogManager.SESSION_CATALOG_NAME
  override def listFunctions(namespace: Array[String]): Array[Identifier] = fail()
  override def loadFunction(ident: Identifier): UnboundFunction = fail()
  override def listNamespaces(): Array[Array[String]] = fail()
  override def listNamespaces(namespace: Array[String]): Array[Array[String]] = fail()
  override def loadNamespaceMetadata(namespace: Array[String]): util.Map[String, String] = {
    if (namespace.length == 1) {
      mutable.HashMap[String, String]().asJava
    } else {
      throw new NoSuchNamespaceException(namespace)
    }
  }
  override def createNamespace(
    namespace: Array[String], metadata: util.Map[String, String]): Unit = fail()
  override def alterNamespace(namespace: Array[String], changes: NamespaceChange*): Unit = fail()
  override def dropNamespace(namespace: Array[String], cascade: Boolean): Boolean = fail()
}

/**
 * Provides a way to keep state during the analysis, mostly for resolving views and subqueries.
 * This enables us to decouple the concerns of analysis environment from the catalog and resolve
 * star expressions in subqueries that reference the outer query plans.
 * The state that is kept here is per-query.
 *
 * Note this is thread local.
 *
 * @param catalogAndNamespace The catalog and namespace used in the view resolution. This overrides
 *                            the current catalog and namespace when resolving relations inside
 *                            views.
 * @param nestedViewDepth The nested depth in the view resolution, this enables us to limit the
 *                        depth of nested views.
 * @param maxNestedViewDepth The maximum allowed depth of nested view resolution.
 * @param relationCache A mapping from qualified table names and time travel spec to resolved
 *                      relations. This can ensure that the table is resolved only once if a table
 *                      is used multiple times in a query.
 * @param referredTempViewNames All the temp view names referred by the current view we are
 *                              resolving. It's used to make sure the relation resolution is
 *                              consistent between view creation and view resolution. For example,
 *                              if `t` was a permanent table when the current view was created, it
 *                              should still be a permanent table when resolving the current view,
 *                              even if a temp view `t` has been created.
 * @param outerPlan The query plan from the outer query that can be used to resolve star
 *                  expressions in a subquery.
 */
case class AnalysisContext(
    catalogAndNamespace: Seq[String] = Nil,
    nestedViewDepth: Int = 0,
    maxNestedViewDepth: Int = -1,
    relationCache: mutable.Map[(Seq[String], Option[TimeTravelSpec]), LogicalPlan] =
      mutable.Map.empty,
    referredTempViewNames: Seq[Seq[String]] = Seq.empty,
    // 1. If we are resolving a view, this field will be restored from the view metadata,
    //    by calling `AnalysisContext.withAnalysisContext(viewDesc)`.
    // 2. If we are not resolving a view, this field will be updated everytime the analyzer
    //    lookup a temporary function. And export to the view metadata.
    referredTempFunctionNames: mutable.Set[String] = mutable.Set.empty,
    referredTempVariableNames: Seq[Seq[String]] = Seq.empty,
    outerPlan: Option[LogicalPlan] = None,

    /**
     * This is a bridge state between this fixed-point [[Analyzer]] and a single-pass [[Resolver]].
     * It's managed ([[setSinglePassResolverBridgeState]] method) by the [[HybridAnalyzer]] - the
     * goal is to preserve it correctly between the fixed-point and single-pass runs.
     * [[AnalysisContext.reset]] simply propagates it to prevent it from being reset in
     * [[Analyzer.execute]]. Normally it's always [[None]], unless
     * [[ANALYZER_DUAL_RUN_LEGACY_AND_SINGLE_PASS_RESOLVER]] is set to [[true]].
     *
     * See [[AnalyzerBridgeState]] and [[HybridAnalyzer]] for more info.
     */
    private var singlePassResolverBridgeState: Option[AnalyzerBridgeState] = None) {

    def setSinglePassResolverBridgeState(bridgeState: Option[AnalyzerBridgeState]): Unit =
      singlePassResolverBridgeState = bridgeState

    def getSinglePassResolverBridgeState: Option[AnalyzerBridgeState] =
      singlePassResolverBridgeState
}

object AnalysisContext {
  private val value = new ThreadLocal[AnalysisContext]() {
    override def initialValue: AnalysisContext = AnalysisContext()
  }

  def get: AnalysisContext = value.get()

  def reset(): Unit = {
    // We need to preserve the single-pass resolver bridge state here, since it's managed by the
    // [[HybridAnalyzer]] (set or reset to `None`) to avoid it being reset in [[execute]].
    // It acts as a bridge between the single-pass and fixed-point analyzers in the absence of any
    // other explicit state.
    val prevSinglePassResolverBridgeState = value.get.getSinglePassResolverBridgeState
    value.remove()
    value.get.setSinglePassResolverBridgeState(prevSinglePassResolverBridgeState)
  }

  private def set(context: AnalysisContext): Unit = value.set(context)

  def withAnalysisContext[A](viewDesc: CatalogTable)(f: => A): A = {
    val originContext = value.get()
    val maxNestedViewDepth = if (originContext.maxNestedViewDepth == -1) {
      // Here we start to resolve views, get `maxNestedViewDepth` from configs.
      SQLConf.get.maxNestedViewDepth
    } else {
      originContext.maxNestedViewDepth
    }
    val context = AnalysisContext(
      viewDesc.viewCatalogAndNamespace,
      originContext.nestedViewDepth + 1,
      maxNestedViewDepth,
      originContext.relationCache,
      viewDesc.viewReferredTempViewNames,
      mutable.Set(viewDesc.viewReferredTempFunctionNames: _*),
      viewDesc.viewReferredTempVariableNames)
    set(context)
    try f finally { set(originContext) }
  }

  def withNewAnalysisContext[A](f: => A): A = {
    val originContext = value.get()
    reset()
    try f finally { set(originContext) }
  }

  def withOuterPlan[A](outerPlan: LogicalPlan)(f: => A): A = {
    val originContext = value.get()
    val context = originContext.copy(outerPlan = Some(outerPlan))
    set(context)
    try f finally { set(originContext) }
  }
}

/**
 * Provides a logical query plan analyzer, which translates [[UnresolvedAttribute]]s and
 * [[UnresolvedRelation]]s into fully typed objects using information in a [[SessionCatalog]].
 */
class Analyzer(override val catalogManager: CatalogManager) extends RuleExecutor[LogicalPlan]
  with CheckAnalysis with SQLConfHelper with ColumnResolutionHelper {

  private val v1SessionCatalog: SessionCatalog = catalogManager.v1SessionCatalog
  private val relationResolution = new RelationResolution(catalogManager)
  private val functionResolution = new FunctionResolution(catalogManager, relationResolution)

  override protected def validatePlanChanges(
      previousPlan: LogicalPlan,
      currentPlan: LogicalPlan): Option[String] = {
    LogicalPlanIntegrity.validateExprIdUniqueness(currentPlan)
  }

  override def isView(nameParts: Seq[String]): Boolean = v1SessionCatalog.isView(nameParts)

  // Only for tests.
  def this(catalog: SessionCatalog) = {
    this(new CatalogManager(FakeV2SessionCatalog, catalog))
  }

  def executeAndCheck(plan: LogicalPlan, tracker: QueryPlanningTracker): LogicalPlan = {
    if (plan.analyzed) return plan
    AnalysisHelper.markInAnalyzer {
<<<<<<< HEAD
      val analyzed = executeAndTrack(plan, tracker)
      checkAnalysis(analyzed)
      val excludedPostAnalysisRulesConf =
        conf.postAnalysisExcludesRules.toSeq.flatMap(Utils.stringToSeq)
      postAnalysisEarlyOptimizationRules.filterNot(
        rule => excludedPostAnalysisRulesConf.contains(rule.ruleName)).foldLeft(analyzed) {
        case(rs, rule) => rule(rs)
      }
=======
      new HybridAnalyzer(
        this,
        new ResolverGuard(catalogManager),
        new OperatorResolver(
          catalogManager,
          singlePassResolverExtensions,
          singlePassMetadataResolverExtensions
        )
      ).apply(plan, tracker)
>>>>>>> c374c004
    }
  }

  override def execute(plan: LogicalPlan): LogicalPlan = {
    AnalysisContext.withNewAnalysisContext {
      executeSameContext(plan)
    }
  }

  private def executeSameContext(plan: LogicalPlan): LogicalPlan = super.execute(plan)

  def resolver: Resolver = conf.resolver

  /**
   * If the plan cannot be resolved within maxIterations, analyzer will throw exception to inform
   * user to increase the value of SQLConf.ANALYZER_MAX_ITERATIONS.
   */
  protected def fixedPoint =
    FixedPoint(
      conf.analyzerMaxIterations,
      errorOnExceed = true,
      maxIterationsSetting = SQLConf.ANALYZER_MAX_ITERATIONS.key)

  /**
   * Extensions for the single-pass analyzer.
   *
   * See [[ResolverExtension]] for more info.
   */
  val singlePassResolverExtensions: Seq[ResolverExtension] = Nil

  /**
   * Extensions used for early resolution of the single-pass analyzer.
   *
   * See [[ResolverExtension]] for more info.
   */
  val singlePassMetadataResolverExtensions: Seq[ResolverExtension] = Nil

  /**
   * Override to provide additional rules for the "Resolution" batch.
   */
  val extendedResolutionRules: Seq[Rule[LogicalPlan]] = Nil

  /**
   * Override to provide additional rules for the "Hints" resolution batch.
   */
  val hintResolutionRules: Seq[Rule[LogicalPlan]] = Nil

  /**
   * Override to provide rules to do post-hoc resolution. Note that these rules will be executed
   * in an individual batch. This batch is to run right after the normal resolution batch and
   * execute its rules in one pass.
   */
  val postHocResolutionRules: Seq[Rule[LogicalPlan]] = Nil

  val postAnalysisEarlyOptimizationRules: Seq[Rule[LogicalPlan]] = Nil

  private def typeCoercionRules(): List[Rule[LogicalPlan]] = if (conf.ansiEnabled) {
    AnsiTypeCoercion.typeCoercionRules
  } else {
    TypeCoercion.typeCoercionRules
  }

  override def batches: Seq[Batch] = Seq(
    Batch("Substitution", fixedPoint,
      new SubstituteExecuteImmediate(catalogManager),
      // This rule optimizes `UpdateFields` expression chains so looks more like optimization rule.
      // However, when manipulating deeply nested schema, `UpdateFields` expression tree could be
      // very complex and make analysis impossible. Thus we need to optimize `UpdateFields` early
      // at the beginning of analysis.
      OptimizeUpdateFields,
      CTESubstitution,
      WindowsSubstitution,
      EliminateUnions,
      SubstituteUnresolvedOrdinals,
      EliminateLazyExpression),
    Batch("Disable Hints", Once,
      new ResolveHints.DisableHints),
    Batch("Hints", fixedPoint,
      Seq(ResolveHints.ResolveJoinStrategyHints,
        ResolveHints.ResolveCoalesceHints) ++
        hintResolutionRules: _*),
    Batch("Simple Sanity Check", Once,
      LookupFunctions),
    Batch("Keep Legacy Outputs", Once,
      KeepLegacyOutputs),
    Batch("Resolution", fixedPoint,
      new ResolveCatalogs(catalogManager) ::
      ResolveInsertInto ::
      ResolveRelations ::
      ResolvePartitionSpec ::
      ResolveFieldNameAndPosition ::
      AddMetadataColumns ::
      DeduplicateRelations ::
      ResolveCollationName ::
      new ResolveReferences(catalogManager) ::
      // Please do not insert any other rules in between. See the TODO comments in rule
      // ResolveLateralColumnAliasReference for more details.
      ResolveLateralColumnAliasReference ::
      ResolveExpressionsWithNamePlaceholders ::
      ResolveDeserializer ::
      ResolveNewInstance ::
      ResolveUpCast ::
      ResolveGroupingAnalytics ::
      ResolvePivot ::
      ResolveUnpivot ::
      ResolveOrdinalInOrderByAndGroupBy ::
      ExtractGenerator ::
      ResolveGenerate ::
      ResolveFunctions ::
      ResolveProcedures ::
      BindProcedures ::
      ResolveTableSpec ::
      ResolveAliases ::
      ResolveSubquery ::
      ResolveSubqueryColumnAliases ::
      ResolveDefaultStringTypes ::
      ResolveWindowOrder ::
      ResolveWindowFrame ::
      ResolveNaturalAndUsingJoin ::
      ResolveOutputRelation ::
      new ResolveDataFrameDropColumns(catalogManager) ::
      new ResolveSetVariable(catalogManager) ::
      ExtractWindowExpressions ::
      GlobalAggregates ::
      ResolveAggregateFunctions ::
      TimeWindowing ::
      SessionWindowing ::
      ResolveWindowTime ::
      ResolveInlineTables ::
      ResolveLambdaVariables ::
      ResolveTimeZone ::
      ResolveRandomSeed ::
      ResolveBinaryArithmetic ::
      ResolveIdentifierClause ::
      ResolveUnion ::
      ResolveRowLevelCommandAssignments ::
      MoveParameterizedQueriesDown ::
      BindParameters ::
      typeCoercionRules() ++
      Seq(
        ResolveWithCTE,
        ExtractDistributedSequenceID) ++
      Seq(ResolveUpdateEventTimeWatermarkColumn) ++
      extendedResolutionRules : _*),
    Batch("Remove TempResolvedColumn", Once, RemoveTempResolvedColumn),
    Batch("Post-Hoc Resolution", Once,
      Seq(ResolveCommandsWithIfExists) ++
      postHocResolutionRules: _*),
    Batch("Remove Unresolved Hints", Once,
      new ResolveHints.RemoveAllHints),
    Batch("Nondeterministic", Once,
      PullOutNondeterministic),
    Batch("ScalaUDF Null Handling", fixedPoint,
      // `HandleNullInputsForUDF` may wrap the `ScalaUDF` with `If` expression to return null for
      // null inputs, so the result can be null even if `ScalaUDF#nullable` is false. We need to
      // run `UpdateAttributeNullability` to update nullability of the UDF output attribute in
      // downstream operators. After updating attribute nullability, `ScalaUDF`s in downstream
      // operators may need null handling as well, so we should run these two rules repeatedly.
      HandleNullInputsForUDF,
      UpdateAttributeNullability),
    Batch("UDF", Once,
      ResolveEncodersInUDF),
    // The rewrite rules might move resolved query plan into subquery. Once the resolved plan
    // contains ScalaUDF, their encoders won't be resolved if `ResolveEncodersInUDF` is not
    // applied before the rewrite rules. So we need to apply `ResolveEncodersInUDF` before the
    // rewrite rules.
    Batch("DML rewrite", fixedPoint,
      RewriteDeleteFromTable,
      RewriteUpdateTable,
      RewriteMergeIntoTable),
    Batch("Subquery", Once,
      UpdateOuterReferences),
    Batch("Cleanup", fixedPoint,
      CleanupAliases),
    Batch("HandleSpecialCommand", Once,
      HandleSpecialCommand),
    Batch("Remove watermark for batch query", Once,
      EliminateEventTimeWatermark),
      Batch("Remove watermark for batch query", Once,
      EliminateEventTimeWatermark)
  )

  /**
   * For [[Add]]:
   * 1. if both side are interval, stays the same;
   * 2. else if one side is date and the other is interval,
   *    turns it to [[DateAddInterval]];
   * 3. else if one side is interval, turns it to [[TimeAdd]];
   * 4. else if one side is date, turns it to [[DateAdd]] ;
   * 5. else stays the same.
   *
   * For [[Subtract]]:
   * 1. if both side are interval, stays the same;
   * 2. else if the left side is date and the right side is interval,
   *    turns it to [[DateAddInterval(l, -r)]];
   * 3. else if the right side is an interval, turns it to [[TimeAdd(l, -r)]];
   * 4. else if one side is timestamp, turns it to [[SubtractTimestamps]];
   * 5. else if the right side is date, turns it to [[DateDiff]]/[[SubtractDates]];
   * 6. else if the left side is date, turns it to [[DateSub]];
   * 7. else turns it to stays the same.
   *
   * For [[Multiply]]:
   * 1. If one side is interval, turns it to [[MultiplyInterval]];
   * 2. otherwise, stays the same.
   *
   * For [[Divide]]:
   * 1. If the left side is interval, turns it to [[DivideInterval]];
   * 2. otherwise, stays the same.
   */
  object ResolveBinaryArithmetic extends Rule[LogicalPlan] {
    override def apply(plan: LogicalPlan): LogicalPlan =
      plan.resolveExpressionsUpWithPruning(_.containsPattern(BINARY_ARITHMETIC), ruleId) {
        case expr @ (_: Add | _: Subtract | _: Multiply | _: Divide) if expr.childrenResolved =>
          BinaryArithmeticWithDatetimeResolver.resolve(expr)
      }
  }

  /**
   * Substitute child plan with WindowSpecDefinitions.
   */
  object WindowsSubstitution extends Rule[LogicalPlan] {
    def apply(plan: LogicalPlan): LogicalPlan = plan.resolveOperatorsUpWithPruning(
      _.containsAnyPattern(WITH_WINDOW_DEFINITION, UNRESOLVED_WINDOW_EXPRESSION), ruleId) {
      // Lookup WindowSpecDefinitions. This rule works with unresolved children.
      case WithWindowDefinition(windowDefinitions, child, forPipeSQL) =>
        val resolveWindowExpression: PartialFunction[Expression, Expression] = {
          case UnresolvedWindowExpression(c, WindowSpecReference(windowName)) =>
            val windowSpecDefinition = windowDefinitions.getOrElse(windowName,
              throw QueryCompilationErrors.windowSpecificationNotDefinedError(windowName))
            WindowExpression(c, windowSpecDefinition)
        }
        if (forPipeSQL) {
          child.transformExpressions(resolveWindowExpression)
        } else {
          child.resolveExpressions(resolveWindowExpression)
        }
    }
  }

  /**
   * Replaces [[UnresolvedAlias]]s with concrete aliases.
   */
  object ResolveAliases extends Rule[LogicalPlan] {
    def apply(plan: LogicalPlan): LogicalPlan =
      plan.resolveOperatorsUpWithPruning(_.containsPattern(UNRESOLVED_ALIAS), ruleId) {
        case Aggregate(groups, aggs, child, _)
            if child.resolved && AliasResolution.hasUnresolvedAlias(aggs) =>
          Aggregate(groups, AliasResolution.assignAliases(aggs), child)

        case Pivot(groupByOpt, pivotColumn, pivotValues, aggregates, child)
            if child.resolved &&
            groupByOpt.isDefined &&
            AliasResolution.hasUnresolvedAlias(groupByOpt.get) =>
          Pivot(
            Some(AliasResolution.assignAliases(groupByOpt.get)),
            pivotColumn,
            pivotValues,
            aggregates,
            child
          )

        case up: Unpivot
            if up.child.resolved &&
            (up.ids.exists(AliasResolution.hasUnresolvedAlias) || up.values.exists(
              _.exists(AliasResolution.hasUnresolvedAlias)
            )) =>
          up.copy(
            ids = up.ids.map(AliasResolution.assignAliases),
            values = up.values.map(_.map(AliasResolution.assignAliases))
          )

        case Project(projectList, child)
            if child.resolved && AliasResolution.hasUnresolvedAlias(projectList) =>
          Project(AliasResolution.assignAliases(projectList), child)

        case c: CollectMetrics
            if c.child.resolved && AliasResolution.hasUnresolvedAlias(c.metrics) =>
          c.copy(metrics = AliasResolution.assignAliases(c.metrics))
      }
  }

  object ResolveGroupingAnalytics extends Rule[LogicalPlan] {
    private[analysis] def hasGroupingFunction(e: Expression): Boolean = {
      e.exists (g => g.isInstanceOf[Grouping] || g.isInstanceOf[GroupingID])
    }

    private def replaceGroupingFunc(
        expr: Expression,
        groupByExprs: Seq[Expression],
        gid: Expression): Expression = {
      expr transform {
        case e: GroupingID =>
          if (e.groupByExprs.isEmpty ||
              e.groupByExprs.map(_.canonicalized) == groupByExprs.map(_.canonicalized)) {
            Alias(gid, toPrettySQL(e))()
          } else {
            throw QueryCompilationErrors.groupingIDMismatchError(e, groupByExprs)
          }
        case e @ Grouping(col: Expression) =>
          val idx = groupByExprs.indexWhere(_.semanticEquals(col))
          if (idx >= 0) {
            Alias(Cast(BitwiseAnd(ShiftRight(gid, Literal(groupByExprs.length - 1 - idx)),
              Literal(1L)), ByteType), toPrettySQL(e))()
          } else {
            throw QueryCompilationErrors.groupingColInvalidError(col, groupByExprs)
          }
      }
    }

    /*
     * Create new alias for all group by expressions for `Expand` operator.
     */
    private def constructGroupByAlias(groupByExprs: Seq[Expression]): Seq[Alias] = {
      groupByExprs.map {
        case e: NamedExpression => Alias(e, e.name)(qualifier = e.qualifier)
        case other => Alias(other, other.toString)()
      }
    }

    /*
     * Construct [[Expand]] operator with grouping sets.
     */
    private def constructExpand(
        selectedGroupByExprs: Seq[Seq[Expression]],
        child: LogicalPlan,
        groupByAliases: Seq[Alias],
        gid: Attribute): LogicalPlan = {
      // Change the nullability of group by aliases if necessary. For example, if we have
      // GROUPING SETS ((a,b), a), we do not need to change the nullability of a, but we
      // should change the nullability of b to be TRUE.
      // TODO: For Cube/Rollup just set nullability to be `true`.
      val expandedAttributes = groupByAliases.map { alias =>
        if (selectedGroupByExprs.exists(!_.contains(alias.child))) {
          alias.toAttribute.withNullability(true)
        } else {
          alias.toAttribute
        }
      }

      val groupingSetsAttributes = selectedGroupByExprs.map { groupingSetExprs =>
        groupingSetExprs.map { expr =>
          val alias = groupByAliases.find(_.child.semanticEquals(expr)).getOrElse(
            throw QueryCompilationErrors.selectExprNotInGroupByError(expr, groupByAliases))
          // Map alias to expanded attribute.
          expandedAttributes.find(_.semanticEquals(alias.toAttribute)).getOrElse(
            alias.toAttribute)
        }
      }

      Expand(groupingSetsAttributes, groupByAliases, expandedAttributes, gid, child)
    }

    /*
     * Construct new aggregate expressions by replacing grouping functions.
     */
    private def constructAggregateExprs(
        groupByExprs: Seq[Expression],
        aggregations: Seq[NamedExpression],
        groupByAliases: Seq[Alias],
        groupingAttrs: Seq[Expression],
        gid: Attribute): Seq[NamedExpression] = {
      def replaceExprs(e: Expression): Expression = e match {
        case e: AggregateExpression => e
        case e =>
          // Replace expression by expand output attribute.
          val index = groupByAliases.indexWhere(_.child.semanticEquals(e))
          if (index == -1) {
            e.mapChildren(replaceExprs)
          } else {
            groupingAttrs(index)
          }
      }
      aggregations
        .map(replaceGroupingFunc(_, groupByExprs, gid))
        .map(replaceExprs)
        .map(_.asInstanceOf[NamedExpression])
    }

    /*
     * Construct [[Aggregate]] operator from Cube/Rollup/GroupingSets.
     */
    private def constructAggregate(
        selectedGroupByExprs: Seq[Seq[Expression]],
        groupByExprs: Seq[Expression],
        aggregationExprs: Seq[NamedExpression],
        child: LogicalPlan): LogicalPlan = {

      if (groupByExprs.size > GroupingID.dataType.defaultSize * 8) {
        throw QueryCompilationErrors.groupingSizeTooLargeError(GroupingID.dataType.defaultSize * 8)
      }

      // Expand works by setting grouping expressions to null as determined by the
      // `selectedGroupByExprs`. To prevent these null values from being used in an aggregate
      // instead of the original value we need to create new aliases for all group by expressions
      // that will only be used for the intended purpose.
      val groupByAliases = constructGroupByAlias(groupByExprs)

      val gid = AttributeReference(VirtualColumn.groupingIdName, GroupingID.dataType, false)()
      val expand = constructExpand(selectedGroupByExprs, child, groupByAliases, gid)
      val groupingAttrs = expand.output.drop(child.output.length)

      val aggregations = constructAggregateExprs(
        groupByExprs, aggregationExprs, groupByAliases, groupingAttrs, gid)

      Aggregate(groupingAttrs, aggregations, expand)
    }

    private def findGroupingExprs(plan: LogicalPlan): Seq[Expression] = {
      plan.collectFirst {
        case a: Aggregate =>
          // this Aggregate should have grouping id as the last grouping key.
          val gid = a.groupingExpressions.last
          if (!gid.isInstanceOf[AttributeReference]
            || gid.asInstanceOf[AttributeReference].name != VirtualColumn.groupingIdName) {
            throw QueryCompilationErrors.groupingMustWithGroupingSetsOrCubeOrRollupError()
          }
          a.groupingExpressions.take(a.groupingExpressions.length - 1)
      }.getOrElse {
        throw QueryCompilationErrors.groupingMustWithGroupingSetsOrCubeOrRollupError()
      }
    }

    private def tryResolveHavingCondition(
        h: UnresolvedHaving,
        aggregate: Aggregate,
        selectedGroupByExprs: Seq[Seq[Expression]],
        groupByExprs: Seq[Expression]): LogicalPlan = {
      // For CUBE/ROLLUP expressions, to avoid resolving repeatedly, here we delete them from
      // groupingExpressions for condition resolving.
      val aggForResolving = aggregate.copy(groupingExpressions = groupByExprs)
      // HACK ALTER! Ideally we should only resolve GROUPING SETS + HAVING when the having condition
      // is fully resolved, similar to the rule `ResolveAggregateFunctions`. However, Aggregate
      // with GROUPING SETS is marked as unresolved and many analyzer rules can't apply to
      // UnresolvedHaving because its child is not resolved. Here we explicitly resolve columns
      // and subqueries of UnresolvedHaving so that the rewrite works in most cases.
      // TODO: mark Aggregate as resolved even if it has GROUPING SETS. We can expand it at the end
      //       of the analysis phase.
      val colResolved = h.mapExpressions { e =>
        resolveExpressionByPlanOutput(
          resolveColWithAgg(e, aggForResolving), aggForResolving, includeLastResort = true)
      }
      val cond = if (SubqueryExpression.hasSubquery(colResolved.havingCondition)) {
        val fake = Project(Alias(colResolved.havingCondition, "fake")() :: Nil, aggregate.child)
        ResolveSubquery(fake).asInstanceOf[Project].projectList.head.asInstanceOf[Alias].child
      } else {
        colResolved.havingCondition
      }
      // Try resolving the condition of the filter as though it is in the aggregate clause
      val (extraAggExprs, Seq(resolvedHavingCond)) =
        ResolveAggregateFunctions.resolveExprsWithAggregate(Seq(cond), aggForResolving)

      // Push the aggregate expressions into the aggregate (if any).
      val newChild = constructAggregate(selectedGroupByExprs, groupByExprs,
        aggregate.aggregateExpressions ++ extraAggExprs, aggregate.child)

      // Since the output exprId will be changed in the constructed aggregate, here we build an
      // attrMap to resolve the condition again.
      val attrMap = AttributeMap((aggForResolving.output ++ extraAggExprs.map(_.toAttribute))
        .zip(newChild.output))
      val newCond = resolvedHavingCond.transform {
        case a: AttributeReference => attrMap.getOrElse(a, a)
      }

      if (extraAggExprs.isEmpty) {
        Filter(newCond, newChild)
      } else {
        Project(newChild.output.dropRight(extraAggExprs.length),
          Filter(newCond, newChild))
      }
    }

    // This require transformDown to resolve having condition when generating aggregate node for
    // CUBE/ROLLUP/GROUPING SETS. This also replace grouping()/grouping_id() in resolved
    // Filter/Sort.
    def apply(plan: LogicalPlan): LogicalPlan = plan.resolveOperatorsDownWithPruning(
      _.containsPattern(GROUPING_ANALYTICS), ruleId) {
      case h @ UnresolvedHaving(_, agg @ Aggregate(
        GroupingAnalytics(selectedGroupByExprs, groupByExprs), aggExprs, _, _))
        if agg.childrenResolved && aggExprs.forall(_.resolved) =>
        tryResolveHavingCondition(h, agg, selectedGroupByExprs, groupByExprs)

      // Make sure all of the children are resolved.
      // We can't put this at the beginning, because `Aggregate` with GROUPING SETS is unresolved
      // but we need to resolve `UnresolvedHaving` above it.
      case a if !a.childrenResolved => a

      // Ensure group by expressions and aggregate expressions have been resolved.
      case Aggregate(GroupingAnalytics(selectedGroupByExprs, groupByExprs), aggExprs, child, _)
        if aggExprs.forall(_.resolved) =>
        constructAggregate(selectedGroupByExprs, groupByExprs, aggExprs, child)

      // We should make sure all expressions in condition have been resolved.
      case f @ Filter(cond, child) if hasGroupingFunction(cond) && cond.resolved =>
        val groupingExprs = findGroupingExprs(child)
        // The unresolved grouping id will be resolved by ResolveReferences
        val newCond = replaceGroupingFunc(cond, groupingExprs, VirtualColumn.groupingIdAttribute)
        f.copy(condition = newCond)

      // We should make sure all [[SortOrder]]s have been resolved.
      case s @ Sort(order, _, child, _)
        if order.exists(hasGroupingFunction) && order.forall(_.resolved) =>
        val groupingExprs = findGroupingExprs(child)
        val gid = VirtualColumn.groupingIdAttribute
        // The unresolved grouping id will be resolved by ResolveReferences
        val newOrder = order.map(replaceGroupingFunc(_, groupingExprs, gid).asInstanceOf[SortOrder])
        s.copy(order = newOrder)
    }
  }

  object ResolvePivot extends Rule[LogicalPlan] {
    def apply(plan: LogicalPlan): LogicalPlan = plan.resolveOperatorsWithPruning(
      _.containsPattern(PIVOT), ruleId) {
      case p: Pivot if !p.childrenResolved || !p.aggregates.forall(_.resolved)
        || (p.groupByExprsOpt.isDefined && !p.groupByExprsOpt.get.forall(_.resolved))
        || !p.pivotColumn.resolved || !p.pivotValues.forall(_.resolved) => p
      case Pivot(groupByExprsOpt, pivotColumn, pivotValues, aggregates, child) =>
        if (!RowOrdering.isOrderable(pivotColumn.dataType)) {
          throw QueryCompilationErrors.unorderablePivotColError(pivotColumn)
        }
        // Check all aggregate expressions.
        aggregates.foreach(checkValidAggregateExpression)
        // Check all pivot values are literal and match pivot column data type.
        val evalPivotValues = pivotValues.map { value =>
          val foldable = trimAliases(value).foldable
          if (!foldable) {
            throw QueryCompilationErrors.nonLiteralPivotValError(value)
          }
          if (!Cast.canCast(value.dataType, pivotColumn.dataType)) {
            throw QueryCompilationErrors.pivotValDataTypeMismatchError(value, pivotColumn)
          }
          Cast(value, pivotColumn.dataType, Some(conf.sessionLocalTimeZone)).eval(EmptyRow)
        }
        // Group-by expressions coming from SQL are implicit and need to be deduced.
        val groupByExprs = groupByExprsOpt.getOrElse {
          val pivotColAndAggRefs = pivotColumn.references ++ AttributeSet(aggregates)
          child.output.filterNot(pivotColAndAggRefs.contains)
        }
        val singleAgg = aggregates.size == 1
        def outputName(value: Expression, aggregate: Expression): String = {
          val stringValue = value match {
            case n: NamedExpression => n.name
            case _ =>
              val utf8Value =
                Cast(value, StringType, Some(conf.sessionLocalTimeZone)).eval(EmptyRow)
              Option(utf8Value).map(_.toString).getOrElse("null")
          }
          if (singleAgg) {
            stringValue
          } else {
            val suffix = aggregate match {
              case n: NamedExpression => n.name
              case _ => toPrettySQL(aggregate)
            }
            stringValue + "_" + suffix
          }
        }
        if (aggregates.forall(a => PivotFirst.supportsDataType(a.dataType))) {
          // Since evaluating |pivotValues| if statements for each input row can get slow this is an
          // alternate plan that instead uses two steps of aggregation.
          val namedAggExps: Seq[NamedExpression] = aggregates.map(a => Alias(a, a.sql)())
          val namedPivotCol = pivotColumn match {
            case n: NamedExpression => n
            case _ => Alias(pivotColumn, "__pivot_col")()
          }
          val bigGroup = groupByExprs :+ namedPivotCol
          val firstAgg = Aggregate(bigGroup, bigGroup ++ namedAggExps, child)
          val pivotAggs = namedAggExps.map { a =>
            Alias(PivotFirst(namedPivotCol.toAttribute, a.toAttribute, evalPivotValues)
              .toAggregateExpression()
            , "__pivot_" + a.sql)()
          }
          val groupByExprsAttr = groupByExprs.map(_.toAttribute)
          val secondAgg = Aggregate(groupByExprsAttr, groupByExprsAttr ++ pivotAggs, firstAgg)
          val pivotAggAttribute = pivotAggs.map(_.toAttribute)
          val pivotOutputs = pivotValues.zipWithIndex.flatMap { case (value, i) =>
            aggregates.zip(pivotAggAttribute).map { case (aggregate, pivotAtt) =>
              Alias(ExtractValue(pivotAtt, Literal(i), resolver), outputName(value, aggregate))()
            }
          }
          Project(groupByExprsAttr ++ pivotOutputs, secondAgg)
        } else {
          val pivotAggregates: Seq[NamedExpression] = pivotValues.flatMap { value =>
            def ifExpr(e: Expression) = {
              If(
                EqualNullSafe(
                  pivotColumn,
                  Cast(value, pivotColumn.dataType, Some(conf.sessionLocalTimeZone))),
                e, Literal(null))
            }
            aggregates.map { aggregate =>
              val filteredAggregate = aggregate.transformDown {
                // Assumption is the aggregate function ignores nulls. This is true for all current
                // AggregateFunction's with the exception of First and Last in their default mode
                // (which we handle) and possibly some Hive UDAF's.
                case First(expr, _) =>
                  First(ifExpr(expr), true)
                case Last(expr, _) =>
                  Last(ifExpr(expr), true)
                case a: ApproximatePercentile =>
                  // ApproximatePercentile takes two literals for accuracy and percentage which
                  // should not be wrapped by if-else.
                  a.withNewChildren(ifExpr(a.first) :: a.second :: a.third :: Nil)
                case a: AggregateFunction =>
                  a.withNewChildren(a.children.map(ifExpr))
              }.transform {
                // We are duplicating aggregates that are now computing a different value for each
                // pivot value.
                // TODO: Don't construct the physical container until after analysis.
                case ae: AggregateExpression => ae.copy(resultId = NamedExpression.newExprId)
              }
              Alias(filteredAggregate, outputName(value, aggregate))()
            }
          }
          Aggregate(groupByExprs, groupByExprs ++ pivotAggregates, child)
        }
    }

    // Support any aggregate expression that can appear in an Aggregate plan except Pandas UDF.
    // TODO: Support Pandas UDF.
    private def checkValidAggregateExpression(expr: Expression): Unit = expr match {
      case a: AggregateExpression =>
        if (a.aggregateFunction.isInstanceOf[PythonUDAF]) {
          throw QueryCompilationErrors.pandasUDFAggregateNotSupportedInPivotError()
        } else {
          // OK and leave the argument check to CheckAnalysis.
        }
      case e: Attribute =>
        throw QueryCompilationErrors.aggregateExpressionRequiredForPivotError(e.sql)
      case e => e.children.foreach(checkValidAggregateExpression)
    }
  }

  object ResolveUnpivot extends Rule[LogicalPlan] {
    def apply(plan: LogicalPlan): LogicalPlan = plan.resolveOperatorsWithPruning(
      _.containsPattern(UNPIVOT), ruleId) {

      // once children are resolved, we can determine values from ids and vice versa
      // if only either is given, and only AttributeReference are given
      case up @ Unpivot(Some(ids), None, _, _, _, _) if up.childrenResolved &&
        ids.forall(_.resolved) &&
        ids.forall(_.isInstanceOf[AttributeReference]) =>
        val idAttrs = AttributeSet(up.ids.get)
        val values = up.child.output.filterNot(idAttrs.contains)
        up.copy(values = Some(values.map(Seq(_))))
      case up @ Unpivot(None, Some(values), _, _, _, _) if up.childrenResolved &&
        values.forall(_.forall(_.resolved)) &&
        values.forall(_.forall(_.isInstanceOf[AttributeReference])) =>
        val valueAttrs = AttributeSet(up.values.get.flatten)
        val ids = up.child.output.filterNot(valueAttrs.contains)
        up.copy(ids = Some(ids))

      case up: Unpivot if !up.childrenResolved || !up.ids.exists(_.forall(_.resolved)) ||
        !up.values.exists(_.nonEmpty) || !up.values.exists(_.forall(_.forall(_.resolved))) ||
        !up.values.get.forall(_.length == up.valueColumnNames.length) ||
        !up.valuesTypeCoercioned => up

      // TypeCoercionBase.UnpivotCoercion determines valueType
      // and casts values once values are set and resolved
      case Unpivot(Some(ids), Some(values), aliases, variableColumnName, valueColumnNames, child) =>

        def toString(values: Seq[NamedExpression]): String =
          values.map(v => v.name).mkString("_")

        // construct unpivot expressions for Expand
        val exprs: Seq[Seq[Expression]] =
          values.zip(aliases.getOrElse(values.map(_ => None))).map {
            case (vals, Some(alias)) => (ids :+ Literal(alias)) ++ vals
            case (Seq(value), None) => (ids :+ Literal(value.name)) :+ value
            // there are more than one value in vals
            case (vals, None) => (ids :+ Literal(toString(vals))) ++ vals
          }

        // construct output attributes
        val variableAttr = AttributeReference(variableColumnName, StringType, nullable = false)()
        val valueAttrs = valueColumnNames.zipWithIndex.map {
          case (valueColumnName, idx) =>
            AttributeReference(
              valueColumnName,
              values.head(idx).dataType,
              values.map(_(idx)).exists(_.nullable))()
        }
        val output = (ids.map(_.toAttribute) :+ variableAttr) ++ valueAttrs

        // expand the unpivot expressions
        Expand(exprs, output, child)
    }
  }

  /**
   * Adds metadata columns to output for child relations when nodes are missing resolved attributes.
   *
   * References to metadata columns are resolved using columns from [[LogicalPlan.metadataOutput]],
   * but the relation's output does not include the metadata columns until the relation is replaced.
   * Unless this rule adds metadata to the relation's output, the analyzer will detect that nothing
   * produces the columns.
   *
   * This rule only adds metadata columns when a node is resolved but is missing input from its
   * children. This ensures that metadata columns are not added to the plan unless they are used. By
   * checking only resolved nodes, this ensures that * expansion is already done so that metadata
   * columns are not accidentally selected by *. This rule resolves operators downwards to avoid
   * projecting away metadata columns prematurely.
   */
  object AddMetadataColumns extends Rule[LogicalPlan] {
    import org.apache.spark.sql.catalyst.util._

    def apply(plan: LogicalPlan): LogicalPlan = plan.resolveOperatorsDownWithPruning(
      AlwaysProcess.fn, ruleId) {
      case hint: UnresolvedHint => hint
      // Add metadata output to all node types
      case node if node.children.nonEmpty && node.resolved && hasMetadataCol(node) =>
        val inputAttrs = AttributeSet(node.children.flatMap(_.output))
        val metaCols = getMetadataAttributes(node).filterNot(inputAttrs.contains)
        if (metaCols.isEmpty) {
          node
        } else {
          val newNode = node.mapChildren(addMetadataCol(_, metaCols.map(_.exprId).toSet))
          // We should not change the output schema of the plan. We should project away the extra
          // metadata columns if necessary.
          if (newNode.sameOutput(node)) {
            newNode
          } else {
            Project(node.output, newNode)
          }
        }
    }

    private def getMetadataAttributes(plan: LogicalPlan): Seq[Attribute] = {
      plan.expressions.flatMap(_.collect {
        case a: Attribute if a.isMetadataCol => a
        case a: Attribute
          if plan.children.exists(c => c.metadataOutput.exists(_.exprId == a.exprId)) =>
          plan.children.collectFirst {
            case c if c.metadataOutput.exists(_.exprId == a.exprId) =>
              c.metadataOutput.find(_.exprId == a.exprId).get
          }.get
      })
    }

    private def hasMetadataCol(plan: LogicalPlan): Boolean = {
      plan.expressions.exists(_.exists {
        case a: Attribute =>
          // If an attribute is resolved before being labeled as metadata
          // (i.e. from the originating Dataset), we check with expression ID
          a.isMetadataCol ||
            plan.children.exists(c => c.metadataOutput.exists(_.exprId == a.exprId))
        case _ => false
      })
    }

    private def addMetadataCol(
        plan: LogicalPlan,
        requiredAttrIds: Set[ExprId]): LogicalPlan = plan match {
      case s: ExposesMetadataColumns if s.metadataOutput.exists( a =>
        requiredAttrIds.contains(a.exprId)) =>
        s.withMetadataColumns()
      case p: Project if p.metadataOutput.exists(a => requiredAttrIds.contains(a.exprId)) =>
        val newProj = p.copy(
          // Do not leak the qualified-access-only restriction to normal plan outputs.
          projectList = p.projectList ++ p.metadataOutput.map(_.markAsAllowAnyAccess()),
          child = addMetadataCol(p.child, requiredAttrIds))
        newProj.copyTagsFrom(p)
        newProj
      case _ => plan.withNewChildren(plan.children.map(addMetadataCol(_, requiredAttrIds)))
    }
  }

  /**
   * Replaces unresolved relations (tables and views) with concrete relations from the catalog.
   */
  object ResolveRelations extends Rule[LogicalPlan] {
    // The current catalog and namespace may be different from when the view was created, we must
    // resolve the view logical plan here, with the catalog and namespace stored in view metadata.
    // This is done by keeping the catalog and namespace in `AnalysisContext`, and analyzer will
    // look at `AnalysisContext.catalogAndNamespace` when resolving relations with single-part name.
    // If `AnalysisContext.catalogAndNamespace` is non-empty, analyzer will expand single-part names
    // with it, instead of current catalog and namespace.
    private def resolveViews(plan: LogicalPlan): LogicalPlan = plan match {
      case view: View if !view.child.resolved =>
        ViewResolution
          .resolve(view, resolveChild = executeSameContext, checkAnalysis = checkAnalysis)
      case p @ SubqueryAlias(_, view: View) =>
        p.copy(child = resolveViews(view))
      case _ => plan
    }

    private def unwrapRelationPlan(plan: LogicalPlan): LogicalPlan = {
      EliminateSubqueryAliases(plan) match {
        case v: View if v.isTempViewStoringAnalyzedPlan => v.child
        case other => other
      }
    }

    def apply(plan: LogicalPlan)
        : LogicalPlan = plan.resolveOperatorsUpWithPruning(AlwaysProcess.fn, ruleId) {
      case i @ InsertIntoStatement(table, _, _, _, _, _, _) =>
        val relation = table match {
          case u: UnresolvedRelation if !u.isStreaming =>
            resolveRelation(u).getOrElse(u)
          case other => other
        }

        // Inserting into a file-based temporary view is allowed.
        // (e.g., spark.read.parquet("path").createOrReplaceTempView("t").
        // Thus, we need to look at the raw plan if `relation` is a temporary view.
        unwrapRelationPlan(relation) match {
          case v: View =>
            throw QueryCompilationErrors.insertIntoViewNotAllowedError(v.desc.identifier, table)
          case other => i.copy(table = other)
        }

      // TODO (SPARK-27484): handle streaming write commands when we have them.
      case write: V2WriteCommand =>
        write.table match {
          case u: UnresolvedRelation if !u.isStreaming =>
            resolveRelation(u).map(unwrapRelationPlan).map {
              case v: View => throw QueryCompilationErrors.writeIntoViewNotAllowedError(
                v.desc.identifier, write)
              case r: DataSourceV2Relation => write.withNewTable(r)
              case u: UnresolvedCatalogRelation =>
                throw QueryCompilationErrors.writeIntoV1TableNotAllowedError(
                  u.tableMeta.identifier, write)
              case other =>
                throw QueryCompilationErrors.writeIntoTempViewNotAllowedError(
                  u.multipartIdentifier.quoted)
            }.getOrElse(write)
          case _ => write
        }

      case u: UnresolvedRelation =>
        resolveRelation(u).map(resolveViews).getOrElse(u)

      case r @ RelationTimeTravel(u: UnresolvedRelation, timestamp, version)
          if timestamp.forall(ts => ts.resolved && !SubqueryExpression.hasSubquery(ts)) =>
        val timeTravelSpec = TimeTravelSpec.create(timestamp, version, conf.sessionLocalTimeZone)
        resolveRelation(u, timeTravelSpec).getOrElse(r)

      case u @ UnresolvedTable(identifier, cmd, suggestAlternative) =>
        lookupTableOrView(identifier).map {
          case v: ResolvedPersistentView =>
            val nameParts = v.catalog.name() +: v.identifier.asMultipartIdentifier
            throw QueryCompilationErrors.expectTableNotViewError(
              nameParts, cmd, suggestAlternative, u)
          case _: ResolvedTempView =>
            throw QueryCompilationErrors.expectTableNotViewError(
              identifier, cmd, suggestAlternative, u)
          case table => table
        }.getOrElse(u)

      case u @ UnresolvedView(identifier, cmd, allowTemp, suggestAlternative) =>
        lookupTableOrView(identifier, viewOnly = true).map {
          case _: ResolvedTempView if !allowTemp =>
            throw QueryCompilationErrors.expectPermanentViewNotTempViewError(
              identifier, cmd, u)
          case t: ResolvedTable =>
            val nameParts = t.catalog.name() +: t.identifier.asMultipartIdentifier
            throw QueryCompilationErrors.expectViewNotTableError(
              nameParts, cmd, suggestAlternative, u)
          case other => other
        }.getOrElse(u)

      case u @ UnresolvedTableOrView(identifier, cmd, allowTempView) =>
        lookupTableOrView(identifier).map {
          case _: ResolvedTempView if !allowTempView =>
            throw QueryCompilationErrors.expectPermanentViewNotTempViewError(
              identifier, cmd, u)
          case other => other
        }.getOrElse(u)
    }

    /**
     * Resolves relations to `ResolvedTable` or `Resolved[Temp/Persistent]View`. This is
     * for resolving DDL and misc commands.
     */
    private def lookupTableOrView(
        identifier: Seq[String],
        viewOnly: Boolean = false): Option[LogicalPlan] = {
      relationResolution.lookupTempView(identifier).map { tempView =>
        ResolvedTempView(identifier.asIdentifier, tempView.tableMeta)
      }.orElse {
        relationResolution.expandIdentifier(identifier) match {
          case CatalogAndIdentifier(catalog, ident) =>
            if (viewOnly && !CatalogV2Util.isSessionCatalog(catalog)) {
              throw QueryCompilationErrors.catalogOperationNotSupported(catalog, "views")
            }
            CatalogV2Util.loadTable(catalog, ident).map {
              case v1Table: V1Table if CatalogV2Util.isSessionCatalog(catalog) &&
                v1Table.v1Table.tableType == CatalogTableType.VIEW =>
                val v1Ident = v1Table.catalogTable.identifier
                val v2Ident = Identifier.of(v1Ident.database.toArray, v1Ident.identifier)
                ResolvedPersistentView(
                  catalog, v2Ident, v1Table.catalogTable)
              case table =>
                ResolvedTable.create(catalog.asTableCatalog, ident, table)
            }
          case _ => None
        }
      }
    }

    def resolveRelation(
        unresolvedRelation: UnresolvedRelation,
        timeTravelSpec: Option[TimeTravelSpec] = None): Option[LogicalPlan] = {
      relationResolution
        .resolveRelation(
          unresolvedRelation,
          timeTravelSpec
        )
        .map { relation =>
          // We put the synchronously resolved relation into the [[AnalyzerBridgeState]] for
          // it to be later reused by the single-pass [[Resolver]] to avoid resolving the relation
          // metadata twice.
          AnalysisContext.get.getSinglePassResolverBridgeState.map { bridgeState =>
            bridgeState.relationsWithResolvedMetadata.put(unresolvedRelation, relation)
          }
          relation
        }
    }
  }

  /** Handle INSERT INTO for DSv2 */
  object ResolveInsertInto extends ResolveInsertionBase {
    override def apply(plan: LogicalPlan): LogicalPlan = plan.resolveOperatorsWithPruning(
      AlwaysProcess.fn, ruleId) {
      case i @ InsertIntoStatement(r: DataSourceV2Relation, _, _, _, _, _, _)
          if i.query.resolved =>
        // ifPartitionNotExists is append with validation, but validation is not supported
        if (i.ifPartitionNotExists) {
          throw QueryCompilationErrors.unsupportedIfNotExistsError(r.table.name)
        }

        // Create a project if this is an INSERT INTO BY NAME query.
        val projectByName = if (i.userSpecifiedCols.nonEmpty) {
          Some(createProjectForByNameQuery(r.table.name, i))
        } else {
          None
        }
        val isByName = projectByName.nonEmpty || i.byName

        val partCols = partitionColumnNames(r.table)
        validatePartitionSpec(partCols, i.partitionSpec)

        val staticPartitions = i.partitionSpec.filter(_._2.isDefined).transform((_, v) => v.get)
        val query = addStaticPartitionColumns(r, projectByName.getOrElse(i.query), staticPartitions,
          isByName)

        if (!i.overwrite) {
          if (isByName) {
            AppendData.byName(r, query)
          } else {
            AppendData.byPosition(r, query)
          }
        } else if (conf.partitionOverwriteMode == PartitionOverwriteMode.DYNAMIC) {
          if (isByName) {
            OverwritePartitionsDynamic.byName(r, query)
          } else {
            OverwritePartitionsDynamic.byPosition(r, query)
          }
        } else {
          if (isByName) {
            OverwriteByExpression.byName(r, query, staticDeleteExpression(r, staticPartitions))
          } else {
            OverwriteByExpression.byPosition(r, query, staticDeleteExpression(r, staticPartitions))
          }
        }
    }

    private def partitionColumnNames(table: Table): Seq[String] = {
      // get partition column names. in v2, partition columns are columns that are stored using an
      // identity partition transform because the partition values and the column values are
      // identical. otherwise, partition values are produced by transforming one or more source
      // columns and cannot be set directly in a query's PARTITION clause.
      table.partitioning.flatMap {
        case IdentityTransform(FieldReference(Seq(name))) => Some(name)
        case _ => None
      }.toImmutableArraySeq
    }

    private def validatePartitionSpec(
        partitionColumnNames: Seq[String],
        partitionSpec: Map[String, Option[String]]): Unit = {
      // check that each partition name is a partition column. otherwise, it is not valid
      partitionSpec.keySet.foreach { partitionName =>
        partitionColumnNames.find(name => conf.resolver(name, partitionName)) match {
          case Some(_) =>
          case None =>
            throw QueryCompilationErrors.nonPartitionColError(partitionName)
        }
      }
    }

    private def addStaticPartitionColumns(
        relation: DataSourceV2Relation,
        query: LogicalPlan,
        staticPartitions: Map[String, String],
        isByName: Boolean): LogicalPlan = {

      if (staticPartitions.isEmpty) {
        query

      } else {
        // add any static value as a literal column
        val withStaticPartitionValues = {
          // for each static name, find the column name it will replace and check for unknowns.
          val outputNameToStaticName = staticPartitions.keySet.map { staticName =>
            if (isByName) {
              // If this is INSERT INTO BY NAME, the query output's names will be the user specified
              // column names. We need to make sure the static partition column name doesn't appear
              // there to catch the following ambiguous query:
              // INSERT OVERWRITE t PARTITION (c='1') (c) VALUES ('2')
              if (query.output.exists(col => conf.resolver(col.name, staticName))) {
                throw QueryCompilationErrors.staticPartitionInUserSpecifiedColumnsError(staticName)
              }
            }
            relation.output.find(col => conf.resolver(col.name, staticName)) match {
              case Some(attr) =>
                attr.name -> staticName
              case _ =>
                throw QueryCompilationErrors.missingStaticPartitionColumn(staticName)
            }
          }.toMap

          val queryColumns = query.output.iterator

          // for each output column, add the static value as a literal, or use the next input
          // column. this does not fail if input columns are exhausted and adds remaining columns
          // at the end. both cases will be caught by ResolveOutputRelation and will fail the
          // query with a helpful error message.
          relation.output.flatMap { col =>
            outputNameToStaticName.get(col.name).flatMap(staticPartitions.get) match {
              case Some(staticValue) =>
                // SPARK-30844: try our best to follow StoreAssignmentPolicy for static partition
                // values but not completely follow because we can't do static type checking due to
                // the reason that the parser has erased the type info of static partition values
                // and converted them to string.
                val cast = Cast(Literal(staticValue), col.dataType, ansiEnabled = true)
                cast.setTagValue(Cast.BY_TABLE_INSERTION, ())
                Some(Alias(cast, col.name)())
              case _ if queryColumns.hasNext =>
                Some(queryColumns.next())
              case _ =>
                None
            }
          } ++ queryColumns
        }

        Project(withStaticPartitionValues, query)
      }
    }

    private def staticDeleteExpression(
        relation: DataSourceV2Relation,
        staticPartitions: Map[String, String]): Expression = {
      if (staticPartitions.isEmpty) {
        Literal(true)
      } else {
        staticPartitions.map { case (name, value) =>
          relation.output.find(col => conf.resolver(col.name, name)) match {
            case Some(attr) =>
              // the delete expression must reference the table's column names, but these attributes
              // are not available when CheckAnalysis runs because the relation is not a child of
              // the logical operation. instead, expressions are resolved after
              // ResolveOutputRelation runs, using the query's column names that will match the
              // table names at that point. because resolution happens after a future rule, create
              // an UnresolvedAttribute.
              EqualNullSafe(
                UnresolvedAttribute.quoted(attr.name),
                Cast(Literal(value), attr.dataType))
            case None =>
              throw QueryCompilationErrors.missingStaticPartitionColumn(name)
          }
        }.reduce(And)
      }
    }
  }

  /**
   * Resolves column references in the query plan. Basically it transform the query plan tree bottom
   * up, and only try to resolve references for a plan node if all its children nodes are resolved,
   * and there is no conflicting attributes between the children nodes (see `hasConflictingAttrs`
   * for details).
   *
   * The general workflow to resolve references:
   * 1. Expands the star in Project/Aggregate/Generate.
   * 2. Resolves the columns to [[AttributeReference]] with the output of the children plans. This
   *    includes metadata columns as well.
   * 3. Resolves the columns to literal function which is allowed to be invoked without braces,
   *    e.g. `SELECT col, current_date FROM t`.
   * 4. Resolves the columns to outer references with the outer plan if we are resolving subquery
   *    expressions.
   * 5. Resolves the columns to SQL variables.
   *
   * Some plan nodes have special column reference resolution logic, please read these sub-rules for
   * details:
   *  - [[ResolveReferencesInAggregate]]
   *  - [[ResolveReferencesInUpdate]]
   *  - [[ResolveReferencesInSort]]
   *
   * Note: even if we use a single rule to resolve columns, it's still non-trivial to have a
   *       reliable column resolution order, as the rule will be executed multiple times, with other
   *       rules in the same batch. We should resolve columns with the next option only if all the
   *       previous options are permanently not applicable. If the current option can be applicable
   *       in the next iteration (other rules update the plan), we should not try the next option.
   */
  class ResolveReferences(val catalogManager: CatalogManager)
    extends Rule[LogicalPlan] with ColumnResolutionHelper {

    private val resolveColumnDefaultInCommandInputQuery =
      new ResolveColumnDefaultInCommandInputQuery(catalogManager)
    private val resolveReferencesInAggregate =
      new ResolveReferencesInAggregate(catalogManager)
    private val resolveReferencesInUpdate =
      new ResolveReferencesInUpdate(catalogManager)
    private val resolveReferencesInSort =
      new ResolveReferencesInSort(catalogManager)

    /**
     * Return true if there're conflicting attributes among children's outputs of a plan
     *
     * The children logical plans may output columns with conflicting attribute IDs. This may happen
     * in cases such as self-join. We should wait for the rule [[DeduplicateRelations]] to eliminate
     * conflicting attribute IDs, otherwise we can't resolve columns correctly due to ambiguity.
     */
    def hasConflictingAttrs(p: LogicalPlan): Boolean = {
      p.children.length > 1 && {
        // Note that duplicated attributes are allowed within a single node,
        // e.g., df.select($"a", $"a"), so we should only check conflicting
        // attributes between nodes.
        val uniqueAttrs = mutable.HashSet[ExprId]()
        p.children.head.outputSet.foreach(a => uniqueAttrs.add(a.exprId))
        p.children.tail.exists { child =>
          val uniqueSize = uniqueAttrs.size
          val childSize = child.outputSet.size
          child.outputSet.foreach(a => uniqueAttrs.add(a.exprId))
          uniqueSize + childSize > uniqueAttrs.size
        }
      }
    }

    def apply(plan: LogicalPlan): LogicalPlan = plan.resolveOperatorsUp {
      // Don't wait other rules to resolve the child plans of `InsertIntoStatement` as we need
      // to resolve column "DEFAULT" in the child plans so that they must be unresolved.
      case i: InsertIntoStatement => resolveColumnDefaultInCommandInputQuery(i)

      // Don't wait other rules to resolve the child plans of `SetVariable` as we need
      // to resolve column "DEFAULT" in the child plans so that they must be unresolved.
      case s: SetVariable => resolveColumnDefaultInCommandInputQuery(s)

      // Wait for other rules to resolve child plans first
      case p: LogicalPlan if !p.childrenResolved => p

      // Wait for the rule `DeduplicateRelations` to resolve conflicting attrs first.
      case p: LogicalPlan if hasConflictingAttrs(p) => p

      // If the projection list contains Stars, expand it.
      case p: Project if containsStar(p.projectList) =>
        val expanded = p.copy(projectList = buildExpandedProjectList(p.projectList, p.child))
        if (expanded.projectList.size < p.projectList.size) {
          checkTrailingCommaInSelect(expanded, starRemoved = true)
        }
        expanded
      // If the filter list contains Stars, expand it.
      case p: Filter if containsStar(Seq(p.condition)) =>
        p.copy(expandStarExpression(p.condition, p.child))
      // If the aggregate function argument contains Stars, expand it.
      case a: Aggregate if containsStar(a.aggregateExpressions) =>
        if (a.groupingExpressions.exists(_.isInstanceOf[UnresolvedOrdinal])) {
          throw QueryCompilationErrors.starNotAllowedWhenGroupByOrdinalPositionUsedError()
        } else {
          val expanded = a.copy(aggregateExpressions =
            buildExpandedProjectList(a.aggregateExpressions, a.child))
          if (expanded.aggregateExpressions.size < a.aggregateExpressions.size) {
            checkTrailingCommaInSelect(expanded, starRemoved = true)
          }
          expanded
        }
      case c: CollectMetrics if containsStar(c.metrics) =>
        c.copy(metrics = buildExpandedProjectList(c.metrics, c.child))
      case g: Generate if containsStar(g.generator.children) =>
        throw QueryCompilationErrors.invalidStarUsageError("explode/json_tuple/UDTF",
          extractStar(g.generator.children))
      // If the Unpivot ids or values contain Stars, expand them.
      case up: Unpivot if up.ids.exists(containsStar) ||
        // Only expand Stars in one-dimensional values
        up.values.exists(values => values.exists(_.length == 1) && values.exists(containsStar)) =>
        up.copy(
          ids = up.ids.map(buildExpandedProjectList(_, up.child)),
          // The inner exprs in Option[[exprs] is one-dimensional, e.g. Optional[[["*"]]].
          // The single NamedExpression turns into multiple, which we here have to turn into
          // Optional[[["col1"], ["col2"]]]
          values = up.values.map(_.flatMap(buildExpandedProjectList(_, up.child)).map(Seq(_)))
        )

      case u @ Union(children, _, _)
        // if there are duplicate output columns, give them unique expr ids
          if children.exists(c => c.output.map(_.exprId).distinct.length < c.output.length) =>
        val newChildren = children.map { c =>
          if (c.output.map(_.exprId).distinct.length < c.output.length) {
            val existingExprIds = mutable.HashSet[ExprId]()
            val projectList = c.output.map { attr =>
              if (existingExprIds.contains(attr.exprId)) {
                // replace non-first duplicates with aliases and tag them
                val newMetadata = new MetadataBuilder().withMetadata(attr.metadata)
                  .putNull("__is_duplicate").build()
                Alias(attr, attr.name)(explicitMetadata = Some(newMetadata))
              } else {
                // leave first duplicate alone
                existingExprIds.add(attr.exprId)
                attr
              }
            }
            Project(projectList, c)
          } else {
            c
          }
        }
        u.withNewChildren(newChildren)

      // A special case for Generate, because the output of Generate should not be resolved by
      // ResolveReferences. Attributes in the output will be resolved by ResolveGenerate.
      case g @ Generate(generator, _, _, _, _, _) if generator.resolved => g

      case g @ Generate(generator, join, outer, qualifier, output, child) =>
        val newG = resolveExpressionByPlanOutput(
          generator, child, throws = true, includeLastResort = true)
        if (newG.fastEquals(generator)) {
          g
        } else {
          Generate(newG.asInstanceOf[Generator], join, outer, qualifier, output, child)
        }

      case mg: MapGroups if mg.dataOrder.exists(!_.resolved) =>
        // Resolve against `AppendColumns`'s children, instead of `AppendColumns`,
        // because `AppendColumns`'s serializer might produce conflict attribute
        // names leading to ambiguous references exception.
        val planForResolve = mg.child match {
          case appendColumns: AppendColumns => appendColumns.child
          case plan => plan
        }
        val resolvedOrder = mg.dataOrder
          .map(resolveExpressionByPlanOutput(_, planForResolve).asInstanceOf[SortOrder])
        mg.copy(dataOrder = resolvedOrder)

      // Left and right sort expression have to be resolved against the respective child plan only
      case cg: CoGroup if cg.leftOrder.exists(!_.resolved) || cg.rightOrder.exists(!_.resolved) =>
        // Resolve against `AppendColumns`'s children, instead of `AppendColumns`,
        // because `AppendColumns`'s serializer might produce conflict attribute
        // names leading to ambiguous references exception.
        val (leftPlanForResolve, rightPlanForResolve) = Seq(cg.left, cg.right).map {
          case appendColumns: AppendColumns => appendColumns.child
          case plan => plan
        } match {
          case Seq(left, right) => (left, right)
        }

        val resolvedLeftOrder = cg.leftOrder
          .map(resolveExpressionByPlanOutput(_, leftPlanForResolve).asInstanceOf[SortOrder])
        val resolvedRightOrder = cg.rightOrder
          .map(resolveExpressionByPlanOutput(_, rightPlanForResolve).asInstanceOf[SortOrder])

        cg.copy(leftOrder = resolvedLeftOrder, rightOrder = resolvedRightOrder)

      // Skips plan which contains deserializer expressions, as they should be resolved by another
      // rule: ResolveDeserializer.
      case plan if containsDeserializer(plan.expressions) => plan

      case a: Aggregate => resolveReferencesInAggregate(a)

      // Special case for Project as it supports lateral column alias.
      case p: Project =>
        val resolvedBasic = p.projectList.map(resolveExpressionByPlanChildren(_, p))
        // Lateral column alias has higher priority than outer reference.
        val resolvedWithLCA = resolveLateralColumnAlias(resolvedBasic)
        val resolvedFinal = resolvedWithLCA.map(resolveColsLastResort)
        p.copy(projectList = resolvedFinal.map(_.asInstanceOf[NamedExpression]))

      case o: OverwriteByExpression if o.table.resolved =>
        // The delete condition of `OverwriteByExpression` will be passed to the table
        // implementation and should be resolved based on the table schema.
        o.copy(deleteExpr = resolveExpressionByPlanOutput(o.deleteExpr, o.table))

      case u: UpdateTable => resolveReferencesInUpdate(u)

      case m @ MergeIntoTable(targetTable, sourceTable, _, _, _, _, _)
        if !m.resolved && targetTable.resolved && sourceTable.resolved =>

        EliminateSubqueryAliases(targetTable) match {
          case r: NamedRelation if r.skipSchemaResolution =>
            // Do not resolve the expression if the target table accepts any schema.
            // This allows data sources to customize their own resolution logic using
            // custom resolution rules.
            m

          case _ =>
            val newMatchedActions = m.matchedActions.map {
              case DeleteAction(deleteCondition) =>
                val resolvedDeleteCondition = deleteCondition.map(
                  resolveExpressionByPlanChildren(_, m))
                DeleteAction(resolvedDeleteCondition)
              case UpdateAction(updateCondition, assignments) =>
                val resolvedUpdateCondition = updateCondition.map(
                  resolveExpressionByPlanChildren(_, m))
                UpdateAction(
                  resolvedUpdateCondition,
                  // The update value can access columns from both target and source tables.
                  resolveAssignments(assignments, m, MergeResolvePolicy.BOTH))
              case UpdateStarAction(updateCondition) =>
                val assignments = targetTable.output.map { attr =>
                  Assignment(attr, UnresolvedAttribute(Seq(attr.name)))
                }
                UpdateAction(
                  updateCondition.map(resolveExpressionByPlanChildren(_, m)),
                  // For UPDATE *, the value must be from source table.
                  resolveAssignments(assignments, m, MergeResolvePolicy.SOURCE))
              case o => o
            }
            val newNotMatchedActions = m.notMatchedActions.map {
              case InsertAction(insertCondition, assignments) =>
                // The insert action is used when not matched, so its condition and value can only
                // access columns from the source table.
                val resolvedInsertCondition = insertCondition.map(
                  resolveExpressionByPlanOutput(_, m.sourceTable))
                InsertAction(
                  resolvedInsertCondition,
                  resolveAssignments(assignments, m, MergeResolvePolicy.SOURCE))
              case InsertStarAction(insertCondition) =>
                // The insert action is used when not matched, so its condition and value can only
                // access columns from the source table.
                val resolvedInsertCondition = insertCondition.map(
                  resolveExpressionByPlanOutput(_, m.sourceTable))
                val assignments = targetTable.output.map { attr =>
                  Assignment(attr, UnresolvedAttribute(Seq(attr.name)))
                }
                InsertAction(
                  resolvedInsertCondition,
                  resolveAssignments(assignments, m, MergeResolvePolicy.SOURCE))
              case o => o
            }
            val newNotMatchedBySourceActions = m.notMatchedBySourceActions.map {
              case DeleteAction(deleteCondition) =>
                val resolvedDeleteCondition = deleteCondition.map(
                  resolveExpressionByPlanOutput(_, targetTable))
                DeleteAction(resolvedDeleteCondition)
              case UpdateAction(updateCondition, assignments) =>
                val resolvedUpdateCondition = updateCondition.map(
                  resolveExpressionByPlanOutput(_, targetTable))
                UpdateAction(
                  resolvedUpdateCondition,
                  // The update value can access columns from the target table only.
                  resolveAssignments(assignments, m, MergeResolvePolicy.TARGET))
              case o => o
            }

            val resolvedMergeCondition = resolveExpressionByPlanChildren(m.mergeCondition, m)
            m.copy(mergeCondition = resolvedMergeCondition,
              matchedActions = newMatchedActions,
              notMatchedActions = newNotMatchedActions,
              notMatchedBySourceActions = newNotMatchedBySourceActions)
        }

      // UnresolvedHaving can host grouping expressions and aggregate functions. We should resolve
      // columns with `agg.output` and the rule `ResolveAggregateFunctions` will push them down to
      // Aggregate later.
      case u @ UnresolvedHaving(cond, agg: Aggregate) if !cond.resolved =>
        u.mapExpressions { e =>
          // Columns in HAVING should be resolved with `agg.child.output` first, to follow the SQL
          // standard. See more details in SPARK-31519.
          val resolvedWithAgg = resolveColWithAgg(e, agg)
          resolveExpressionByPlanChildren(resolvedWithAgg, u, includeLastResort = true)
        }

      // RepartitionByExpression can host missing attributes that are from a descendant node.
      // For example, `spark.table("t").select($"a").repartition($"b")`. We can resolve `b` with
      // table `t` even if there is a Project node between the table scan node and Sort node.
      // We also need to propagate the missing attributes from the descendant node to the current
      // node, and project them way at the end via an extra Project.
      case r @ RepartitionByExpression(partitionExprs, child, _, _)
        if !r.resolved || r.missingInput.nonEmpty =>
        val resolvedBasic = partitionExprs.map(resolveExpressionByPlanChildren(_, r))
        val (newPartitionExprs, newChild) = resolveExprsAndAddMissingAttrs(resolvedBasic, child)
        // Missing columns should be resolved right after basic column resolution.
        // See the doc of `ResolveReferences`.
        val resolvedFinal = newPartitionExprs.map(resolveColsLastResort)
        if (child.output == newChild.output) {
          r.copy(resolvedFinal, newChild)
        } else {
          Project(child.output, r.copy(resolvedFinal, newChild))
        }

      // Filter can host both grouping expressions/aggregate functions and missing attributes.
      // The grouping expressions/aggregate functions resolution takes precedence over missing
      // attributes. See the classdoc of `ResolveReferences` for details.
      case f @ Filter(cond, child) if !cond.resolved || f.missingInput.nonEmpty =>
        val resolvedBasic = resolveExpressionByPlanChildren(cond, f)
        val resolvedWithAgg = resolveColWithAgg(resolvedBasic, child)
        val (newCond, newChild) = resolveExprsAndAddMissingAttrs(Seq(resolvedWithAgg), child)
        // Missing columns should be resolved right after basic column resolution.
        // See the doc of `ResolveReferences`.
        val resolvedFinal = resolveColsLastResort(newCond.head)
        if (child.output == newChild.output) {
          f.copy(condition = resolvedFinal)
        } else {
          // Add missing attributes and then project them away.
          val newFilter = Filter(resolvedFinal, newChild)
          Project(child.output, newFilter)
        }

      case s: Sort if !s.resolved || s.missingInput.nonEmpty =>
        resolveReferencesInSort(s)

      case q: LogicalPlan =>
        logTrace(s"Attempting to resolve ${q.simpleString(conf.maxToStringFields)}")
        q.mapExpressions(resolveExpressionByPlanChildren(_, q, includeLastResort = true))
    }

    private object MergeResolvePolicy extends Enumeration {
      val BOTH, SOURCE, TARGET = Value
    }

    def resolveAssignments(
        assignments: Seq[Assignment],
        mergeInto: MergeIntoTable,
        resolvePolicy: MergeResolvePolicy.Value): Seq[Assignment] = {
      assignments.map { assign =>
        val resolvedKey = assign.key match {
          case c if !c.resolved =>
            resolveMergeExprOrFail(c, Project(Nil, mergeInto.targetTable))
          case o => o
        }
        val resolvedValue = assign.value match {
          case c if !c.resolved =>
            val resolvePlan = resolvePolicy match {
              case MergeResolvePolicy.BOTH => mergeInto
              case MergeResolvePolicy.SOURCE => Project(Nil, mergeInto.sourceTable)
              case MergeResolvePolicy.TARGET => Project(Nil, mergeInto.targetTable)
            }
            val resolvedExpr = resolveExprInAssignment(c, resolvePlan)
            val withDefaultResolved = if (conf.enableDefaultColumns) {
              resolveColumnDefaultInAssignmentValue(
                resolvedKey,
                resolvedExpr,
                QueryCompilationErrors
                  .defaultReferencesNotAllowedInComplexExpressionsInMergeInsertsOrUpdates())
            } else {
              resolvedExpr
            }
            checkResolvedMergeExpr(withDefaultResolved, resolvePlan)
            withDefaultResolved
          case o => o
        }
        Assignment(resolvedKey, resolvedValue)
      }
    }

    private def resolveMergeExprOrFail(e: Expression, p: LogicalPlan): Expression = {
      val resolved = resolveExprInAssignment(e, p)
      checkResolvedMergeExpr(resolved, p)
      resolved
    }

    private def checkResolvedMergeExpr(e: Expression, p: LogicalPlan): Unit = {
      e.references.filter(!_.resolved).foreach { a =>
        // Note: This will throw error only on unresolved attribute issues,
        // not other resolution errors like mismatched data types.
        val cols = p.inputSet.toSeq.map(attr => toSQLId(attr.name)).mkString(", ")
        a.failAnalysis(
          errorClass = "UNRESOLVED_COLUMN.WITH_SUGGESTION",
          messageParameters = Map(
            "objectName" -> toSQLId(a.name),
            "proposal" -> cols))
      }
    }

    // Expand the star expression using the input plan first. If failed, try resolve
    // the star expression using the outer query plan and wrap the resolved attributes
    // in outer references. Otherwise throw the original exception.
    private def expand(s: Star, plan: LogicalPlan): Seq[NamedExpression] = {
      withPosition(s) {
        try {
          s.expand(plan, resolver)
        } catch {
          case e: AnalysisException =>
            AnalysisContext.get.outerPlan.map {
              // Only Project, Aggregate, CollectMetrics can host star expressions.
              case u @ (_: Project | _: Aggregate | _: CollectMetrics) =>
                Try(s.expand(u.children.head, resolver)) match {
                  case Success(expanded) => expanded.map(wrapOuterReference)
                  case Failure(_) => throw e
                }
              // Do not use the outer plan to resolve the star expression
              // since the star usage is invalid.
              case _ => throw e
            }.getOrElse { throw e }
        }
      }
    }

    /**
     * Build a project list for Project/Aggregate and expand the star if possible
     */
    private def buildExpandedProjectList(
      exprs: Seq[NamedExpression],
      child: LogicalPlan): Seq[NamedExpression] = {
      exprs.flatMap {
        // Using Dataframe/Dataset API: testData2.groupBy($"a", $"b").agg($"*")
        case s: Star => expand(s, child)
        // Using SQL API without running ResolveAlias: SELECT * FROM testData2 group by a, b
        case UnresolvedAlias(s: Star, _) => expand(s, child)
        case o if containsStar(o :: Nil) => expandStarExpression(o, child) :: Nil
        case o => o :: Nil
      }.map(_.asInstanceOf[NamedExpression])
    }

    /**
     * Returns true if `exprs` contains a [[Star]].
     */
    def containsStar(exprs: Seq[Expression]): Boolean =
      exprs.exists(_.collect { case _: Star => true }.nonEmpty)

    private def extractStar(exprs: Seq[Expression]): Seq[Star] =
      exprs.flatMap(_.collect { case s: Star => s })

    private def isCountStarExpansionAllowed(arguments: Seq[Expression]): Boolean = arguments match {
      case Seq(UnresolvedStar(None)) => true
      case Seq(_: ResolvedStar) => true
      case _ => false
    }

    /**
     * Expands the matching attribute.*'s in `child`'s output.
     */
    def expandStarExpression(expr: Expression, child: LogicalPlan): Expression = {
      expr.transformUp {
        case f0: UnresolvedFunction if !f0.isDistinct &&
          f0.nameParts.map(_.toLowerCase(Locale.ROOT)) == Seq("count") &&
          isCountStarExpansionAllowed(f0.arguments) =>
          // Transform COUNT(*) into COUNT(1).
          f0.copy(nameParts = Seq("count"), arguments = Seq(Literal(1)))
        case f1: UnresolvedFunction if containsStar(f1.arguments) =>
          // SPECIAL CASE: We want to block count(tblName.*) because in spark, count(tblName.*) will
          // be expanded while count(*) will be converted to count(1). They will produce different
          // results and confuse users if there are any null values. For count(t1.*, t2.*), it is
          // still allowed, since it's well-defined in spark.
          if (!conf.allowStarWithSingleTableIdentifierInCount &&
              f1.nameParts == Seq("count") &&
              f1.arguments.length == 1) {
            f1.arguments.foreach {
              case u: UnresolvedStar if u.isQualifiedByTable(child, resolver) =>
                throw QueryCompilationErrors
                  .singleTableStarInCountNotAllowedError(u.target.get.mkString("."))
              case _ => // do nothing
            }
          }
          f1.copy(arguments = f1.arguments.flatMap {
            case s: Star => expand(s, child)
            case o => o :: Nil
          })
        case c: CreateNamedStruct if containsStar(c.valExprs) =>
          val newChildren = c.children.grouped(2).flatMap {
            case Seq(k, s : Star) => CreateStruct(expand(s, child)).children
            case kv => kv
          }
          c.copy(children = newChildren.toList )
        case c: CreateArray if containsStar(c.children) =>
          c.copy(children = c.children.flatMap {
            case s: Star => expand(s, child)
            case o => o :: Nil
          })
        case p: Murmur3Hash if containsStar(p.children) =>
          p.copy(children = p.children.flatMap {
            case s: Star => expand(s, child)
            case o => o :: Nil
          })
        case p: XxHash64 if containsStar(p.children) =>
          p.copy(children = p.children.flatMap {
            case s: Star => expand(s, child)
            case o => o :: Nil
          })
        case p: In if containsStar(p.children) =>
          p.copy(list = p.list.flatMap {
            case s: Star => expand(s, child)
            case o => o :: Nil
          })
        // count(*) has been replaced by count(1)
        case o if containsStar(o.children) =>
          throw QueryCompilationErrors.invalidStarUsageError(s"expression `${o.prettyName}`",
            extractStar(o.children))
      }
    }
  }

  private def containsDeserializer(exprs: Seq[Expression]): Boolean = {
    exprs.exists(_.exists(_.isInstanceOf[UnresolvedDeserializer]))
  }

  /**
   * In many dialects of SQL it is valid to use ordinal positions in order/sort by and group by
   * clauses. This rule is to convert ordinal positions to the corresponding expressions in the
   * select list. This support is introduced in Spark 2.0.
   *
   * - When the sort references or group by expressions are not integer but foldable expressions,
   * just ignore them.
   * - When spark.sql.orderByOrdinal/spark.sql.groupByOrdinal is set to false, ignore the position
   * numbers too.
   *
   * Before the release of Spark 2.0, the literals in order/sort by and group by clauses
   * have no effect on the results.
   */
  object ResolveOrdinalInOrderByAndGroupBy extends Rule[LogicalPlan] {
    def apply(plan: LogicalPlan): LogicalPlan = plan.resolveOperatorsUpWithPruning(
      _.containsPattern(UNRESOLVED_ORDINAL), ruleId) {
      case p if !p.childrenResolved => p
      // Replace the index with the related attribute for ORDER BY,
      // which is a 1-base position of the projection list.
      case Sort(orders, global, child, hint)
        if orders.exists(_.child.isInstanceOf[UnresolvedOrdinal]) =>
        val newOrders = orders map {
          case s @ SortOrder(UnresolvedOrdinal(index), direction, nullOrdering, _) =>
            if (index > 0 && index <= child.output.size) {
              SortOrder(child.output(index - 1), direction, nullOrdering, Seq.empty)
            } else {
              throw QueryCompilationErrors.orderByPositionRangeError(index, child.output.size, s)
            }
          case o => o
        }
        Sort(newOrders, global, child, hint)

      // Replace the index with the corresponding expression in aggregateExpressions. The index is
      // a 1-base position of aggregateExpressions, which is output columns (select expression)
      case Aggregate(groups, aggs, child, hint)
        if aggs
          .filter(!containUnresolvedPipeAggregateOrdinal(_))
          .forall(_.resolved) &&
        groups.exists(containUnresolvedOrdinal) =>
        val newAggs = aggs.map(resolvePipeAggregateExpressionOrdinal(_, child.output))
        val newGroups = groups.map(resolveGroupByExpressionOrdinal(_, newAggs))
        Aggregate(newGroups, newAggs, child, hint)
    }

    private def containUnresolvedOrdinal(e: Expression): Boolean = e match {
      case _: UnresolvedOrdinal => true
      case gs: BaseGroupingSets => gs.children.exists(containUnresolvedOrdinal)
      case _ => false
    }

    private def containUnresolvedPipeAggregateOrdinal(e: Expression): Boolean = e match {
      case UnresolvedAlias(_: UnresolvedPipeAggregateOrdinal, _) => true
      case _ => false
    }

    private def resolveGroupByExpressionOrdinal(
        expr: Expression,
        aggs: Seq[Expression]): Expression = expr match {
      case ordinal @ UnresolvedOrdinal(index) =>
        withPosition(ordinal) {
          if (index > 0 && index <= aggs.size) {
            val ordinalExpr = aggs(index - 1)
            if (ordinalExpr.exists(_.isInstanceOf[AggregateExpression])) {
              throw QueryCompilationErrors.groupByPositionRefersToAggregateFunctionError(
                index, ordinalExpr)
            } else {
              trimAliases(ordinalExpr) match {
                // HACK ALERT: If the ordinal expression is also an integer literal, don't use it
                //             but still keep the ordinal literal. The reason is we may repeatedly
                //             analyze the plan. Using a different integer literal may lead to
                //             a repeat GROUP BY ordinal resolution which is wrong. GROUP BY
                //             constant is meaningless so whatever value does not matter here.
                // TODO: (SPARK-45932) GROUP BY ordinal should pull out grouping expressions to
                //       a Project, then the resolved ordinal expression is always
                //       `AttributeReference`.
                case Literal(_: Int, IntegerType) =>
                  Literal(index)
                case _ => ordinalExpr
              }
            }
          } else {
            throw QueryCompilationErrors.groupByPositionRangeError(index, aggs.size)
          }
        }
      case gs: BaseGroupingSets =>
        gs.withNewChildren(gs.children.map(resolveGroupByExpressionOrdinal(_, aggs)))
      case others => others
    }
  }

  private def resolvePipeAggregateExpressionOrdinal(
      expr: NamedExpression,
      inputs: Seq[Attribute]): NamedExpression = expr match {
    case UnresolvedAlias(UnresolvedPipeAggregateOrdinal(index), _) =>
      // In this case, the user applied the SQL pipe aggregate operator ("|> AGGREGATE") and used
      // ordinals in its GROUP BY clause. This expression then refers to the i-th attribute of the
      // child operator (one-based). Here we resolve the ordinal to the corresponding attribute.
      inputs(index - 1)
    case other =>
      other
  }

  /**
   * Checks whether a function identifier referenced by an [[UnresolvedFunction]] is defined in the
   * function registry. Note that this rule doesn't try to resolve the [[UnresolvedFunction]]. It
   * only performs simple existence check according to the function identifier to quickly identify
   * undefined functions without triggering relation resolution, which may incur potentially
   * expensive partition/schema discovery process in some cases.
   * In order to avoid duplicate external functions lookup, the external function identifier will
   * store in the local hash set externalFunctionNameSet.
   * @see [[ResolveFunctions]]
   * @see https://issues.apache.org/jira/browse/SPARK-19737
   */
  object LookupFunctions extends Rule[LogicalPlan] {
    override def apply(plan: LogicalPlan): LogicalPlan = {
      val externalFunctionNameSet = new mutable.HashSet[Seq[String]]()

      plan.resolveExpressionsWithPruning(_.containsAnyPattern(UNRESOLVED_FUNCTION)) {
        case f @ UnresolvedFunction(nameParts, _, _, _, _, _, _) =>
          if (functionResolution.lookupBuiltinOrTempFunction(nameParts, Some(f)).isDefined) {
            f
          } else {
            val CatalogAndIdentifier(catalog, ident) =
              relationResolution.expandIdentifier(nameParts)
            val fullName =
              normalizeFuncName((catalog.name +: ident.namespace :+ ident.name).toImmutableArraySeq)
            if (externalFunctionNameSet.contains(fullName)) {
              f
            } else if (catalog.asFunctionCatalog.functionExists(ident)) {
              externalFunctionNameSet.add(fullName)
              f
            } else {
              val catalogPath = (catalog.name() +: catalogManager.currentNamespace).mkString(".")
              throw QueryCompilationErrors.unresolvedRoutineError(
                nameParts,
                Seq("system.builtin", "system.session", catalogPath),
                f.origin)
            }
          }
      }
    }

    def normalizeFuncName(name: Seq[String]): Seq[String] = {
      if (conf.caseSensitiveAnalysis) {
        name
      } else {
        name.map(_.toLowerCase(Locale.ROOT))
      }
    }
  }

  /**
   * Replaces [[UnresolvedFunctionName]]s with concrete [[LogicalPlan]]s.
   * Replaces [[UnresolvedFunction]]s with concrete [[Expression]]s.
   * Replaces [[UnresolvedGenerator]]s with concrete [[Expression]]s.
   * Replaces [[UnresolvedTableValuedFunction]]s with concrete [[LogicalPlan]]s.
   */
  object ResolveFunctions extends Rule[LogicalPlan] {
    def apply(plan: LogicalPlan): LogicalPlan = plan.resolveOperatorsUpWithPruning(
      _.containsAnyPattern(UNRESOLVED_FUNC, UNRESOLVED_FUNCTION, GENERATOR,
        UNRESOLVED_TABLE_VALUED_FUNCTION, UNRESOLVED_TVF_ALIASES), ruleId) {
      // Resolve functions with concrete relations from v2 catalog.
      case u @ UnresolvedFunctionName(nameParts, cmd, requirePersistentFunc, mismatchHint, _) =>
        functionResolution.lookupBuiltinOrTempFunction(nameParts, None)
          .orElse(functionResolution.lookupBuiltinOrTempTableFunction(nameParts)).map { info =>
          if (requirePersistentFunc) {
            throw QueryCompilationErrors.expectPersistentFuncError(
              nameParts.head, cmd, mismatchHint, u)
          } else {
            ResolvedNonPersistentFunc(nameParts.head, V1Function(info))
          }
        }.getOrElse {
          val CatalogAndIdentifier(catalog, ident) =
            relationResolution.expandIdentifier(nameParts)
          val fullName = catalog.name +: ident.namespace :+ ident.name
          CatalogV2Util.loadFunction(catalog, ident).map { func =>
            ResolvedPersistentFunc(catalog.asFunctionCatalog, ident, func)
          }.getOrElse(u.copy(possibleQualifiedName = Some(fullName.toImmutableArraySeq)))
        }

      // Resolve table-valued function references.
      case u: UnresolvedTableValuedFunction if u.functionArgs.forall(_.resolved) =>
        withPosition(u) {
          try {
            val resolvedFunc = functionResolution.resolveBuiltinOrTempTableFunction(
                u.name, u.functionArgs).getOrElse {
              val CatalogAndIdentifier(catalog, ident) =
                relationResolution.expandIdentifier(u.name)
              if (CatalogV2Util.isSessionCatalog(catalog)) {
                v1SessionCatalog.resolvePersistentTableFunction(
                  ident.asFunctionIdentifier, u.functionArgs)
              } else {
                throw QueryCompilationErrors.missingCatalogAbilityError(
                  catalog, "table-valued functions")
              }
            }
            resolvedFunc.transformAllExpressionsWithPruning(
              _.containsPattern(FUNCTION_TABLE_RELATION_ARGUMENT_EXPRESSION))  {
              case t: FunctionTableSubqueryArgumentExpression =>
                resolvedFunc match {
                  case Generate(_: PythonUDTF, _, _, _, _, _) =>
                  case Generate(_: UnresolvedPolymorphicPythonUDTF, _, _, _, _, _) =>
                  case _ =>
                    assert(!t.hasRepartitioning,
                      "Cannot evaluate the table-valued function call because it included the " +
                        "PARTITION BY clause, but only Python table functions support this " +
                        "clause")
                }
                t
            }
          } catch {
            case _: NoSuchFunctionException =>
              u.failAnalysis(
                errorClass = "UNRESOLVABLE_TABLE_VALUED_FUNCTION",
                messageParameters = Map("name" -> toSQLId(u.name)))
          }
        }

      // Resolve table-valued functions' output column aliases.
      case u: UnresolvedTVFAliases if u.child.resolved =>
        // Add `Project` with the aliases.
        val outputAttrs = u.child.output
        // Checks if the number of the aliases is equal to expected one
        if (u.outputNames.size != outputAttrs.size) {
          u.failAnalysis(
            errorClass = "NUM_TABLE_VALUE_ALIASES_MISMATCH",
            messageParameters = Map(
              "funcName" -> toSQLId(u.name),
              "aliasesNum" -> u.outputNames.size.toString,
              "outColsNum" -> outputAttrs.size.toString))
        }
        val aliases = outputAttrs.zip(u.outputNames).map {
          case (attr, name) => Alias(attr, name)()
        }
        Project(aliases, u.child)

      case p: LogicalPlan
          if p.resolved && p.containsPattern(FUNCTION_TABLE_RELATION_ARGUMENT_EXPRESSION) =>
        withPosition(p) {
          val tableArgs =
            mutable.ArrayBuffer.empty[(FunctionTableSubqueryArgumentExpression, LogicalPlan)]

          val tvf = p.transformExpressionsWithPruning(
            _.containsPattern(FUNCTION_TABLE_RELATION_ARGUMENT_EXPRESSION)) {
            case t: FunctionTableSubqueryArgumentExpression =>
              val alias = SubqueryAlias.generateSubqueryName(s"_${tableArgs.size}")
              tableArgs.append((t, SubqueryAlias(alias, t.evaluable)))
              UnresolvedAttribute(Seq(alias, "c"))
          }

          assert(tableArgs.nonEmpty)
          if (!conf.tvfAllowMultipleTableArguments && tableArgs.size > 1) {
            throw QueryCompilationErrors.tableValuedFunctionTooManyTableArgumentsError(
              tableArgs.size)
          }
          val alias = SubqueryAlias.generateSubqueryName(s"_${tableArgs.size}")

          // Propagate the column indexes for TABLE arguments to the PythonUDTF instance.
          val f: FunctionTableSubqueryArgumentExpression = tableArgs.head._1
          val tvfWithTableColumnIndexes = tvf match {
            case g @ Generate(pyudtf: PythonUDTF, _, _, _, _, _)
                if f.extraProjectedPartitioningExpressions.nonEmpty =>
              val partitionColumnIndexes = if (f.selectedInputExpressions.isEmpty) {
                PythonUDTFPartitionColumnIndexes(f.partitioningExpressionIndexes)
              } else {
                // If the UDTF specified 'select' expression(s), we added a projection to compute
                // them plus the 'partitionBy' expression(s) afterwards.
                PythonUDTFPartitionColumnIndexes(
                  (0 until f.extraProjectedPartitioningExpressions.length)
                    .map(_ + f.selectedInputExpressions.length))
              }
              g.copy(generator = pyudtf.copy(
                pythonUDTFPartitionColumnIndexes = Some(partitionColumnIndexes)))
            case _ => tvf
          }

          Project(
            Seq(UnresolvedStar(Some(Seq(alias)))),
            LateralJoin(
              tableArgs.map(_._2).reduceLeft(Join(_, _, Inner, None, JoinHint.NONE)),
              LateralSubquery(SubqueryAlias(alias, tvfWithTableColumnIndexes)), Inner, None)
          )
        }

      case q: LogicalPlan =>
        q.transformExpressionsUpWithPruning(
          _.containsAnyPattern(UNRESOLVED_FUNCTION, GENERATOR),
          ruleId) {
          case u @ UnresolvedFunction(nameParts, arguments, _, _, _, _, _)
              if functionResolution.hasLambdaAndResolvedArguments(arguments) => withPosition(u) {
            functionResolution.resolveBuiltinOrTempFunction(nameParts, arguments, u).map {
              case func: HigherOrderFunction => func
              case other => other.failAnalysis(
                errorClass = "INVALID_LAMBDA_FUNCTION_CALL.NON_HIGHER_ORDER_FUNCTION",
                messageParameters = Map(
                  "class" -> other.getClass.getCanonicalName))
            }.getOrElse {
              throw QueryCompilationErrors.unresolvedRoutineError(
                nameParts,
                // We don't support persistent high-order functions yet.
                Seq("system.builtin", "system.session"),
                u.origin)
            }
          }

          case u if !u.childrenResolved => u // Skip until children are resolved.

          case u @ UnresolvedGenerator(name, arguments) => withPosition(u) {
            // For generator function, the parser only accepts v1 function name and creates
            // `FunctionIdentifier`.
            v1SessionCatalog.lookupFunction(name, arguments) match {
              case generator: Generator => generator
              case other => throw QueryCompilationErrors.generatorNotExpectedError(
                name, other.getClass.getCanonicalName)
            }
          }

          case u: UnresolvedFunction => functionResolution.resolveFunction(u)

          case u: UnresolvedPolymorphicPythonUDTF => withPosition(u) {
            // Check if this is a call to a Python user-defined table function whose polymorphic
            // 'analyze' method returned metadata indicated requested partitioning and/or
            // ordering properties of the input relation. In that event, make sure that the UDTF
            // call did not include any explicit PARTITION BY and/or ORDER BY clauses for the
            // corresponding TABLE argument, and then update the TABLE argument representation
            // to apply the requested partitioning and/or ordering.
            val analyzeResult = u.resolveElementMetadata(u.func, u.children)
            val newChildren = u.children.map {
              case NamedArgumentExpression(key, t: FunctionTableSubqueryArgumentExpression) =>
                NamedArgumentExpression(key, analyzeResult.applyToTableArgument(u.name, t))
              case t: FunctionTableSubqueryArgumentExpression =>
                analyzeResult.applyToTableArgument(u.name, t)
              case c => c
            }
            PythonUDTF(
              u.name, u.func, analyzeResult.schema, Some(analyzeResult.pickledAnalyzeResult),
              newChildren, u.evalType, u.udfDeterministic, u.resultId)
          }
        }
    }
  }

  /**
   * A rule that resolves procedures.
   */
  object ResolveProcedures extends Rule[LogicalPlan] {
    def apply(plan: LogicalPlan): LogicalPlan = plan.resolveOperatorsWithPruning(
      _.containsPattern(UNRESOLVED_PROCEDURE), ruleId) {
      case Call(UnresolvedProcedure(CatalogAndIdentifier(catalog, ident)), args, execute) =>
        val procedureCatalog = catalog.asProcedureCatalog
        val procedure = load(procedureCatalog, ident)
        Call(ResolvedProcedure(procedureCatalog, ident, procedure), args, execute)
    }

    private def load(catalog: ProcedureCatalog, ident: Identifier): UnboundProcedure = {
      try {
        catalog.loadProcedure(ident)
      } catch {
        case e: Exception if !e.isInstanceOf[SparkThrowable] =>
          val nameParts = catalog.name +: ident.asMultipartIdentifier
          throw QueryCompilationErrors.failedToLoadRoutineError(nameParts, e)
      }
    }
  }

  /**
   * A rule that binds procedures to the input types and rearranges arguments as needed.
   */
  object BindProcedures extends Rule[LogicalPlan] {
    def apply(plan: LogicalPlan): LogicalPlan = plan resolveOperators {
      case Call(ResolvedProcedure(catalog, ident, unbound: UnboundProcedure), args, execute)
          if args.forall(_.resolved) =>
        val inputType = extractInputType(args)
        val bound = unbound.bind(inputType)
        validateParameterModes(bound)
        val rearrangedArgs = NamedParametersSupport.defaultRearrange(bound, args)
        Call(ResolvedProcedure(catalog, ident, bound), rearrangedArgs, execute)
    }

    private def extractInputType(args: Seq[Expression]): StructType = {
      val fields = args.zipWithIndex.map {
        case (NamedArgumentExpression(name, value), _) =>
          StructField(name, value.dataType, value.nullable, byNameMetadata)
        case (arg, index) =>
          StructField(s"param$index", arg.dataType, arg.nullable)
      }
      StructType(fields)
    }

    private def byNameMetadata: Metadata = {
      new MetadataBuilder()
        .putBoolean(ProcedureParameter.BY_NAME_METADATA_KEY, value = true)
        .build()
    }

   private def validateParameterModes(procedure: BoundProcedure): Unit = {
     procedure.parameters.find(_.mode != ProcedureParameter.Mode.IN).foreach { param =>
       throw SparkException.internalError(s"Unsupported parameter mode: ${param.mode}")
     }
   }
  }

  /**
   * This rule resolves and rewrites subqueries inside expressions.
   *
   * Note: CTEs are handled in CTESubstitution.
   */
  object ResolveSubquery extends Rule[LogicalPlan] {
    /**
     * Resolves the subquery plan that is referenced in a subquery expression, by invoking the
     * entire analyzer recursively. We set outer plan in `AnalysisContext`, so that the analyzer
     * can resolve outer references.
     *
     * Outer references of the subquery are updated as children of Subquery expression.
     */
    private def resolveSubQuery(
        e: SubqueryExpression,
        outer: LogicalPlan)(
        f: (LogicalPlan, Seq[Expression]) => SubqueryExpression): SubqueryExpression = {
      val newSubqueryPlan = AnalysisContext.withOuterPlan(outer) {
        executeSameContext(e.plan)
      }

      // If the subquery plan is fully resolved, pull the outer references and record
      // them as children of SubqueryExpression.
      if (newSubqueryPlan.resolved) {
        // Record the outer references as children of subquery expression.
        f(newSubqueryPlan, SubExprUtils.getOuterReferences(newSubqueryPlan))
      } else {
        e.withNewPlan(newSubqueryPlan)
      }
    }

    /**
     * Resolves the subquery. Apart of resolving the subquery and outer references (if any)
     * in the subquery plan, the children of subquery expression are updated to record the
     * outer references. This is needed to make sure
     * (1) The column(s) referred from the outer query are not pruned from the plan during
     *     optimization.
     * (2) Any aggregate expression(s) that reference outer attributes are pushed down to
     *     outer plan to get evaluated.
     */
    private def resolveSubQueries(plan: LogicalPlan, outer: LogicalPlan): LogicalPlan = {
      plan.transformAllExpressionsWithPruning(_.containsPattern(PLAN_EXPRESSION), ruleId) {
        case s @ ScalarSubquery(sub, _, exprId, _, _, _, _) if !sub.resolved =>
          resolveSubQuery(s, outer)(ScalarSubquery(_, _, exprId))
        case e @ Exists(sub, _, exprId, _, _) if !sub.resolved =>
          resolveSubQuery(e, outer)(Exists(_, _, exprId))
        case InSubquery(values, l @ ListQuery(_, _, exprId, _, _, _))
            if values.forall(_.resolved) && !l.resolved =>
          val expr = resolveSubQuery(l, outer)((plan, exprs) => {
            ListQuery(plan, exprs, exprId, plan.output.length)
          })
          InSubquery(values, expr.asInstanceOf[ListQuery])
        case s @ LateralSubquery(sub, _, exprId, _, _) if !sub.resolved =>
          resolveSubQuery(s, outer)(LateralSubquery(_, _, exprId))
        case a: FunctionTableSubqueryArgumentExpression if !a.plan.resolved =>
          resolveSubQuery(a, outer)(
            (plan, outerAttrs) => a.copy(plan = plan, outerAttrs = outerAttrs))
      }
    }

    /**
     * Resolve and rewrite all subqueries in an operator tree..
     */
    def apply(plan: LogicalPlan): LogicalPlan = plan.resolveOperatorsUpWithPruning(
      _.containsPattern(PLAN_EXPRESSION), ruleId) {
      case j: LateralJoin if j.left.resolved =>
        // We can't pass `LateralJoin` as the outer plan, as its right child is not resolved yet
        // and we can't call `LateralJoin.resolveChildren` to resolve outer references. Here we
        // create a fake Project node as the outer plan.
        resolveSubQueries(j, Project(Nil, j.left))
      // Only a few unary nodes (Project/Filter/Aggregate) can contain subqueries.
      case q: UnaryNode if q.childrenResolved =>
        resolveSubQueries(q, q)
      case r: RelationTimeTravel =>
        resolveSubQueries(r, r)
      case j: Join if j.childrenResolved && j.duplicateResolved =>
        resolveSubQueries(j, j)
      case tvf: UnresolvedTableValuedFunction =>
        resolveSubQueries(tvf, tvf)
      case s: SupportsSubquery if s.childrenResolved =>
        resolveSubQueries(s, s)
    }
  }

  /**
   * Replaces unresolved column aliases for a subquery with projections.
   */
  object ResolveSubqueryColumnAliases extends Rule[LogicalPlan] {

     def apply(plan: LogicalPlan): LogicalPlan = plan.resolveOperatorsUpWithPruning(
       _.containsPattern(UNRESOLVED_SUBQUERY_COLUMN_ALIAS), ruleId) {
      case u @ UnresolvedSubqueryColumnAliases(columnNames, child) if child.resolved =>
        // Resolves output attributes if a query has alias names in its subquery:
        // e.g., SELECT * FROM (SELECT 1 AS a, 1 AS b) t(col1, col2)
        val outputAttrs = child.output
        // Checks if the number of the aliases equals to the number of output columns
        // in the subquery.
        if (columnNames.size != outputAttrs.size) {
          throw QueryCompilationErrors.aliasNumberNotMatchColumnNumberError(
            columnNames.size, outputAttrs.size, u)
        }
        val aliases = outputAttrs.zip(columnNames).map { case (attr, aliasName) =>
          Alias(attr, aliasName)()
        }
        Project(aliases, child)
    }
  }

  /**
   * Turns projections that contain aggregate expressions into aggregations.
   */
  object GlobalAggregates extends Rule[LogicalPlan] {
    def apply(plan: LogicalPlan): LogicalPlan = plan.resolveOperatorsUpWithPruning(
      t => t.containsAnyPattern(AGGREGATE_EXPRESSION, PYTHON_UDF) && t.containsPattern(PROJECT),
      ruleId) {
      case Project(projectList, child) if containsAggregates(projectList) =>
        Aggregate(Nil, projectList, child)
    }

    def containsAggregates(exprs: Seq[Expression]): Boolean = {
      // Collect all Windowed Aggregate Expressions.
      val windowedAggExprs: Set[Expression] = exprs.flatMap { expr =>
        expr.collect {
          case WindowExpression(ae: AggregateExpression, _) => ae
          case UnresolvedWindowExpression(ae: AggregateExpression, _) => ae
        }
      }.toSet

      // Find the first Aggregate Expression that is not Windowed.
      exprs.exists(_.exists {
        case ae: AggregateExpression => !windowedAggExprs.contains(ae)
        case _ => false
      })
    }
  }

  /**
   * This rule finds aggregate expressions that are not in an aggregate operator.  For example,
   * those in a HAVING clause or ORDER BY clause.  These expressions are pushed down to the
   * underlying aggregate operator and then projected away after the original operator.
   *
   * We need to make sure the expressions all fully resolved before looking for aggregate functions
   * and group by expressions from them.
   */
  object ResolveAggregateFunctions extends Rule[LogicalPlan] {
    def apply(plan: LogicalPlan): LogicalPlan = plan.resolveOperatorsUpWithPruning(
      _.containsPattern(AGGREGATE), ruleId) {
      case UnresolvedHaving(cond, agg: Aggregate) if agg.resolved && cond.resolved =>
        resolveOperatorWithAggregate(Seq(cond), agg, (newExprs, newChild) => {
          val newCond = newExprs.head
          if (newCond.resolved) {
            Filter(newCond, newChild)
          } else {
            // The condition can be unresolved after the resolution, as we may mark
            // `TempResolvedColumn` as unresolved if it's not aggregate function inputs or grouping
            // expressions. We should remain `UnresolvedHaving` as the rule `ResolveReferences` can
            // re-resolve `TempResolvedColumn` and `UnresolvedHaving` has a special column
            // resolution order.
            UnresolvedHaving(newCond, newChild)
          }
        })

      case Filter(cond, agg: Aggregate) if agg.resolved && cond.resolved =>
        resolveOperatorWithAggregate(Seq(cond), agg, (newExprs, newChild) => {
          Filter(newExprs.head, newChild)
        })

      case s @ Sort(_, _, agg: Aggregate, _) if agg.resolved && s.order.forall(_.resolved) =>
        resolveOperatorWithAggregate(s.order.map(_.child), agg, (newExprs, newChild) => {
          val newSortOrder = s.order.zip(newExprs).map {
            case (sortOrder, expr) => sortOrder.copy(child = expr)
          }
          s.copy(order = newSortOrder, child = newChild)
        })

      case s @ Sort(_, _, f @ Filter(cond, agg: Aggregate), _)
          if agg.resolved && cond.resolved && s.order.forall(_.resolved) =>
        resolveOperatorWithAggregate(s.order.map(_.child), agg, (newExprs, newChild) => {
          val newSortOrder = s.order.zip(newExprs).map {
            case (sortOrder, expr) => sortOrder.copy(child = expr)
          }
          s.copy(order = newSortOrder, child = f.copy(child = newChild))
        })
    }

    /**
     * Resolves the given expressions as if they are in the given Aggregate operator, which means
     * the column can be resolved using `agg.child` and aggregate functions/grouping columns are
     * allowed. It returns a list of named expressions that need to be appended to
     * `agg.aggregateExpressions`, and the list of resolved expressions.
     */
    def resolveExprsWithAggregate(
        exprs: Seq[Expression],
        agg: Aggregate): (Seq[NamedExpression], Seq[Expression]) = {
      val extraAggExprs = ArrayBuffer.empty[NamedExpression]
      val transformed = exprs.map { e =>
        if (!e.resolved) {
          e
        } else {
          buildAggExprList(e, agg, extraAggExprs)
        }
      }
      (extraAggExprs.toSeq, transformed)
    }

    private def buildAggExprList(
        expr: Expression,
        agg: Aggregate,
        aggExprList: ArrayBuffer[NamedExpression]): Expression = {
      // Avoid adding an extra aggregate expression if it's already present in
      // `agg.aggregateExpressions`.
      val index = agg.aggregateExpressions.indexWhere {
        case Alias(child, _) => child semanticEquals expr
        case other => other semanticEquals expr
      }
      if (index >= 0) {
        agg.aggregateExpressions(index).toAttribute
      } else {
        expr match {
          case ae: AggregateExpression =>
            val cleaned = trimTempResolvedColumn(ae)
            val alias = Alias(cleaned, cleaned.toString)()
            aggExprList += alias
            alias.toAttribute
          case grouping: Expression if agg.groupingExpressions.exists(grouping.semanticEquals) =>
            trimTempResolvedColumn(grouping) match {
              case ne: NamedExpression =>
                aggExprList += ne
                ne.toAttribute
              case other =>
                val alias = Alias(other, other.toString)()
                aggExprList += alias
                alias.toAttribute
            }
          case t: TempResolvedColumn =>
            if (t.child.isInstanceOf[Attribute]) {
              // This column is neither inside aggregate functions nor a grouping column. It
              // shouldn't be resolved with `agg.child.output`. Mark it as "hasTried", so that it
              // can be re-resolved later or go back to `UnresolvedAttribute` at the end.
              withOrigin(t.origin)(t.copy(hasTried = true))
            } else {
              // This is a nested column, we still have a chance to match grouping expressions with
              // the top-level column. Here we wrap the underlying `Attribute` with
              // `TempResolvedColumn` and try again.
              val childWithTempCol = t.child.transformUp {
                case a: Attribute => TempResolvedColumn(a, Seq(a.name))
              }
              val newChild = buildAggExprList(childWithTempCol, agg, aggExprList)
              if (newChild.containsPattern(TEMP_RESOLVED_COLUMN)) {
                withOrigin(t.origin)(t.copy(hasTried = true))
              } else {
                newChild
              }
            }
          case other =>
            other.withNewChildren(other.children.map(buildAggExprList(_, agg, aggExprList)))
        }
      }
    }

    private def trimTempResolvedColumn(input: Expression): Expression = input.transform {
      case t: TempResolvedColumn => t.child
    }

    def resolveOperatorWithAggregate(
        exprs: Seq[Expression],
        agg: Aggregate,
        buildOperator: (Seq[Expression], Aggregate) => LogicalPlan): LogicalPlan = {
      val (extraAggExprs, resolvedExprs) = resolveExprsWithAggregate(exprs, agg)
      if (extraAggExprs.isEmpty) {
        buildOperator(resolvedExprs, agg)
      } else {
        Project(agg.output, buildOperator(resolvedExprs, agg.copy(
          aggregateExpressions = agg.aggregateExpressions ++ extraAggExprs)))
      }
    }
  }

  /**
   * Extracts [[Generator]] from the projectList of a [[Project]] operator and creates [[Generate]]
   * operator under [[Project]].
   *
   * This rule will throw [[AnalysisException]] for following cases:
   * 1. [[Generator]] is nested in expressions, e.g. `SELECT explode(list) + 1 FROM tbl`
   * 2. more than one [[Generator]] is found in projectList,
   *    e.g. `SELECT explode(list), explode(list) FROM tbl`
   * 3. [[Generator]] is found in other operators that are not [[Project]] or [[Generate]],
   *    e.g. `SELECT * FROM tbl SORT BY explode(list)`
   */
  object ExtractGenerator extends Rule[LogicalPlan] {
    def hasGenerator(expr: Expression): Boolean = {
      expr.exists(_.isInstanceOf[Generator])
    }

    private def hasNestedGenerator(expr: NamedExpression): Boolean = {
      @scala.annotation.tailrec
      def hasInnerGenerator(g: Generator): Boolean = g match {
        // Since `GeneratorOuter` is just a wrapper of generators, we skip it here
        case go: GeneratorOuter =>
          hasInnerGenerator(go.child)
        case _ =>
          g.children.exists { _.exists {
            case _: Generator => true
            case _ => false
          } }
      }
      trimNonTopLevelAliases(expr) match {
        case UnresolvedAlias(g: Generator, _) => hasInnerGenerator(g)
        case Alias(g: Generator, _) => hasInnerGenerator(g)
        case MultiAlias(g: Generator, _) => hasInnerGenerator(g)
        case other => hasGenerator(other)
      }
    }

    private def hasAggFunctionInGenerator(ne: Seq[NamedExpression]): Boolean = {
      ne.exists(_.exists {
        case g: Generator =>
          g.children.exists(_.exists(_.isInstanceOf[AggregateFunction]))
        case _ =>
          false
      })
    }

    private def trimAlias(expr: NamedExpression): Expression = expr match {
      case UnresolvedAlias(child, _) => child
      case Alias(child, _) => child
      case MultiAlias(child, _) => child
      case _ => expr
    }

    private object AliasedGenerator {
      /**
       * Extracts a [[Generator]] expression, any names assigned by aliases to the outputs
       * and the outer flag. The outer flag is used when joining the generator output.
       * @param e the [[Expression]]
       * @return (the [[Generator]], seq of output names, outer flag)
       */
      def unapply(e: Expression): Option[(Generator, Seq[String], Boolean)] = e match {
        case Alias(GeneratorOuter(g: Generator), name) if g.resolved => Some((g, name :: Nil, true))
        case MultiAlias(GeneratorOuter(g: Generator), names) if g.resolved => Some((g, names, true))
        case Alias(g: Generator, name) if g.resolved => Some((g, name :: Nil, false))
        case MultiAlias(g: Generator, names) if g.resolved => Some((g, names, false))
        case _ => None
      }
    }

    // We must wait until all expressions except for generator functions are resolved before
    // rewriting generator functions in Project/Aggregate. This is necessary to make this rule
    // stable for different execution orders of analyzer rules. See also SPARK-47241.
    private def canRewriteGenerator(namedExprs: Seq[NamedExpression]): Boolean = {
      namedExprs.forall { ne =>
        ne.resolved || {
          trimNonTopLevelAliases(ne) match {
            case AliasedGenerator(_, _, _) => true
            case _ => false
          }
        }
      }
    }

    def apply(plan: LogicalPlan): LogicalPlan = plan.resolveOperatorsUpWithPruning(
      _.containsPattern(GENERATOR), ruleId) {
      case Project(projectList, _) if projectList.exists(hasNestedGenerator) =>
        val nestedGenerator = projectList.find(hasNestedGenerator).get
        throw QueryCompilationErrors.nestedGeneratorError(trimAlias(nestedGenerator))

      case Aggregate(_, aggList, _, _) if aggList.exists(hasNestedGenerator) =>
        val nestedGenerator = aggList.find(hasNestedGenerator).get
        throw QueryCompilationErrors.nestedGeneratorError(trimAlias(nestedGenerator))

      case Aggregate(_, aggList, _, _) if aggList.count(hasGenerator) > 1 =>
        val generators = aggList.filter(hasGenerator).map(trimAlias)
        throw QueryCompilationErrors.moreThanOneGeneratorError(generators)

      case Aggregate(groupList, aggList, child, _) if canRewriteGenerator(aggList) &&
          aggList.exists(hasGenerator) =>
        // If generator in the aggregate list was visited, set the boolean flag true.
        var generatorVisited = false

        val projectExprs = Array.ofDim[NamedExpression](aggList.length)
        val newAggList = aggList
          .toIndexedSeq
          .map(trimNonTopLevelAliases)
          .zipWithIndex
          .flatMap {
            case (AliasedGenerator(generator, names, outer), idx) =>
              // It's a sanity check, this should not happen as the previous case will throw
              // exception earlier.
              assert(!generatorVisited, "More than one generator found in aggregate.")
              generatorVisited = true

              val newGenChildren: Seq[Expression] = generator.children.zipWithIndex.map {
                case (e, idx) => if (e.foldable) e else Alias(e, s"_gen_input_${idx}")()
              }
              val newGenerator = {
                val g = generator.withNewChildren(newGenChildren.map { e =>
                  if (e.foldable) e else e.asInstanceOf[Alias].toAttribute
                }).asInstanceOf[Generator]
                if (outer) GeneratorOuter(g) else g
              }
              val newAliasedGenerator = if (names.length == 1) {
                Alias(newGenerator, names(0))()
              } else {
                MultiAlias(newGenerator, names)
              }
              projectExprs(idx) = newAliasedGenerator
              newGenChildren.filter(!_.foldable).asInstanceOf[Seq[NamedExpression]]
            case (other, idx) =>
              projectExprs(idx) = other.toAttribute
              other :: Nil
          }

        val newAgg = Aggregate(groupList, newAggList, child)
        Project(projectExprs.toList, newAgg)

      case p @ Project(projectList, _) if hasAggFunctionInGenerator(projectList) =>
        // If a generator has any aggregate function, we need to apply the `GlobalAggregates` rule
        // first for replacing `Project` with `Aggregate`.
        p

      case p @ Project(projectList, child) if canRewriteGenerator(projectList) &&
          projectList.exists(hasGenerator) =>
        val (resolvedGenerator, newProjectList) = projectList
          .map(trimNonTopLevelAliases)
          .foldLeft((None: Option[Generate], Nil: Seq[NamedExpression])) { (res, e) =>
            e match {
              // If there are more than one generator, we only rewrite the first one and wait for
              // the next analyzer iteration to rewrite the next one.
              case AliasedGenerator(generator, names, outer) if res._1.isEmpty &&
                  generator.childrenResolved =>
                val g = Generate(
                  generator,
                  unrequiredChildIndex = Nil,
                  outer = outer,
                  qualifier = None,
                  generatorOutput = ResolveGenerate.makeGeneratorOutput(generator, names),
                  child)
                (Some(g), res._2 ++ g.nullableOutput)
              case other =>
                (res._1, res._2 :+ other)
            }
          }

        if (resolvedGenerator.isDefined) {
          Project(newProjectList, resolvedGenerator.get)
        } else {
          p
        }

      case g @ Generate(GeneratorOuter(generator), _, _, _, _, _) =>
        g.copy(generator = generator, outer = true)

      case g: Generate => g

      case u: UnresolvedTableValuedFunction => u

      case p: Project => p

      case a: Aggregate => a

      case p if p.expressions.exists(hasGenerator) =>
        throw QueryCompilationErrors.generatorOutsideSelectError(p)
    }
  }

  /**
   * Rewrites table generating expressions that either need one or more of the following in order
   * to be resolved:
   *  - concrete attribute references for their output.
   *  - to be relocated from a SELECT clause (i.e. from  a [[Project]]) into a [[Generate]]).
   *
   * Names for the output [[Attribute]]s are extracted from [[Alias]] or [[MultiAlias]] expressions
   * that wrap the [[Generator]].
   */
  object ResolveGenerate extends Rule[LogicalPlan] {
    def apply(plan: LogicalPlan): LogicalPlan = plan.resolveOperatorsUpWithPruning(
      _.containsPattern(GENERATE), ruleId) {
      case g: Generate if !g.child.resolved || !g.generator.resolved => g
      case g: Generate if !g.resolved => withPosition(g) {
        // Check nested generators.
        if (g.generator.children.exists(ExtractGenerator.hasGenerator)) {
          throw QueryCompilationErrors.nestedGeneratorError(g.generator)
        }
        g.copy(generatorOutput = makeGeneratorOutput(g.generator, g.generatorOutput.map(_.name)))
      }
    }

    /**
     * Construct the output attributes for a [[Generator]], given a list of names.  If the list of
     * names is empty names are assigned from field names in generator.
     */
    private[analysis] def makeGeneratorOutput(
        generator: Generator,
        names: Seq[String]): Seq[Attribute] = {
      val elementAttrs = DataTypeUtils.toAttributes(generator.elementSchema)

      if (names.length == elementAttrs.length) {
        names.zip(elementAttrs).map {
          case (name, attr) => attr.withName(name)
        }
      } else if (names.isEmpty) {
        elementAttrs
      } else {
        throw QueryCompilationErrors.aliasesNumberNotMatchUDTFOutputError(
          elementAttrs.size, names.mkString(","))
      }
    }
  }

  /**
   * Extracts [[WindowExpression]]s from the projectList of a [[Project]] operator and
   * aggregateExpressions of an [[Aggregate]] operator and creates individual [[Window]]
   * operators for every distinct [[WindowSpecDefinition]].
   *
   * This rule handles three cases:
   *  - A [[Project]] having [[WindowExpression]]s in its projectList;
   *  - An [[Aggregate]] having [[WindowExpression]]s in its aggregateExpressions.
   *  - A [[Filter]]->[[Aggregate]] pattern representing GROUP BY with a HAVING
   *    clause and the [[Aggregate]] has [[WindowExpression]]s in its aggregateExpressions.
   * Note: If there is a GROUP BY clause in the query, aggregations and corresponding
   * filters (expressions in the HAVING clause) should be evaluated before any
   * [[WindowExpression]]. If a query has SELECT DISTINCT, the DISTINCT part should be
   * evaluated after all [[WindowExpression]]s.
   *
   * Note: [[ResolveLateralColumnAliasReference]] rule is applied before this rule. To guarantee
   * this order, we make sure this rule applies only when the [[Project]] or [[Aggregate]] doesn't
   * contain any [[LATERAL_COLUMN_ALIAS_REFERENCE]].
   *
   * For every case, the transformation works as follows:
   * 1. For a list of [[Expression]]s (a projectList or an aggregateExpressions), partitions
   *    it two lists of [[Expression]]s, one for all [[WindowExpression]]s and another for
   *    all regular expressions.
   * 2. For all [[WindowExpression]]s, groups them based on their [[WindowSpecDefinition]]s
   *    and [[WindowFunctionType]]s.
   * 3. For every distinct [[WindowSpecDefinition]] and [[WindowFunctionType]], creates a
   *    [[Window]] operator and inserts it into the plan tree.
   */
  object ExtractWindowExpressions extends Rule[LogicalPlan] {
    type Spec = (Seq[Expression], Seq[SortOrder], WindowFunctionType)

    private def hasWindowFunction(exprs: Seq[Expression]): Boolean =
      exprs.exists(hasWindowFunction)

    private def hasWindowFunction(expr: Expression): Boolean = {
      expr.exists {
        case window: WindowExpression => true
        case _ => false
      }
    }

    /**
     * From a Seq of [[NamedExpression]]s, extract expressions containing window expressions and
     * other regular expressions that do not contain any window expression. For example, for
     * `col1, Sum(col2 + col3) OVER (PARTITION BY col4 ORDER BY col5)`, we will extract
     * `col1`, `col2 + col3`, `col4`, and `col5` out and replace their appearances in
     * the window expression as attribute references. So, the first returned value will be
     * `[Sum(_w0) OVER (PARTITION BY _w1 ORDER BY _w2)]` and the second returned value will be
     * [col1, col2 + col3 as _w0, col4 as _w1, col5 as _w2].
     *
     * @return (seq of expressions containing at least one window expression,
     *          seq of non-window expressions)
     */
    private def extract(
        expressions: Seq[NamedExpression]): (Seq[NamedExpression], Seq[NamedExpression]) = {
      // First, we partition the input expressions to two part. For the first part,
      // every expression in it contain at least one WindowExpression.
      // Expressions in the second part do not have any WindowExpression.
      val (expressionsWithWindowFunctions, regularExpressions) =
        expressions.partition(hasWindowFunction)

      // Then, we need to extract those regular expressions used in the WindowExpression.
      // For example, when we have col1 - Sum(col2 + col3) OVER (PARTITION BY col4 ORDER BY col5),
      // we need to make sure that col1 to col5 are all projected from the child of the Window
      // operator.
      val extractedExprMap = mutable.LinkedHashMap.empty[Expression, NamedExpression]
      def getOrExtract(key: Expression, value: Expression): Expression = {
        extractedExprMap.getOrElseUpdate(key.canonicalized,
          Alias(value, s"_w${extractedExprMap.size}")()).toAttribute
      }
      def extractExpr(expr: Expression): Expression = expr match {
        case ne: NamedExpression =>
          // If a named expression is not in regularExpressions, add it to
          // extractedExprMap and replace it with an AttributeReference.
          val missingExpr =
            AttributeSet(Seq(expr)) -- (regularExpressions ++ extractedExprMap.values)
          if (missingExpr.nonEmpty) {
            extractedExprMap += ne.canonicalized -> ne
          }
          // alias will be cleaned in the rule CleanupAliases
          ne
        case e: Expression if e.foldable =>
          e // No need to create an attribute reference if it will be evaluated as a Literal.
        case e: SortOrder =>
          // For SortOder just recursively extract the from child expression.
          e.copy(child = extractExpr(e.child))
        case e: NamedArgumentExpression =>
          // For NamedArgumentExpression, we extract the value and replace it with
          // an AttributeReference (with an internal column name, e.g. "_w0").
          NamedArgumentExpression(e.key, getOrExtract(e, e.value))
        case e: Expression =>
          // For other expressions, we extract it and replace it with an AttributeReference (with
          // an internal column name, e.g. "_w0").
          getOrExtract(e, e)
      }

      // Now, we extract regular expressions from expressionsWithWindowFunctions
      // by using extractExpr.
      val seenWindowAggregates = new ArrayBuffer[AggregateExpression]
      val newExpressionsWithWindowFunctions = expressionsWithWindowFunctions.map {
        _.transform {
          // Extracts children expressions of a WindowFunction (input parameters of
          // a WindowFunction).
          case wf: WindowFunction =>
            val newChildren = wf.children.map(extractExpr)
            wf.withNewChildren(newChildren)

          // Extracts expressions from the partition spec and order spec.
          case wsc @ WindowSpecDefinition(partitionSpec, orderSpec, _) =>
            val newPartitionSpec = partitionSpec.map(extractExpr)
            val newOrderSpec = orderSpec.map { so =>
              val newChild = extractExpr(so.child)
              so.copy(child = newChild)
            }
            wsc.copy(partitionSpec = newPartitionSpec, orderSpec = newOrderSpec)

          case WindowExpression(ae: AggregateExpression, _) if ae.filter.isDefined =>
            throw QueryCompilationErrors.windowAggregateFunctionWithFilterNotSupportedError()

          // Extract Windowed AggregateExpression
          case we @ WindowExpression(
              ae @ AggregateExpression(function, _, _, _, _),
              spec: WindowSpecDefinition) =>
            val newChildren = function.children.map(extractExpr)
            val newFunction = function.withNewChildren(newChildren).asInstanceOf[AggregateFunction]
            val newAgg = ae.copy(aggregateFunction = newFunction)
            seenWindowAggregates += newAgg
            WindowExpression(newAgg, spec)

          case AggregateExpression(aggFunc, _, _, _, _) if hasWindowFunction(aggFunc.children) =>
            throw QueryCompilationErrors.windowFunctionInsideAggregateFunctionNotAllowedError()

          // Extracts AggregateExpression. For example, for SUM(x) - Sum(y) OVER (...),
          // we need to extract SUM(x).
          case agg: AggregateExpression if !seenWindowAggregates.contains(agg) =>
            extractedExprMap.getOrElseUpdate(agg.canonicalized,
              Alias(agg, s"_w${extractedExprMap.size}")()).toAttribute

          // Extracts other attributes
          case attr: Attribute => extractExpr(attr)

        }.asInstanceOf[NamedExpression]
      }

      (newExpressionsWithWindowFunctions, regularExpressions ++ extractedExprMap.values)
    } // end of extract

    /**
     * Adds operators for Window Expressions. Every Window operator handles a single Window Spec.
     */
    private def addWindow(
        expressionsWithWindowFunctions: Seq[NamedExpression],
        child: LogicalPlan): LogicalPlan = {
      // First, we need to extract all WindowExpressions from expressionsWithWindowFunctions
      // and put those extracted WindowExpressions to extractedWindowExprBuffer.
      // This step is needed because it is possible that an expression contains multiple
      // WindowExpressions with different Window Specs.
      // After extracting WindowExpressions, we need to construct a project list to generate
      // expressionsWithWindowFunctions based on extractedWindowExprBuffer.
      // For example, for "sum(a) over (...) / sum(b) over (...)", we will first extract
      // "sum(a) over (...)" and "sum(b) over (...)" out, and assign "_we0" as the alias to
      // "sum(a) over (...)" and "_we1" as the alias to "sum(b) over (...)".
      // Then, the projectList will be [_we0/_we1].
      val extractedWindowExprBuffer = new ArrayBuffer[NamedExpression]()
      val newExpressionsWithWindowFunctions = expressionsWithWindowFunctions.map {
        // We need to use transformDown because we want to trigger
        // "case alias @ Alias(window: WindowExpression, _)" first.
        _.transformDown {
          case alias @ Alias(window: WindowExpression, _) =>
            // If a WindowExpression has an assigned alias, just use it.
            extractedWindowExprBuffer += alias
            alias.toAttribute
          case window: WindowExpression =>
            // If there is no alias assigned to the WindowExpressions. We create an
            // internal column.
            val withName = Alias(window, s"_we${extractedWindowExprBuffer.length}")()
            extractedWindowExprBuffer += withName
            withName.toAttribute
        }.asInstanceOf[NamedExpression]
      }

      // SPARK-32616: Use a linked hash map to maintains the insertion order of the Window
      // operators, so the query with multiple Window operators can have the determined plan.
      val groupedWindowExpressions = mutable.LinkedHashMap.empty[Spec, ArrayBuffer[NamedExpression]]
      // Second, we group extractedWindowExprBuffer based on their Partition and Order Specs.
      extractedWindowExprBuffer.foreach { expr =>
        val distinctWindowSpec = expr.collect {
          case window: WindowExpression => window.windowSpec
        }.distinct

        // We do a final check and see if we only have a single Window Spec defined in an
        // expressions.
        if (distinctWindowSpec.isEmpty) {
          throw QueryCompilationErrors.expressionWithoutWindowExpressionError(expr)
        } else if (distinctWindowSpec.length > 1) {
          // newExpressionsWithWindowFunctions only have expressions with a single
          // WindowExpression. If we reach here, we have a bug.
          throw QueryCompilationErrors.expressionWithMultiWindowExpressionsError(
            expr, distinctWindowSpec)
        } else {
          val spec = distinctWindowSpec.head
          val specKey = (spec.partitionSpec, spec.orderSpec, WindowFunctionType.functionType(expr))
          val windowExprs = groupedWindowExpressions
            .getOrElseUpdate(specKey, new ArrayBuffer[NamedExpression])
          windowExprs += expr
        }
      }

      // Third, we aggregate them by adding each Window operator for each Window Spec and then
      // setting this to the child of the next Window operator.
      val windowOps =
        groupedWindowExpressions.foldLeft(child) {
          case (last, ((partitionSpec, orderSpec, _), windowExpressions)) =>
            Window(windowExpressions.toSeq, partitionSpec, orderSpec, last)
        }

      // Finally, we create a Project to output windowOps's output
      // newExpressionsWithWindowFunctions.
      Project(windowOps.output ++ newExpressionsWithWindowFunctions, windowOps)
    } // end of addWindow

    // We have to use transformDown at here to make sure the rule of
    // "Aggregate with Having clause" will be triggered.
    def apply(plan: LogicalPlan): LogicalPlan = plan.resolveOperatorsDownWithPruning(
      _.containsPattern(WINDOW_EXPRESSION), ruleId) {

      case Filter(condition, _) if hasWindowFunction(condition) =>
        throw QueryCompilationErrors.windowFunctionNotAllowedError("WHERE")

      case UnresolvedHaving(condition, _) if hasWindowFunction(condition) =>
        throw QueryCompilationErrors.windowFunctionNotAllowedError("HAVING")

      // Aggregate with Having clause. This rule works with an unresolved Aggregate because
      // a resolved Aggregate will not have Window Functions.
      case f @ UnresolvedHaving(condition, a @ Aggregate(groupingExprs, aggregateExprs, child, _))
        if child.resolved &&
          hasWindowFunction(aggregateExprs) &&
          a.expressions.forall(_.resolved) =>
        aggregateExprs.foreach(_.transformDownWithPruning(
          _.containsPattern(LATERAL_COLUMN_ALIAS_REFERENCE)) {
          case lcaRef: LateralColumnAliasReference =>
            throw QueryCompilationErrors.lateralColumnAliasInAggWithWindowAndHavingUnsupportedError(
              lcaRef.nameParts)
        })
        val (windowExpressions, aggregateExpressions) = extract(aggregateExprs)
        // Create an Aggregate operator to evaluate aggregation functions.
        val withAggregate = Aggregate(groupingExprs, aggregateExpressions, child)
        // Add a Filter operator for conditions in the Having clause.
        val withFilter = Filter(condition, withAggregate)
        val withWindow = addWindow(windowExpressions, withFilter)

        // Finally, generate output columns according to the original projectList.
        val finalProjectList = aggregateExprs.map(_.toAttribute)
        Project(finalProjectList, withWindow)

      case p: LogicalPlan if !p.childrenResolved => p

      // Aggregate without Having clause.
      // Make sure the lateral column aliases are properly handled first.
      case a @ Aggregate(groupingExprs, aggregateExprs, child, _)
        if hasWindowFunction(aggregateExprs) &&
          a.expressions.forall(_.resolved) &&
          !aggregateExprs.exists(_.containsPattern(LATERAL_COLUMN_ALIAS_REFERENCE)) =>
        val (windowExpressions, aggregateExpressions) = extract(aggregateExprs)
        // Create an Aggregate operator to evaluate aggregation functions.
        val withAggregate = Aggregate(groupingExprs, aggregateExpressions, child)
        // Add Window operators.
        val withWindow = addWindow(windowExpressions, withAggregate)

        // Finally, generate output columns according to the original projectList.
        val finalProjectList = aggregateExprs.map(_.toAttribute)
        Project(finalProjectList, withWindow)

      // We only extract Window Expressions after all expressions of the Project
      // have been resolved, and lateral column aliases are properly handled first.
      case p @ Project(projectList, child)
        if hasWindowFunction(projectList) &&
          p.expressions.forall(_.resolved) &&
          !projectList.exists(_.containsPattern(LATERAL_COLUMN_ALIAS_REFERENCE)) =>
        val (windowExpressions, regularExpressions) = extract(projectList.toIndexedSeq)
        // We add a project to get all needed expressions for window expressions from the child
        // of the original Project operator.
        val withProject = Project(regularExpressions, child)
        // Add Window operators.
        val withWindow = addWindow(windowExpressions, withProject)

        // Finally, generate output columns according to the original projectList.
        val finalProjectList = projectList.map(_.toAttribute)
        Project(finalProjectList, withWindow)
    }
  }

  /**
   * Set the seed for random number generation.
   */
  object ResolveRandomSeed extends Rule[LogicalPlan] {
    private lazy val random = new Random()

    override def apply(plan: LogicalPlan): LogicalPlan = plan.resolveOperatorsUpWithPruning(
      _.containsPattern(EXPRESSION_WITH_RANDOM_SEED), ruleId) {
      case p if p.resolved => p
      case p => p.transformExpressionsUpWithPruning(
        _.containsPattern(EXPRESSION_WITH_RANDOM_SEED), ruleId) {
        case e: ExpressionWithRandomSeed if e.seedExpression == UnresolvedSeed =>
          e.withNewSeed(random.nextLong())
      }
    }
  }

  /**
   * Correctly handle null primitive inputs for UDF by adding extra [[If]] expression to do the
   * null check.  When user defines a UDF with primitive parameters, there is no way to tell if the
   * primitive parameter is null or not, so here we assume the primitive input is null-propagatable
   * and we should return null if the input is null.
   */
  object HandleNullInputsForUDF extends Rule[LogicalPlan] {
    override def apply(plan: LogicalPlan): LogicalPlan = plan.resolveOperatorsUpWithPruning(
      _.containsPattern(SCALA_UDF)) {
      case p if !p.resolved => p // Skip unresolved nodes.

      case p => p.transformExpressionsUpWithPruning(_.containsPattern(SCALA_UDF)) {

        case udf: ScalaUDF if udf.inputPrimitives.contains(true) =>
          // Otherwise, add special handling of null for fields that can't accept null.
          // The result of operations like this, when passed null, is generally to return null.
          assert(udf.inputPrimitives.length == udf.children.length)

          val inputPrimitivesPair = udf.inputPrimitives.zip(udf.children)
          val inputNullCheck = inputPrimitivesPair.collect {
            case (isPrimitive, input) if isPrimitive && input.nullable =>
              IsNull(input)
          }.reduceLeftOption[Expression](Or)

          if (inputNullCheck.isDefined) {
            // Once we add an `If` check above the udf, it is safe to mark those checked inputs
            // as null-safe (i.e., wrap with `KnownNotNull`), because the null-returning
            // branch of `If` will be called if any of these checked inputs is null. Thus we can
            // prevent this rule from being applied repeatedly.
            val newInputs = inputPrimitivesPair.map {
              case (isPrimitive, input) =>
                if (isPrimitive && input.nullable) {
                  KnownNotNull(input)
                } else {
                  input
                }
            }
            val newUDF = udf.copy(children = newInputs)
            If(inputNullCheck.get, Literal.create(null, udf.dataType), newUDF)
          } else {
            udf
          }
      }
    }
  }

  /**
   * Resolve the encoders for the UDF by explicitly given the attributes. We give the
   * attributes explicitly in order to handle the case where the data type of the input
   * value is not the same with the internal schema of the encoder, which could cause
   * data loss. For example, the encoder should not cast the input value to Decimal(38, 18)
   * if the actual data type is Decimal(30, 0).
   *
   * The resolved encoders then will be used to deserialize the internal row to Scala value.
   */
  object ResolveEncodersInUDF extends Rule[LogicalPlan] {
    override def apply(plan: LogicalPlan): LogicalPlan = plan.resolveOperatorsUpWithPruning(
      _.containsPattern(SCALA_UDF), ruleId) {
      case p if !p.resolved => p // Skip unresolved nodes.

      case p => p.transformExpressionsUpWithPruning(_.containsPattern(SCALA_UDF), ruleId) {

        case udf: ScalaUDF if udf.inputEncoders.nonEmpty =>
          val boundEncoders = udf.inputEncoders.zipWithIndex.map { case (encOpt, i) =>
            val dataType = udf.children(i).dataType
            encOpt.map { enc =>
              val attrs = if (enc.isSerializedAsStructForTopLevel) {
                // Value class that has been replaced with its underlying type
                if (enc.schema.fields.length == 1 && enc.schema.fields.head.dataType == dataType) {
                  DataTypeUtils.toAttributes(enc.schema)
                } else {
                  DataTypeUtils.toAttributes(dataType.asInstanceOf[StructType])
                }
              } else {
                // the field name doesn't matter here, so we use
                // a simple literal to avoid any overhead
                DataTypeUtils.toAttribute(StructField("input", dataType)) :: Nil
              }
              enc.resolveAndBind(attrs)
            }
          }
          udf.copy(inputEncoders = boundEncoders)
      }
    }
  }

  /**
   * Check and add proper window frames for all window functions.
   */
  object ResolveWindowFrame extends Rule[LogicalPlan] {
    def apply(plan: LogicalPlan): LogicalPlan = plan.resolveExpressionsWithPruning(
      _.containsPattern(WINDOW_EXPRESSION), ruleId) {
      case WindowExpression(wf: FrameLessOffsetWindowFunction,
        WindowSpecDefinition(_, _, f: SpecifiedWindowFrame)) if wf.frame != f =>
        throw QueryCompilationErrors.cannotSpecifyWindowFrameError(wf.prettyName)
      case WindowExpression(wf: WindowFunction, WindowSpecDefinition(_, _, f: SpecifiedWindowFrame))
          if wf.frame != UnspecifiedFrame && wf.frame != f =>
        throw QueryCompilationErrors.windowFrameNotMatchRequiredFrameError(f, wf.frame)
      case WindowExpression(wf: WindowFunction, s @ WindowSpecDefinition(_, _, UnspecifiedFrame))
          if wf.frame != UnspecifiedFrame =>
        WindowExpression(wf, s.copy(frameSpecification = wf.frame))
      case we @ WindowExpression(e, s @ WindowSpecDefinition(_, o, UnspecifiedFrame))
          if e.resolved =>
        val frame = if (o.nonEmpty) {
          SpecifiedWindowFrame(RangeFrame, UnboundedPreceding, CurrentRow)
        } else {
          SpecifiedWindowFrame(RowFrame, UnboundedPreceding, UnboundedFollowing)
        }
        we.copy(windowSpec = s.copy(frameSpecification = frame))
    }
  }

  /**
   * Check and add order to [[AggregateWindowFunction]]s.
   */
  object ResolveWindowOrder extends Rule[LogicalPlan] {
    def apply(plan: LogicalPlan): LogicalPlan = plan.resolveExpressionsWithPruning(
      _.containsPattern(WINDOW_EXPRESSION), ruleId) {
      case WindowExpression(wf: WindowFunction, spec) if spec.orderSpec.isEmpty =>
        throw QueryCompilationErrors.windowFunctionWithWindowFrameNotOrderedError(wf)
      case WindowExpression(rank: RankLike, spec) if spec.resolved =>
        val order = spec.orderSpec.map(_.child)
        WindowExpression(rank.withOrder(order), spec)
    }
  }

  /**
   * Removes natural or using joins by calculating output columns based on output from two sides,
   * Then apply a Project on a normal Join to eliminate natural or using join.
   */
  object ResolveNaturalAndUsingJoin extends Rule[LogicalPlan] {
    override def apply(plan: LogicalPlan): LogicalPlan = plan.resolveOperatorsUpWithPruning(
      _.containsPattern(NATURAL_LIKE_JOIN), ruleId) {
      case j @ Join(left, right, UsingJoin(joinType, usingCols), _, hint)
          if left.resolved && right.resolved && j.duplicateResolved =>
        val project = commonNaturalJoinProcessing(
          left, right, joinType, usingCols, None, hint)
        j.getTagValue(LogicalPlan.PLAN_ID_TAG)
          .foreach(project.setTagValue(LogicalPlan.PLAN_ID_TAG, _))
        project
      case j @ Join(left, right, NaturalJoin(joinType), condition, hint)
          if j.resolvedExceptNatural =>
        // find common column names from both sides
        val joinNames = left.output.map(_.name).intersect(right.output.map(_.name))
        val project = commonNaturalJoinProcessing(
          left, right, joinType, joinNames, condition, hint)
        j.getTagValue(LogicalPlan.PLAN_ID_TAG)
          .foreach(project.setTagValue(LogicalPlan.PLAN_ID_TAG, _))
        project
    }
  }

  /**
   * Resolves columns of an output table from the data in a logical plan. This rule will:
   *
   * - Reorder columns when the write is by name
   * - Insert casts when data types do not match
   * - Insert aliases when column names do not match
   * - Detect plans that are not compatible with the output table and throw AnalysisException
   */
  object ResolveOutputRelation extends Rule[LogicalPlan] {
    override def apply(plan: LogicalPlan): LogicalPlan = plan.resolveOperatorsWithPruning(
      _.containsPattern(COMMAND), ruleId) {
      case v2Write: V2WriteCommand
          if v2Write.table.resolved && v2Write.query.resolved && !v2Write.outputResolved =>
        validateStoreAssignmentPolicy()
        TableOutputResolver.suitableForByNameCheck(v2Write.isByName,
          expected = v2Write.table.output, queryOutput = v2Write.query.output)
        val projection = TableOutputResolver.resolveOutputColumns(
          v2Write.table.name, v2Write.table.output, v2Write.query, v2Write.isByName, conf)
        if (projection != v2Write.query) {
          val cleanedTable = v2Write.table match {
            case r: DataSourceV2Relation =>
              r.copy(output = r.output.map(CharVarcharUtils.cleanAttrMetadata))
            case other => other
          }
          v2Write.withNewQuery(projection).withNewTable(cleanedTable)
        } else {
          v2Write
        }
    }
  }

  private def validateStoreAssignmentPolicy(): Unit = {
    // SPARK-28730: LEGACY store assignment policy is disallowed in data source v2.
    if (conf.storeAssignmentPolicy == StoreAssignmentPolicy.LEGACY) {
      throw QueryCompilationErrors.legacyStoreAssignmentPolicyError()
    }
  }

  private def commonNaturalJoinProcessing(
      left: LogicalPlan,
      right: LogicalPlan,
      joinType: JoinType,
      joinNames: Seq[String],
      condition: Option[Expression],
      hint: JoinHint): LogicalPlan = {
    import org.apache.spark.sql.catalyst.util._

    val leftKeys = joinNames.map { keyName =>
      left.output.find(attr => resolver(attr.name, keyName)).getOrElse {
        throw QueryCompilationErrors.unresolvedUsingColForJoinError(
          keyName, left.schema.fieldNames.sorted.map(toSQLId).mkString(", "), "left")
      }
    }
    val rightKeys = joinNames.map { keyName =>
      right.output.find(attr => resolver(attr.name, keyName)).getOrElse {
        throw QueryCompilationErrors.unresolvedUsingColForJoinError(
          keyName, right.schema.fieldNames.sorted.map(toSQLId).mkString(", "), "right")
      }
    }
    val joinPairs = leftKeys.zip(rightKeys)

    val newCondition = (condition ++ joinPairs.map(EqualTo.tupled)).reduceOption(And)

    // columns not in joinPairs
    val lUniqueOutput = left.output.filterNot(att => leftKeys.contains(att))
    val rUniqueOutput = right.output.filterNot(att => rightKeys.contains(att))

    // the output list looks like: join keys, columns from left, columns from right
    val (projectList, hiddenList) = joinType match {
      case LeftOuter =>
        (leftKeys ++ lUniqueOutput ++ rUniqueOutput.map(_.withNullability(true)),
          rightKeys.map(_.withNullability(true)))
      case LeftExistence(_) =>
        (leftKeys ++ lUniqueOutput, Seq.empty)
      case RightOuter =>
        (rightKeys ++ lUniqueOutput.map(_.withNullability(true)) ++ rUniqueOutput,
          leftKeys.map(_.withNullability(true)))
      case FullOuter =>
        // In full outer join, we should return non-null values for the join columns
        // if either side has non-null values for those columns. Therefore, for each
        // join column pair, add a coalesce to return the non-null value, if it exists.
        val joinedCols = joinPairs.map { case (l, r) =>
          // Since this is a full outer join, either side could be null, so we explicitly
          // set the nullability to true for both sides.
          Alias(Coalesce(Seq(l.withNullability(true), r.withNullability(true))), l.name)()
        }
        (joinedCols ++
          lUniqueOutput.map(_.withNullability(true)) ++
          rUniqueOutput.map(_.withNullability(true)),
          leftKeys.map(_.withNullability(true)) ++
          rightKeys.map(_.withNullability(true)))
      case _ : InnerLike =>
        (leftKeys ++ lUniqueOutput ++ rUniqueOutput, rightKeys)
      case _ =>
        throw QueryExecutionErrors.unsupportedNaturalJoinTypeError(joinType)
    }

    // use Project to hide duplicated common keys
    // propagate hidden columns from nested USING/NATURAL JOINs
    val project = Project(projectList, Join(left, right, joinType, newCondition, hint))
    project.setTagValue(
      Project.hiddenOutputTag,
      hiddenList.map(_.markAsQualifiedAccessOnly()) ++
        project.child.metadataOutput.filter(_.qualifiedAccessOnly))
    project
  }

  /**
   * Replaces [[UnresolvedDeserializer]] with the deserialization expression that has been resolved
   * to the given input attributes.
   */
  object ResolveDeserializer extends Rule[LogicalPlan] {
    def apply(plan: LogicalPlan): LogicalPlan = plan.resolveOperatorsUpWithPruning(
      _.containsPattern(UNRESOLVED_DESERIALIZER), ruleId) {
      case p if !p.childrenResolved => p
      case p if p.resolved => p

      case p => p.transformExpressionsWithPruning(
        _.containsPattern(UNRESOLVED_DESERIALIZER), ruleId) {
        case UnresolvedDeserializer(deserializer, inputAttributes) =>
          val inputs = if (inputAttributes.isEmpty) {
            p.children.flatMap(_.output)
          } else {
            inputAttributes
          }

          validateTopLevelTupleFields(deserializer, inputs)
          val resolved = resolveExpressionByPlanOutput(
            deserializer, LocalRelation(inputs), throws = true)
          val result = resolved transformDown {
            case UnresolvedMapObjects(func, inputData, cls) if inputData.resolved =>
              inputData.dataType match {
                case ArrayType(et, cn) =>
                  MapObjects(func, inputData, et, cn, cls) transformUp {
                    case UnresolvedExtractValue(child, fieldName) if child.resolved =>
                      ExtractValue(child, fieldName, resolver)
                  }
                case other =>
                  throw QueryCompilationErrors.dataTypeMismatchForDeserializerError(other,
                    "array")
              }
            case u: UnresolvedCatalystToExternalMap if u.child.resolved =>
              u.child.dataType match {
                case _: MapType =>
                  CatalystToExternalMap(u) transformUp {
                    case UnresolvedExtractValue(child, fieldName) if child.resolved =>
                      ExtractValue(child, fieldName, resolver)
                  }
                case other =>
                  throw QueryCompilationErrors.dataTypeMismatchForDeserializerError(other, "map")
              }
          }
          validateNestedTupleFields(result)
          result
      }
    }

    private def fail(schema: StructType, maxOrdinal: Int): Unit = {
      throw QueryCompilationErrors.fieldNumberMismatchForDeserializerError(schema, maxOrdinal)
    }

    /**
     * For each top-level Tuple field, we use [[GetColumnByOrdinal]] to get its corresponding column
     * by position.  However, the actual number of columns may be different from the number of Tuple
     * fields.  This method is used to check the number of columns and fields, and throw an
     * exception if they do not match.
     */
    private def validateTopLevelTupleFields(
        deserializer: Expression, inputs: Seq[Attribute]): Unit = {
      val ordinals = deserializer.collect {
        case GetColumnByOrdinal(ordinal, _) => ordinal
      }.distinct.sorted

      if (ordinals.nonEmpty && ordinals != inputs.indices) {
        fail(inputs.toStructType, ordinals.last)
      }
    }

    /**
     * For each nested Tuple field, we use [[GetStructField]] to get its corresponding struct field
     * by position.  However, the actual number of struct fields may be different from the number
     * of nested Tuple fields.  This method is used to check the number of struct fields and nested
     * Tuple fields, and throw an exception if they do not match.
     */
    private def validateNestedTupleFields(deserializer: Expression): Unit = {
      val structChildToOrdinals = deserializer
        // There are 2 kinds of `GetStructField`:
        //   1. resolved from `UnresolvedExtractValue`, and it will have a `name` property.
        //   2. created when we build deserializer expression for nested tuple, no `name` property.
        // Here we want to validate the ordinals of nested tuple, so we should only catch
        // `GetStructField` without the name property.
        .collect { case g: GetStructField if g.name.isEmpty => g }
        .groupBy(_.child)
        .transform((_, v) => v.map(_.ordinal).distinct.sorted)

      structChildToOrdinals.foreach { case (expr, ordinals) =>
        val schema = expr.dataType.asInstanceOf[StructType]
        if (ordinals != schema.indices) {
          fail(schema, ordinals.last)
        }
      }
    }
  }

  /**
   * Resolves [[NewInstance]] by finding and adding the outer scope to it if the object being
   * constructed is an inner class.
   */
  object ResolveNewInstance extends Rule[LogicalPlan] {
    def apply(plan: LogicalPlan): LogicalPlan = plan.resolveOperatorsUpWithPruning(
      _.containsPattern(NEW_INSTANCE), ruleId) {
      case p if !p.childrenResolved => p
      case p if p.resolved => p

      case p => p.transformExpressionsUpWithPruning(_.containsPattern(NEW_INSTANCE), ruleId) {
        case n: NewInstance if n.childrenResolved && !n.resolved =>
          val outer = OuterScopes.getOuterScope(n.cls)
          if (outer == null) {
            throw QueryCompilationErrors.outerScopeFailureForNewInstanceError(n.cls.getName)
          }
          n.copy(outerPointer = Some(outer))
      }
    }
  }

  /**
   * Replace the [[UpCast]] expression by [[Cast]], and throw exceptions if the cast may truncate.
   */
  object ResolveUpCast extends Rule[LogicalPlan] {
    private def fail(from: Expression, to: DataType, walkedTypePath: Seq[String]) = {
      val fromStr = from match {
        case l: LambdaVariable => "array element"
        case e => e.sql
      }
      throw QueryCompilationErrors.upCastFailureError(fromStr, from, to, walkedTypePath)
    }

    def apply(plan: LogicalPlan): LogicalPlan = plan.resolveOperatorsUpWithPruning(
      _.containsPattern(UP_CAST), ruleId) {
      case p if !p.childrenResolved => p
      case p if p.resolved => p

      case p => p.transformExpressionsWithPruning(_.containsPattern(UP_CAST), ruleId) {
        case u @ UpCast(child, _, _) if !child.resolved => u

        case UpCast(_, target, _) if target != DecimalType && !target.isInstanceOf[DataType] =>
          throw SparkException.internalError(
            s"UpCast only supports DecimalType as AbstractDataType yet, but got: $target")

        case UpCast(child, target, walkedTypePath) if target == DecimalType
          && child.dataType.isInstanceOf[DecimalType] =>
          assert(walkedTypePath.nonEmpty,
            "object DecimalType should only be used inside ExpressionEncoder")

          // SPARK-31750: if we want to upcast to the general decimal type, and the `child` is
          // already decimal type, we can remove the `Upcast` and accept any precision/scale.
          // This can happen for cases like `spark.read.parquet("/tmp/file").as[BigDecimal]`.
          child

        case UpCast(child, target: AtomicType, _)
            if conf.getConf(SQLConf.LEGACY_LOOSE_UPCAST) &&
              child.dataType == StringType =>
          Cast(child, target.asNullable)

        case u @ UpCast(child, _, walkedTypePath) if !Cast.canUpCast(child.dataType, u.dataType) =>
          fail(child, u.dataType, walkedTypePath)

        case u @ UpCast(child, _, _) => Cast(child, u.dataType)
      }
    }
  }

  /**
   * Rule to resolve, normalize and rewrite field names based on case sensitivity for commands.
   */
  object ResolveFieldNameAndPosition extends Rule[LogicalPlan] {
    def apply(plan: LogicalPlan): LogicalPlan = plan.resolveOperatorsUp {
      case cmd: CreateIndex if cmd.table.resolved &&
          cmd.columns.exists(_._1.isInstanceOf[UnresolvedFieldName]) =>
        val table = cmd.table.asInstanceOf[ResolvedTable]
        cmd.copy(columns = cmd.columns.map {
          case (u: UnresolvedFieldName, prop) => resolveFieldNames(table, u.name, u) -> prop
          case other => other
        })

      case a: DropColumns if a.table.resolved && hasUnresolvedFieldName(a) && a.ifExists =>
        // for DropColumn with IF EXISTS clause, we should resolve and ignore missing column errors
        val table = a.table.asInstanceOf[ResolvedTable]
        val columnsToDrop = a.columnsToDrop
        a.copy(columnsToDrop = columnsToDrop.flatMap(c => resolveFieldNamesOpt(table, c.name, c)))

      case a: AlterTableCommand if a.table.resolved && hasUnresolvedFieldName(a) =>
        val table = a.table.asInstanceOf[ResolvedTable]
        a.transformExpressions {
          case u: UnresolvedFieldName => resolveFieldNames(table, u.name, u)
        }

      case a @ AddColumns(r: ResolvedTable, cols) if !a.resolved =>
        // 'colsToAdd' keeps track of new columns being added. It stores a mapping from a
        // normalized parent name of fields to field names that belong to the parent.
        // For example, if we add columns "a.b.c", "a.b.d", and "a.c", 'colsToAdd' will become
        // Map(Seq("a", "b") -> Seq("c", "d"), Seq("a") -> Seq("c")).
        val colsToAdd = mutable.Map.empty[Seq[String], Seq[String]]
        def resolvePosition(
            col: QualifiedColType,
            parentSchema: StructType,
            resolvedParentName: Seq[String]): Option[FieldPosition] = {
          val fieldsAdded = colsToAdd.getOrElse(resolvedParentName, Nil)
          val resolvedPosition = col.position.map {
            case u: UnresolvedFieldPosition => u.position match {
              case after: After =>
                val allFields = parentSchema.fieldNames ++ fieldsAdded
                allFields.find(n => conf.resolver(n, after.column())) match {
                  case Some(colName) =>
                    ResolvedFieldPosition(ColumnPosition.after(colName))
                  case None =>
                    throw QueryCompilationErrors.referenceColNotFoundForAlterTableChangesError(
                      col.colName, allFields)
                }
              case _ => ResolvedFieldPosition(u.position)
            }
            case resolved => resolved
          }
          colsToAdd(resolvedParentName) = fieldsAdded :+ col.colName
          resolvedPosition
        }
        val schema = r.table.columns.asSchema
        val resolvedCols = cols.map { col =>
          col.path match {
            case Some(parent: UnresolvedFieldName) =>
              // Adding a nested field, need to resolve the parent column and position.
              val resolvedParent = resolveFieldNames(r, parent.name, parent)
              val parentSchema = resolvedParent.field.dataType match {
                case s: StructType => s
                case _ => throw QueryCompilationErrors.invalidFieldName(
                  col.name, parent.name, parent.origin)
              }
              val resolvedPosition = resolvePosition(col, parentSchema, resolvedParent.name)
              col.copy(path = Some(resolvedParent), position = resolvedPosition)
            case _ =>
              // Adding to the root. Just need to resolve position.
              val resolvedPosition = resolvePosition(col, schema, Nil)
              col.copy(position = resolvedPosition)
          }
        }
        val resolved = a.copy(columnsToAdd = resolvedCols)
        resolved.copyTagsFrom(a)
        resolved

      case a @ AlterColumn(
          table: ResolvedTable, ResolvedFieldName(path, field), dataType, _, _, position, _) =>
        val newDataType = dataType.flatMap { dt =>
          // Hive style syntax provides the column type, even if it may not have changed.
          val existing = CharVarcharUtils.getRawType(field.metadata).getOrElse(field.dataType)
          if (existing == dt) None else Some(dt)
        }
        val newPosition = position map {
          case u @ UnresolvedFieldPosition(after: After) =>
            // TODO: since the field name is already resolved, it's more efficient if
            //       `ResolvedFieldName` carries the parent struct and we resolve column position
            //       based on the parent struct, instead of re-resolving the entire column path.
            val resolved = resolveFieldNames(table, path :+ after.column(), u)
            ResolvedFieldPosition(ColumnPosition.after(resolved.field.name))
          case u: UnresolvedFieldPosition => ResolvedFieldPosition(u.position)
          case other => other
        }
        val resolved = a.copy(dataType = newDataType, position = newPosition)
        resolved.copyTagsFrom(a)
        resolved
    }

    /**
     * Returns the resolved field name if the field can be resolved, returns None if the column is
     * not found. An error will be thrown in CheckAnalysis for columns that can't be resolved.
     */
    private def resolveFieldNames(
        table: ResolvedTable,
        fieldName: Seq[String],
        context: Expression): ResolvedFieldName = {
      resolveFieldNamesOpt(table, fieldName, context)
        .getOrElse {
          throw QueryCompilationErrors.unresolvedColumnError(fieldName, table.schema.fieldNames,
            context.origin)
        }
    }

    private def resolveFieldNamesOpt(
        table: ResolvedTable,
        fieldName: Seq[String],
        context: Expression): Option[ResolvedFieldName] = {
      table.schema.findNestedField(
        fieldName, includeCollections = true, conf.resolver, context.origin
      ).map {
        case (path, field) => ResolvedFieldName(path, field)
      }
    }

    private def hasUnresolvedFieldName(a: AlterTableCommand): Boolean = {
      a.expressions.exists(_.exists(_.isInstanceOf[UnresolvedFieldName]))
    }
  }

  /**
   * A rule to handle special commands that need to be notified when analysis is done. This rule
   * should run after all other analysis rules are run.
   */
  object HandleSpecialCommand extends Rule[LogicalPlan] {
    override def apply(plan: LogicalPlan): LogicalPlan = plan.resolveOperatorsWithPruning(
      _.containsPattern(COMMAND)) {
      case c: AnalysisOnlyCommand if c.resolved =>
        checkAnalysis(c)
        c.markAsAnalyzed(AnalysisContext.get)
      case c: KeepAnalyzedQuery if c.resolved =>
        c.storeAnalyzedQuery()
    }
  }
}

/**
 * Removes [[SubqueryAlias]] operators from the plan. Subqueries are only required to provide
 * scoping information for attributes and can be removed once analysis is complete.
 */
object EliminateSubqueryAliases extends Rule[LogicalPlan] {
  // This is also called in the beginning of the optimization phase, and as a result
  // is using transformUp rather than resolveOperators.
  def apply(plan: LogicalPlan): LogicalPlan = AnalysisHelper.allowInvokingTransformsInAnalyzer {
    plan.transformUpWithPruning(AlwaysProcess.fn, ruleId) {
      case SubqueryAlias(_, child) => child
    }
  }
}

/**
 * Removes [[Union]] operators from the plan if it just has one child.
 */
object EliminateUnions extends Rule[LogicalPlan] {
  def apply(plan: LogicalPlan): LogicalPlan = plan.resolveOperatorsWithPruning(
    _.containsPattern(UNION), ruleId) {
    case u: Union if u.children.size == 1 => u.children.head
  }
}

/**
 * Cleans up unnecessary Aliases inside the plan. Basically we only need Alias as a top level
 * expression in Project(project list) or Aggregate(aggregate expressions) or
 * Window(window expressions). Notice that if an expression has other expression parameters which
 * are not in its `children`, e.g. `RuntimeReplaceable`, the transformation for Aliases in this
 * rule can't work for those parameters.
 */
object CleanupAliases extends Rule[LogicalPlan] with AliasHelper {
  override def apply(plan: LogicalPlan): LogicalPlan = plan.resolveOperatorsUpWithPruning(
    // trimNonTopLevelAliases can transform Alias and MultiAlias.
    _.containsAnyPattern(ALIAS, MULTI_ALIAS)) {
    case Project(projectList, child) =>
      val cleanedProjectList = projectList.map(trimNonTopLevelAliases)
      Project(cleanedProjectList, child)

    case Aggregate(grouping, aggs, child, hint) =>
      val cleanedAggs = aggs.map(trimNonTopLevelAliases)
      Aggregate(grouping.map(trimAliases), cleanedAggs, child, hint)

    case Window(windowExprs, partitionSpec, orderSpec, child, hint) =>
      val cleanedWindowExprs = windowExprs.map(trimNonTopLevelAliases)
      Window(cleanedWindowExprs, partitionSpec.map(trimAliases),
        orderSpec.map(trimAliases(_).asInstanceOf[SortOrder]), child, hint)

    case CollectMetrics(name, metrics, child, dataframeId) =>
      val cleanedMetrics = metrics.map(trimNonTopLevelAliases)
      CollectMetrics(name, cleanedMetrics, child, dataframeId)

    case Unpivot(ids, values, aliases, variableColumnName, valueColumnNames, child) =>
      val cleanedIds = ids.map(_.map(trimNonTopLevelAliases))
      val cleanedValues = values.map(_.map(_.map(trimNonTopLevelAliases)))
      Unpivot(
        cleanedIds,
        cleanedValues,
        aliases,
        variableColumnName,
        valueColumnNames,
        child)

    // Operators that operate on objects should only have expressions from encoders, which should
    // never have extra aliases.
    case o: ObjectConsumer => o
    case o: ObjectProducer => o
    case a: AppendColumns => a

    case other =>
      other.transformExpressionsDownWithPruning(_.containsAnyPattern(ALIAS, MULTI_ALIAS)) {
        case Alias(child, _) => child
      }
  }
}

/**
 * Ignore event time watermark in batch query, which is only supported in Structured Streaming.
 */
object EliminateEventTimeWatermark extends Rule[LogicalPlan] {
  override def apply(plan: LogicalPlan): LogicalPlan = plan.resolveOperatorsWithPruning(
    _.containsPattern(EVENT_TIME_WATERMARK)) {
    case EventTimeWatermark(_, _, _, child) if child.resolved && !child.isStreaming => child
    case UpdateEventTimeWatermarkColumn(_, _, child) if child.resolved && !child.isStreaming =>
      child
  }
}

/**
 * Resolve expressions if they contains [[NamePlaceholder]]s.
 */
object ResolveExpressionsWithNamePlaceholders extends Rule[LogicalPlan] {
  override def apply(plan: LogicalPlan): LogicalPlan = plan.resolveExpressionsWithPruning(
    _.containsAnyPattern(ARRAYS_ZIP, CREATE_NAMED_STRUCT), ruleId) {
    case e: ArraysZip if !e.resolved =>
      val names = e.children.zip(e.names).map {
        case (e: NamedExpression, NamePlaceholder) if e.resolved =>
          Literal(e.name)
        case (_, other) => other
      }
      ArraysZip(e.children, names)

    case e: CreateNamedStruct if !e.resolved =>
      val children = e.children.grouped(2).flatMap {
        case Seq(NamePlaceholder, e: NamedExpression) if e.resolved =>
          Seq(Literal(e.name), e)
        case kv =>
          kv
      }
      CreateNamedStruct(children.toList)
  }
}

/**
 * The aggregate expressions from subquery referencing outer query block are pushed
 * down to the outer query block for evaluation. This rule below updates such outer references
 * as AttributeReference referring attributes from the parent/outer query block.
 *
 * For example (SQL):
 * {{{
 *   SELECT l.a FROM l GROUP BY 1 HAVING EXISTS (SELECT 1 FROM r WHERE r.d < min(l.b))
 * }}}
 * Plan before the rule.
 *    Project [a#226]
 *    +- Filter exists#245 [min(b#227)#249]
 *       :  +- Project [1 AS 1#247]
 *       :     +- Filter (d#238 < min(outer(b#227)))       <-----
 *       :        +- SubqueryAlias r
 *       :           +- Project [_1#234 AS c#237, _2#235 AS d#238]
 *       :              +- LocalRelation [_1#234, _2#235]
 *       +- Aggregate [a#226], [a#226, min(b#227) AS min(b#227)#249]
 *          +- SubqueryAlias l
 *             +- Project [_1#223 AS a#226, _2#224 AS b#227]
 *                +- LocalRelation [_1#223, _2#224]
 * Plan after the rule.
 *    Project [a#226]
 *    +- Filter exists#245 [min(b#227)#249]
 *       :  +- Project [1 AS 1#247]
 *       :     +- Filter (d#238 < outer(min(b#227)#249))   <-----
 *       :        +- SubqueryAlias r
 *       :           +- Project [_1#234 AS c#237, _2#235 AS d#238]
 *       :              +- LocalRelation [_1#234, _2#235]
 *       +- Aggregate [a#226], [a#226, min(b#227) AS min(b#227)#249]
 *          +- SubqueryAlias l
 *             +- Project [_1#223 AS a#226, _2#224 AS b#227]
 *                +- LocalRelation [_1#223, _2#224]
 */
object UpdateOuterReferences extends Rule[LogicalPlan] {
  private def stripAlias(expr: Expression): Expression = expr match { case a: Alias => a.child }

  private def updateOuterReferenceInSubquery(
      plan: LogicalPlan,
      refExprs: Seq[Expression]): LogicalPlan = {
    plan resolveExpressions { case e =>
      val outerAlias =
        refExprs.find(stripAlias(_).semanticEquals(stripOuterReference(e)))
      outerAlias match {
        case Some(a: Alias) => OuterReference(a.toAttribute)
        case _ => e
      }
    }
  }

  def apply(plan: LogicalPlan): LogicalPlan = {
    plan.resolveOperatorsWithPruning(
      _.containsAllPatterns(PLAN_EXPRESSION, FILTER, AGGREGATE), ruleId) {
      case f @ Filter(_, a: Aggregate) if f.resolved =>
        f.transformExpressionsWithPruning(_.containsPattern(PLAN_EXPRESSION), ruleId) {
          case s: SubqueryExpression if s.children.nonEmpty =>
            // Collect the aliases from output of aggregate.
            val outerAliases = a.aggregateExpressions collect { case a: Alias => a }
            // Update the subquery plan to record the OuterReference to point to outer query plan.
            s.withNewPlan(updateOuterReferenceInSubquery(s.plan, outerAliases))
      }
    }
  }
}

/**
 * The rule `ResolveReferences` in the main resolution batch creates [[TempResolvedColumn]] in
 * UnresolvedHaving/Filter/Sort to hold the temporarily resolved column with `agg.child`.
 *
 * If the expression hosting [[TempResolvedColumn]] is fully resolved, the rule
 * `ResolveAggregationFunctions` will
 * - Replace [[TempResolvedColumn]] with [[AttributeReference]] if it's inside aggregate functions
 *   or grouping expressions.
 * - Mark [[TempResolvedColumn]] as `hasTried` if not inside aggregate functions or grouping
 *   expressions, hoping other rules can re-resolve it.
 * `ResolveReferences` will re-resolve [[TempResolvedColumn]] if `hasTried` is true, and keep it
 * unchanged if the resolution fails. We should turn it back to [[UnresolvedAttribute]] so that the
 * analyzer can report missing column error later.
 *
 * If the expression hosting [[TempResolvedColumn]] is not resolved, [[TempResolvedColumn]] will
 * remain with `hasTried` as false. We should strip [[TempResolvedColumn]], so that users can see
 * the reason why the expression is not resolved, e.g. type mismatch.
 */
object RemoveTempResolvedColumn extends Rule[LogicalPlan] {
  override def apply(plan: LogicalPlan): LogicalPlan = {
    plan.resolveExpressionsWithPruning(_.containsPattern(TEMP_RESOLVED_COLUMN)) {
      case t: TempResolvedColumn =>
        if (t.hasTried) {
          UnresolvedAttribute(t.nameParts)
        } else {
          t.child
        }
    }
  }
}<|MERGE_RESOLUTION|>--- conflicted
+++ resolved
@@ -255,17 +255,7 @@
   def executeAndCheck(plan: LogicalPlan, tracker: QueryPlanningTracker): LogicalPlan = {
     if (plan.analyzed) return plan
     AnalysisHelper.markInAnalyzer {
-<<<<<<< HEAD
-      val analyzed = executeAndTrack(plan, tracker)
-      checkAnalysis(analyzed)
-      val excludedPostAnalysisRulesConf =
-        conf.postAnalysisExcludesRules.toSeq.flatMap(Utils.stringToSeq)
-      postAnalysisEarlyOptimizationRules.filterNot(
-        rule => excludedPostAnalysisRulesConf.contains(rule.ruleName)).foldLeft(analyzed) {
-        case(rs, rule) => rule(rs)
-      }
-=======
-      new HybridAnalyzer(
+      val analyzed = new HybridAnalyzer(
         this,
         new ResolverGuard(catalogManager),
         new OperatorResolver(
@@ -274,7 +264,13 @@
           singlePassMetadataResolverExtensions
         )
       ).apply(plan, tracker)
->>>>>>> c374c004
+     
+      val excludedPostAnalysisRulesConf =
+        conf.postAnalysisExcludesRules.toSeq.flatMap(Utils.stringToSeq)
+      postAnalysisEarlyOptimizationRules.filterNot(
+        rule => excludedPostAnalysisRulesConf.contains(rule.ruleName)).foldLeft(analyzed) {
+        case(rs, rule) => rule(rs)
+      }
     }
   }
 
