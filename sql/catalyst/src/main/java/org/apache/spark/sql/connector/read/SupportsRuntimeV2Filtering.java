--- conflicted
+++ resolved
@@ -68,33 +68,26 @@
    */
   void filter(Predicate[] predicates);
 
-<<<<<<< HEAD
+  default boolean hasPushedBroadCastFilter() {return false;}
+
+  default NamedReference[] allAttributes() { return new NamedReference[0];}
+
   /**
    * This method should be implemented by the DataSourceV2 Scan which should check for equality
    * of Scan without taking into account pushed runtime filters (DPP)
    * @param other scan to be compared to
    * @return boolean if the scans are same.
    */
-=======
-  default boolean hasPushedBroadCastFilter() {return false;}
-
-  default NamedReference[] allAttributes() { return new NamedReference[0];}
-
->>>>>>> fe7990e5
   default boolean equalToIgnoreRuntimeFilters(Scan other) {
     return this.equals(other);
   }
 
-<<<<<<< HEAD
+
   /**
    * This method should be implemented by the DataSourceV2 Scan to return the hashCode excluding
    * the runtime filters (DPP) pushed to scan.
    * @return int
    */
-  default int hashCodeIgnoreRuntimeFilters() {
-    return this.hashCode();
-  }
-=======
   default int hashCodeIgnoreRuntimeFilters() {
     return this.hashCode();
   }
@@ -114,5 +107,4 @@
   default NamedReference[] partitionAttributes() {return new NamedReference[0];}
 
   default void postAllBroadcastVarsPushed() {}
->>>>>>> fe7990e5
 }