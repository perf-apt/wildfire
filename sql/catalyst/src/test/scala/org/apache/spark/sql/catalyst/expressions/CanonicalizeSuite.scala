--- conflicted
+++ resolved
@@ -480,137 +480,6 @@
     }
   }
 
-<<<<<<< HEAD
-  test("SPARK-49618: union node equality when order of children is shuffled") {
-    val table1 = LocalRelation(
-      AttributeReference("i", IntegerType)(),
-      AttributeReference("u", DecimalType.SYSTEM_DEFAULT)(),
-      AttributeReference("b", ByteType)(),
-      AttributeReference("d", DoubleType)()).select($"u", $"i").analyze
-
-    val table2 = LocalRelation(
-      AttributeReference("u", DecimalType.SYSTEM_DEFAULT)(),
-      AttributeReference("b", ByteType)(),
-      AttributeReference("d", DoubleType)(),
-      AttributeReference("i", IntegerType)()).select($"u", $"i").analyze
-
-    val table3 = LocalRelation(
-      AttributeReference("u", DecimalType.SYSTEM_DEFAULT)(),
-      AttributeReference("d", DoubleType)(),
-      AttributeReference("i", IntegerType)()).select($"u", $"i").analyze
-
-    val table4 = LocalRelation(
-      AttributeReference("u", DecimalType.SYSTEM_DEFAULT)(),
-      AttributeReference("i", IntegerType)()).analyze
-
-    // These unions are equal because the head output attributes name are same
-    val u1 = Union(Seq(table1, table2, table3, table4))
-    val u2 = Union(Seq(table3, table2, table1, table4))
-    val u3 = Union(Seq(table4, table3, table2, table1))
-    val u4 = Union(Seq(table2, table4, table3, table1))
-    val u5 = Union(Seq(table3, table2, table4, table1))
-    val u6 = Union(Seq(table4, table1, table2, table3))
-
-    assert(u1 == u2 && u2 == u3 && u3 == u4 && u4 == u5 && u5 == u6)
-
-    // canonicalized forms of all should be same
-    assert(u1.canonicalized == u2.canonicalized && u2.canonicalized == u3.canonicalized &&
-      u3.canonicalized == u4.canonicalized && u5.canonicalized == u4.canonicalized &&
-      u6.canonicalized == u5.canonicalized)
-  }
-
-  test("SPARK-49618: union node inequality when order of children is shuffled with changed" +
-    " attribute names") {
-    val table1 = LocalRelation(
-      AttributeReference("i", IntegerType)(),
-      AttributeReference("u", DecimalType.SYSTEM_DEFAULT)(),
-      AttributeReference("b", ByteType)(),
-      AttributeReference("d", DoubleType)()).select($"u", $"i").analyze
-
-    val table2 = LocalRelation(
-      AttributeReference("i", IntegerType)(),
-      AttributeReference("u", DecimalType.SYSTEM_DEFAULT)(),
-      AttributeReference("b", ByteType)(),
-      AttributeReference("d", DoubleType)()).select($"u" as "a", $"i" as "b").analyze
-
-    val table3 = LocalRelation(
-      AttributeReference("u", DecimalType.SYSTEM_DEFAULT)(),
-      AttributeReference("d", DoubleType)(),
-      AttributeReference("i", IntegerType)()).select($"u", $"i").analyze
-
-    // These unions are not equal because the head output attributes name are differing
-    val u1 = Union(Seq(table1, table2, table3))
-    val u2 = Union(Seq(table2, table3, table1))
-    assert(u1 != u2)
-    // but canonicalized form should be same
-    assert(u1.canonicalized == u2.canonicalized)
-  }
-
-  test("SPARK-49618: union node canonicalization with similar plans") {
-    val table1 = LocalRelation(
-      AttributeReference("i", IntegerType)(),
-      AttributeReference("l", LongType)(),
-      AttributeReference("b", ByteType)(),
-      AttributeReference("d", DoubleType)()).analyze
-
-    val table2 = LocalRelation(
-      AttributeReference("l", LongType)(),
-      AttributeReference("b", ByteType)(),
-      AttributeReference("d", DoubleType)(),
-      AttributeReference("i", IntegerType)()).analyze
-
-    val table3 = LocalRelation(
-      AttributeReference("l", LongType)(),
-      AttributeReference("d", DoubleType)(),
-      AttributeReference("i", IntegerType)()).analyze
-
-    val table4 = LocalRelation(
-      AttributeReference("l", LongType)(),
-      AttributeReference("i", IntegerType)()).analyze
-
-    val u1 = Union(Seq(
-      table1.select($"l" + 3 as "l", $"i" + 5 as "i").analyze,
-      table2.select($"l" * 3 as "l", $"i" * 7 as "i").analyze,
-      table3.select($"l" - 5 as "l", $"i" - 11 as "i").analyze,
-      table4))
-
-    val u2 = Union(Seq(
-      table3.select($"l" - 5 as "l", $"i" - 11 as "i").analyze,
-      table4,
-      table2.select($"l" * 3 as "l", $"i" * 7 as "i").analyze,
-      table1.select($"l" + 3 as "l", $"i" + 5 as "i").analyze))
-
-    // The two unions will not be equal because the attribute ids differ
-    assert(u1 != u2)
-
-    // but canonicalized form should be same even though respective ordering is different
-    assert(u1.canonicalized == u2.canonicalized)
-  }
-
-  test("SPARK-49618: equality check for repeated legs") {
-    val table1 = LocalRelation(
-      AttributeReference("i", IntegerType)(),
-      AttributeReference("u", DecimalType.SYSTEM_DEFAULT)(),
-      AttributeReference("b", ByteType)(),
-      AttributeReference("d", DoubleType)()).select($"u", $"i").analyze
-
-    val table2 = LocalRelation(
-      AttributeReference("i", IntegerType)(),
-      AttributeReference("u", DecimalType.SYSTEM_DEFAULT)(),
-      AttributeReference("b", ByteType)(),
-      AttributeReference("d", DoubleType)()).select($"u" as "a", $"i" as "b").analyze
-
-    val table3 = LocalRelation(
-      AttributeReference("u", DecimalType.SYSTEM_DEFAULT)(),
-      AttributeReference("d", DoubleType)(),
-      AttributeReference("i", IntegerType)()).select($"u", $"i").analyze
-
-    // These unions are not equal because the head output attributes name are differing
-    val u1 = Union(Seq(table1, table2, table2, table3))
-    val u2 = Union(Seq(table1, table2, table3, table3))
-    assert(u1 != u2)
-    assert(u1.canonicalized != u2.canonicalized)
-=======
   test("unit test for gatherCommutative()") {
     val addExpression = Add(
       Literal(1),
@@ -620,8 +489,138 @@
       )
     )
     val commutativeExpressions = addExpression.gatherCommutative(addExpression,
-      { case Add(l, r, _) => Seq(l, r)})
+      { case Add(l, r, _) => Seq(l, r) })
     assert(commutativeExpressions == Seq(Literal(1), Literal(2), Literal(3)))
->>>>>>> 5ef0eb5f
+  }
+
+  test("SPARK-49618: union node equality when order of children is shuffled") {
+    val table1 = LocalRelation(
+      AttributeReference("i", IntegerType)(),
+      AttributeReference("u", DecimalType.SYSTEM_DEFAULT)(),
+      AttributeReference("b", ByteType)(),
+      AttributeReference("d", DoubleType)()).select($"u", $"i").analyze
+
+    val table2 = LocalRelation(
+      AttributeReference("u", DecimalType.SYSTEM_DEFAULT)(),
+      AttributeReference("b", ByteType)(),
+      AttributeReference("d", DoubleType)(),
+      AttributeReference("i", IntegerType)()).select($"u", $"i").analyze
+
+    val table3 = LocalRelation(
+      AttributeReference("u", DecimalType.SYSTEM_DEFAULT)(),
+      AttributeReference("d", DoubleType)(),
+      AttributeReference("i", IntegerType)()).select($"u", $"i").analyze
+
+    val table4 = LocalRelation(
+      AttributeReference("u", DecimalType.SYSTEM_DEFAULT)(),
+      AttributeReference("i", IntegerType)()).analyze
+
+    // These unions are equal because the head output attributes name are same
+    val u1 = Union(Seq(table1, table2, table3, table4))
+    val u2 = Union(Seq(table3, table2, table1, table4))
+    val u3 = Union(Seq(table4, table3, table2, table1))
+    val u4 = Union(Seq(table2, table4, table3, table1))
+    val u5 = Union(Seq(table3, table2, table4, table1))
+    val u6 = Union(Seq(table4, table1, table2, table3))
+
+    assert(u1 == u2 && u2 == u3 && u3 == u4 && u4 == u5 && u5 == u6)
+
+    // canonicalized forms of all should be same
+    assert(u1.canonicalized == u2.canonicalized && u2.canonicalized == u3.canonicalized &&
+      u3.canonicalized == u4.canonicalized && u5.canonicalized == u4.canonicalized &&
+      u6.canonicalized == u5.canonicalized)
+  }
+
+  test("SPARK-49618: union node inequality when order of children is shuffled with changed" +
+    " attribute names") {
+    val table1 = LocalRelation(
+      AttributeReference("i", IntegerType)(),
+      AttributeReference("u", DecimalType.SYSTEM_DEFAULT)(),
+      AttributeReference("b", ByteType)(),
+      AttributeReference("d", DoubleType)()).select($"u", $"i").analyze
+
+    val table2 = LocalRelation(
+      AttributeReference("i", IntegerType)(),
+      AttributeReference("u", DecimalType.SYSTEM_DEFAULT)(),
+      AttributeReference("b", ByteType)(),
+      AttributeReference("d", DoubleType)()).select($"u" as "a", $"i" as "b").analyze
+
+    val table3 = LocalRelation(
+      AttributeReference("u", DecimalType.SYSTEM_DEFAULT)(),
+      AttributeReference("d", DoubleType)(),
+      AttributeReference("i", IntegerType)()).select($"u", $"i").analyze
+
+    // These unions are not equal because the head output attributes name are differing
+    val u1 = Union(Seq(table1, table2, table3))
+    val u2 = Union(Seq(table2, table3, table1))
+    assert(u1 != u2)
+    // but canonicalized form should be same
+    assert(u1.canonicalized == u2.canonicalized)
+  }
+
+  test("SPARK-49618: union node canonicalization with similar plans") {
+    val table1 = LocalRelation(
+      AttributeReference("i", IntegerType)(),
+      AttributeReference("l", LongType)(),
+      AttributeReference("b", ByteType)(),
+      AttributeReference("d", DoubleType)()).analyze
+
+    val table2 = LocalRelation(
+      AttributeReference("l", LongType)(),
+      AttributeReference("b", ByteType)(),
+      AttributeReference("d", DoubleType)(),
+      AttributeReference("i", IntegerType)()).analyze
+
+    val table3 = LocalRelation(
+      AttributeReference("l", LongType)(),
+      AttributeReference("d", DoubleType)(),
+      AttributeReference("i", IntegerType)()).analyze
+
+    val table4 = LocalRelation(
+      AttributeReference("l", LongType)(),
+      AttributeReference("i", IntegerType)()).analyze
+
+    val u1 = Union(Seq(
+      table1.select($"l" + 3 as "l", $"i" + 5 as "i").analyze,
+      table2.select($"l" * 3 as "l", $"i" * 7 as "i").analyze,
+      table3.select($"l" - 5 as "l", $"i" - 11 as "i").analyze,
+      table4))
+
+    val u2 = Union(Seq(
+      table3.select($"l" - 5 as "l", $"i" - 11 as "i").analyze,
+      table4,
+      table2.select($"l" * 3 as "l", $"i" * 7 as "i").analyze,
+      table1.select($"l" + 3 as "l", $"i" + 5 as "i").analyze))
+
+    // The two unions will not be equal because the attribute ids differ
+    assert(u1 != u2)
+
+    // but canonicalized form should be same even though respective ordering is different
+    assert(u1.canonicalized == u2.canonicalized)
+  }
+
+  test("SPARK-49618: equality check for repeated legs") {
+    val table1 = LocalRelation(
+      AttributeReference("i", IntegerType)(),
+      AttributeReference("u", DecimalType.SYSTEM_DEFAULT)(),
+      AttributeReference("b", ByteType)(),
+      AttributeReference("d", DoubleType)()).select($"u", $"i").analyze
+
+    val table2 = LocalRelation(
+      AttributeReference("i", IntegerType)(),
+      AttributeReference("u", DecimalType.SYSTEM_DEFAULT)(),
+      AttributeReference("b", ByteType)(),
+      AttributeReference("d", DoubleType)()).select($"u" as "a", $"i" as "b").analyze
+
+    val table3 = LocalRelation(
+      AttributeReference("u", DecimalType.SYSTEM_DEFAULT)(),
+      AttributeReference("d", DoubleType)(),
+      AttributeReference("i", IntegerType)()).select($"u", $"i").analyze
+
+    // These unions are not equal because the head output attributes name are differing
+    val u1 = Union(Seq(table1, table2, table2, table3))
+    val u2 = Union(Seq(table1, table2, table3, table3))
+    assert(u1 != u2)
+    assert(u1.canonicalized != u2.canonicalized)
   }
 }