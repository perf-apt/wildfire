--- conflicted
+++ resolved
@@ -448,11 +448,8 @@
       tableSchema: StructType,
       options: CaseInsensitiveStringMap)
     extends BatchScanBaseClass(_data, readSchema, tableSchema) with SupportsRuntimeFiltering {
-<<<<<<< HEAD
     private var allFilters: Set[Filter] = Set.empty
-=======
     private var broadcastVarFilters: Seq[Filter] = Seq.empty
->>>>>>> fe7990e5
     override def filterAttributes(): Array[NamedReference] = {
       val scanFields = readSchema.fields.map(_.name).toSet
       partitioning.flatMap(_.references)
@@ -460,48 +457,7 @@
     }
 
     override def filter(filters: Array[Filter]): Unit = {
-<<<<<<< HEAD
       allFilters = allFilters ++ filters.toSet
-      if (partitioning.length == 1 && partitioning.head.references().length == 1) {
-        val ref = partitioning.head.references().head
-        filters.foreach {
-          case In(attrName, values) if attrName == ref.toString =>
-            val matchingKeys = values.map { value =>
-              if (value != null) value.toString else null
-            }.toSet
-            this.data = this.data.filter(partition => {
-              val rows = partition.asInstanceOf[BufferedRows]
-              rows.key match {
-                // null partitions are represented as Seq(null)
-                case Seq(null) => matchingKeys.contains(null)
-                case _ => matchingKeys.contains(rows.keyString())
-              }
-            })
-
-          case _ => // skip
-        }
-      }
-    }
-
-    override def equals(other: Any): Boolean = other match {
-     case imbs: InMemoryBatchScan => this.readSchema == imbs.readSchema &&
-          this.tableSchema == imbs.tableSchema && this.allFilters == imbs.allFilters
-
-     case _ => false
-    }
-
-    override def hashCode: Int = Objects.hashCode(this.readSchema, this.tableSchema,
-      this.allFilters)
-
-    override def equalToIgnoreRuntimeFilters(other: Scan): Boolean = other match {
-      case ims: InMemoryBatchScan => this.readSchema == ims.readSchema &&
-        this.tableSchema == ims.tableSchema
-      case _ => false
-    }
-
-    override def hashCodeIgnoreRuntimeFilters: Int = Objects.hashCode(this.readSchema,
-      this.tableSchema)
-=======
       filters.foreach { f =>
         val colName = f.references.head
         val partitionColNames = partitioning.flatMap(t =>
@@ -591,6 +547,25 @@
       }
     }
 
+    override def equals(other: Any): Boolean = other match {
+     case imbs: InMemoryBatchScan => this.readSchema == imbs.readSchema &&
+          this.tableSchema == imbs.tableSchema && this.allFilters == imbs.allFilters
+
+     case _ => false
+    }
+
+    override def hashCode: Int = Objects.hashCode(this.readSchema, this.tableSchema,
+      this.allFilters)
+
+    override def equalToIgnoreRuntimeFilters(other: Scan): Boolean = other match {
+      case ims: InMemoryBatchScan => this.readSchema == ims.readSchema &&
+        this.tableSchema == ims.tableSchema
+      case _ => false
+    }
+
+    override def hashCodeIgnoreRuntimeFilters: Int = Objects.hashCode(this.readSchema,
+      this.tableSchema)
+
     override def getPushedBroadcastFilters(): java.util.List[PushedBroadcastFilterData] = {
       import scala.jdk.CollectionConverters._
       new util.ArrayList[PushedBroadcastFilterData](
@@ -628,7 +603,6 @@
 
     override def partitionAttributes(): Array[NamedReference] =
       InMemoryBaseTable.this.partitioning.flatMap(_.references())
->>>>>>> fe7990e5
   }
 
   abstract class InMemoryWriterBuilder(val info: LogicalWriteInfo)
