/*
 * Licensed to the Apache Software Foundation (ASF) under one or more
 * contributor license agreements.  See the NOTICE file distributed with
 * this work for additional information regarding copyright ownership.
 * The ASF licenses this file to You under the Apache License, Version 2.0
 * (the "License"); you may not use this file except in compliance with
 * the License.  You may obtain a copy of the License at
 *
 *    http://www.apache.org/licenses/LICENSE-2.0
 *
 * Unless required by applicable law or agreed to in writing, software
 * distributed under the License is distributed on an "AS IS" BASIS,
 * WITHOUT WARRANTIES OR CONDITIONS OF ANY KIND, either express or implied.
 * See the License for the specific language governing permissions and
 * limitations under the License.
 */

package org.apache.spark.sql

import java.io.{File, FilenameFilter}
import java.nio.file.{Files, Paths}
import java.time.{Duration, LocalDateTime, Period}
import java.util.concurrent.atomic.AtomicBoolean

import scala.collection.mutable.HashSet
import scala.concurrent.duration._

import org.apache.commons.io.FileUtils

import org.apache.spark.CleanerListener
import org.apache.spark.executor.DataReadMethod._
import org.apache.spark.executor.DataReadMethod.DataReadMethod
import org.apache.spark.scheduler.{SparkListener, SparkListenerEvent, SparkListenerJobStart}
import org.apache.spark.sql.catalyst.TableIdentifier
import org.apache.spark.sql.catalyst.analysis.TempTableAlreadyExistsException
import org.apache.spark.sql.catalyst.expressions.SubqueryExpression
import org.apache.spark.sql.catalyst.plans.logical.{BROADCAST, Join, JoinStrategyHint, SHUFFLE_HASH}
import org.apache.spark.sql.catalyst.util.DateTimeConstants
import org.apache.spark.sql.execution.{ColumnarToRowExec, ExecSubqueryExpression, RDDScanExec, SparkPlan, SparkPlanInfo}
import org.apache.spark.sql.execution.adaptive.{AdaptiveSparkPlanHelper, AQEPropagateEmptyRelation}
import org.apache.spark.sql.execution.columnar._
import org.apache.spark.sql.execution.exchange.ShuffleExchangeExec
import org.apache.spark.sql.execution.ui.SparkListenerSQLAdaptiveExecutionUpdate
import org.apache.spark.sql.functions._
import org.apache.spark.sql.internal.SQLConf
import org.apache.spark.sql.test.{SharedSparkSession, SQLTestUtils}
import org.apache.spark.sql.types.{StringType, StructField, StructType}
import org.apache.spark.storage.{RDDBlockId, StorageLevel}
import org.apache.spark.storage.StorageLevel.{MEMORY_AND_DISK_2, MEMORY_ONLY}
import org.apache.spark.tags.SlowSQLTest
import org.apache.spark.unsafe.types.CalendarInterval
import org.apache.spark.util.{AccumulatorContext, Utils}

private case class BigData(s: String)

@SlowSQLTest
class CachedTableSuite extends QueryTest with SQLTestUtils
  with SharedSparkSession
  with AdaptiveSparkPlanHelper {
  import testImplicits._

  setupTestData()

  override def afterEach(): Unit = {
    try {
      spark.catalog.clearCache()
    } finally {
      super.afterEach()
    }
  }

  def rddIdOf(tableName: String): Int = {
    val plan = spark.table(tableName).queryExecution.sparkPlan
    plan.collect {
      case InMemoryTableScanExec(_, _, relation) =>
        relation.cacheBuilder.cachedColumnBuffers.id
      case _ =>
        fail(s"Table $tableName is not cached\n" + plan)
    }.head
  }

  def isMaterialized(rddId: Int): Boolean = {
    val maybeBlock = sparkContext.env.blockManager.get(RDDBlockId(rddId, 0))
    maybeBlock.foreach(_ => sparkContext.env.blockManager.releaseLock(RDDBlockId(rddId, 0)))
    maybeBlock.nonEmpty
  }

  def isExpectStorageLevel(rddId: Int, level: DataReadMethod): Boolean = {
    val maybeBlock = sparkContext.env.blockManager.get(RDDBlockId(rddId, 0))
    val isExpectLevel = maybeBlock.forall(_.readMethod === level)
    maybeBlock.foreach(_ => sparkContext.env.blockManager.releaseLock(RDDBlockId(rddId, 0)))
    maybeBlock.nonEmpty && isExpectLevel
  }

  private def getNumInMemoryRelations(ds: Dataset[_]): Int = {
    val plan = ds.queryExecution.withCachedData
    var sum = plan.collect { case _: InMemoryRelation => 1 }.sum
    plan.transformAllExpressions {
      case e: SubqueryExpression =>
        sum += getNumInMemoryRelations(e.plan)
        e
    }
    sum
  }

  private def getNumInMemoryTablesInSubquery(plan: SparkPlan): Int = {
    plan.expressions.flatMap(_.collect {
      case sub: ExecSubqueryExpression => getNumInMemoryTablesRecursively(sub.plan)
    }).sum
  }

  private def getNumInMemoryTablesRecursively(plan: SparkPlan): Int = {
    collect(plan) {
      case inMemoryTable @ InMemoryTableScanExec(_, _, relation) =>
        getNumInMemoryTablesRecursively(relation.cachedPlan) +
          getNumInMemoryTablesInSubquery(inMemoryTable) + 1
      case p =>
        getNumInMemoryTablesInSubquery(p)
    }.sum
  }

  test("cache temp table") {
    withTempView("tempTable") {
      testData.select("key").createOrReplaceTempView("tempTable")
      assertCached(sql("SELECT COUNT(*) FROM tempTable"), 0)
      spark.catalog.cacheTable("tempTable")
      assertCached(sql("SELECT COUNT(*) FROM tempTable"))
      uncacheTable("tempTable")
    }
  }

  test("unpersist an uncached table will not raise exception") {
    assert(None == spark.sharedState.cacheManager.lookupCachedData(testData))
    testData.unpersist(blocking = true)
    assert(None == spark.sharedState.cacheManager.lookupCachedData(testData))
    testData.unpersist(blocking = false)
    assert(None == spark.sharedState.cacheManager.lookupCachedData(testData))
    testData.persist()
    assert(None != spark.sharedState.cacheManager.lookupCachedData(testData))
    testData.unpersist(blocking = true)
    assert(None == spark.sharedState.cacheManager.lookupCachedData(testData))
    testData.unpersist(blocking = false)
    assert(None == spark.sharedState.cacheManager.lookupCachedData(testData))
  }

  test("cache table as select") {
    withTempView("tempTable") {
      sql("CACHE TABLE tempTable AS SELECT key FROM testData")
      assertCached(sql("SELECT COUNT(*) FROM tempTable"))
      uncacheTable("tempTable")
    }
  }

  test("cache table as select - existing temp view") {
    withTempView("tempView") {
      sql("CREATE TEMPORARY VIEW tempView as SELECT 1")
      val e = intercept[TempTableAlreadyExistsException] {
        sql("CACHE TABLE tempView AS SELECT 1")
      }
      checkError(e,
        condition = "TEMP_TABLE_OR_VIEW_ALREADY_EXISTS",
        parameters = Map("relationName" -> "`tempView`"))
    }
  }

  test("uncaching temp table") {
    withTempView("tempTable1", "tempTable2") {
      testData.select("key").createOrReplaceTempView("tempTable1")
      testData.select("key").createOrReplaceTempView("tempTable2")
      spark.catalog.cacheTable("tempTable1")

      assertCached(sql("SELECT COUNT(*) FROM tempTable1"))
      assertCached(sql("SELECT COUNT(*) FROM tempTable2"))

      // Is this valid?
      uncacheTable("tempTable2")

      // Should this be cached?
      assertCached(sql("SELECT COUNT(*) FROM tempTable1"), 0)
    }
  }

  test("too big for memory") {
    withTempView("bigData") {
      val data = "*" * 1000
      sparkContext.parallelize(1 to 200000, 1).map(_ => BigData(data)).toDF()
        .createOrReplaceTempView("bigData")
      spark.table("bigData").persist(StorageLevel.MEMORY_AND_DISK)
      assert(spark.table("bigData").count() === 200000L)
      spark.table("bigData").unpersist(blocking = true)
    }
  }

  test("calling .cache() should use in-memory columnar caching") {
    spark.table("testData").cache()
    assertCached(spark.table("testData"))
    spark.table("testData").unpersist(blocking = true)
  }

  test("calling .unpersist() should drop in-memory columnar cache") {
    spark.table("testData").cache()
    spark.table("testData").count()
    spark.table("testData").unpersist(blocking = true)
    assertCached(spark.table("testData"), 0)
  }

  test("isCached") {
    spark.catalog.cacheTable("testData")

    assertCached(spark.table("testData"))
    assert(spark.table("testData").queryExecution.withCachedData match {
      case _: InMemoryRelation => true
      case _ => false
    })

    uncacheTable("testData")
    assert(!spark.catalog.isCached("testData"))
    assert(spark.table("testData").queryExecution.withCachedData match {
      case _: InMemoryRelation => false
      case _ => true
    })
  }

  test("SPARK-1669: cacheTable should be idempotent") {
    assert(!spark.table("testData").logicalPlan.isInstanceOf[InMemoryRelation])

    spark.catalog.cacheTable("testData")
    assertCached(spark.table("testData"))

    assertResult(1, "InMemoryRelation not found, testData should have been cached") {
      getNumInMemoryRelations(spark.table("testData"))
    }

    spark.catalog.cacheTable("testData")
    assertResult(0, "Double InMemoryRelations found, cacheTable() is not idempotent") {
      spark.table("testData").queryExecution.withCachedData.collect {
        case r: InMemoryRelation if r.cachedPlan.isInstanceOf[InMemoryTableScanExec] => r
      }.size
    }

    uncacheTable("testData")
  }

  test("read from cached table and uncache") {
    spark.catalog.cacheTable("testData")
    checkAnswer(spark.table("testData"), testData.collect().toSeq)
    assertCached(spark.table("testData"))

    uncacheTable("testData")
    checkAnswer(spark.table("testData"), testData.collect().toSeq)
    assertCached(spark.table("testData"), 0)
  }

  test("SELECT star from cached table") {
    withTempView("selectStar") {
      sql("SELECT * FROM testData").createOrReplaceTempView("selectStar")
      spark.catalog.cacheTable("selectStar")
      checkAnswer(
        sql("SELECT * FROM selectStar WHERE key = 1"),
        Seq(Row(1, "1")))
      uncacheTable("selectStar")
    }
  }

  test("Self-join cached") {
    val unCachedAnswer =
      sql("SELECT * FROM testData a JOIN testData b ON a.key = b.key").collect()
    spark.catalog.cacheTable("testData")
    checkAnswer(
      sql("SELECT * FROM testData a JOIN testData b ON a.key = b.key"),
      unCachedAnswer.toSeq)
    uncacheTable("testData")
  }

  test("'CACHE TABLE' and 'UNCACHE TABLE' SQL statement") {
    sql("CACHE TABLE testData")
    assertCached(spark.table("testData"))

    val rddId = rddIdOf("testData")
    assert(
      isMaterialized(rddId),
      "Eagerly cached in-memory table should have already been materialized")

    sql("UNCACHE TABLE testData")
    assert(!spark.catalog.isCached("testData"), "Table 'testData' should not be cached")

    eventually(timeout(10.seconds)) {
      assert(!isMaterialized(rddId), "Uncached in-memory table should have been unpersisted")
    }
  }

  test("CACHE TABLE tableName AS SELECT * FROM anotherTable") {
    withTempView("testCacheTable") {
      sql("CACHE TABLE testCacheTable AS SELECT * FROM testData")
      assertCached(spark.table("testCacheTable"))

      val rddId = rddIdOf("testCacheTable")
      assert(
        isMaterialized(rddId),
        "Eagerly cached in-memory table should have already been materialized")

      uncacheTable("testCacheTable")
      eventually(timeout(10.seconds)) {
        assert(!isMaterialized(rddId), "Uncached in-memory table should have been unpersisted")
      }
    }
  }

  test("CACHE TABLE tableName AS SELECT ...") {
    withTempView("testCacheTable") {
      sql("CACHE TABLE testCacheTable AS SELECT key FROM testData LIMIT 10")
      assertCached(spark.table("testCacheTable"))

      val rddId = rddIdOf("testCacheTable")
      assert(
        isMaterialized(rddId),
        "Eagerly cached in-memory table should have already been materialized")

      uncacheTable("testCacheTable")
      eventually(timeout(10.seconds)) {
        assert(!isMaterialized(rddId), "Uncached in-memory table should have been unpersisted")
      }
    }
  }

  test("CACHE LAZY TABLE tableName") {
    sql("CACHE LAZY TABLE testData")
    assertCached(spark.table("testData"))

    val rddId = rddIdOf("testData")
    assert(
      !isMaterialized(rddId),
      "Lazily cached in-memory table shouldn't be materialized eagerly")

    sql("SELECT COUNT(*) FROM testData").collect()
    assert(
      isMaterialized(rddId),
      "Lazily cached in-memory table should have been materialized")

    uncacheTable("testData")
    eventually(timeout(10.seconds)) {
      assert(!isMaterialized(rddId), "Uncached in-memory table should have been unpersisted")
    }
  }

  private def assertStorageLevel(cacheOptions: String, level: DataReadMethod): Unit = {
    sql(s"CACHE TABLE testData OPTIONS$cacheOptions")
    assertCached(spark.table("testData"))
    val rddId = rddIdOf("testData")
    assert(isExpectStorageLevel(rddId, level))
  }

  test("SQL interface support storageLevel(DISK_ONLY)") {
    assertStorageLevel("('storageLevel' 'DISK_ONLY')", Disk)
  }

  test("SQL interface support storageLevel(DISK_ONLY) with invalid options") {
    assertStorageLevel("('storageLevel' 'DISK_ONLY', 'a' '1', 'b' '2')", Disk)
  }

  test("SQL interface support storageLevel(MEMORY_ONLY)") {
    assertStorageLevel("('storageLevel' 'MEMORY_ONLY')", Memory)
  }

  test("SQL interface cache SELECT ... support storageLevel(DISK_ONLY)") {
    withTempView("testCacheSelect") {
      sql("CACHE TABLE testCacheSelect OPTIONS('storageLevel' 'DISK_ONLY') SELECT * FROM testData")
      assertCached(spark.table("testCacheSelect"))
      val rddId = rddIdOf("testCacheSelect")
      assert(isExpectStorageLevel(rddId, Disk))
    }
  }

  test("SQL interface support storageLevel(Invalid StorageLevel)") {
    val message = intercept[IllegalArgumentException] {
      sql("CACHE TABLE testData OPTIONS('storageLevel' 'invalid_storage_level')")
    }.getMessage
    assert(message.contains("Invalid StorageLevel: INVALID_STORAGE_LEVEL"))
  }

  test("SQL interface support storageLevel(with LAZY)") {
    sql("CACHE LAZY TABLE testData OPTIONS('storageLevel' 'disk_only')")
    assertCached(spark.table("testData"))

    val rddId = rddIdOf("testData")
    assert(
      !isMaterialized(rddId),
      "Lazily cached in-memory table shouldn't be materialized eagerly")

    sql("SELECT COUNT(*) FROM testData").collect()
    assert(
      isMaterialized(rddId),
      "Lazily cached in-memory table should have been materialized")
    assert(isExpectStorageLevel(rddId, Disk))
  }

  test("InMemoryRelation statistics") {
    sql("CACHE TABLE testData")
    spark.table("testData").queryExecution.withCachedData.collect {
      case cached: InMemoryRelation =>
        val actualSizeInBytes = (1 to 100).map(i => 4 + i.toString.length + 4).sum
        assert(cached.stats.sizeInBytes === actualSizeInBytes)
    }
  }

  test("Drops temporary table") {
    withTempView("t1") {
      testData.select("key").createOrReplaceTempView("t1")
      spark.table("t1")
      spark.catalog.dropTempView("t1")
      intercept[AnalysisException](spark.table("t1"))
    }
  }

  test("Drops cached temporary table") {
    withTempView("t1", "t2") {
      testData.select("key").createOrReplaceTempView("t1")
      testData.select("key").createOrReplaceTempView("t2")
      spark.catalog.cacheTable("t1")

      assert(spark.catalog.isCached("t1"))
      assert(spark.catalog.isCached("t2"))

      spark.catalog.dropTempView("t1")
      intercept[AnalysisException](spark.table("t1"))
      assert(!spark.catalog.isCached("t2"))
    }
  }

  test("Clear all cache") {
    withTempView("t1", "t2") {
      sql("SELECT key FROM testData LIMIT 10").createOrReplaceTempView("t1")
      sql("SELECT key FROM testData LIMIT 5").createOrReplaceTempView("t2")
      spark.catalog.cacheTable("t1")
      spark.catalog.cacheTable("t2")
      spark.catalog.clearCache()
      assert(spark.sharedState.cacheManager.isEmpty)

      sql("SELECT key FROM testData LIMIT 10").createOrReplaceTempView("t1")
      sql("SELECT key FROM testData LIMIT 5").createOrReplaceTempView("t2")
      spark.catalog.cacheTable("t1")
      spark.catalog.cacheTable("t2")
      sql("Clear CACHE")
      assert(spark.sharedState.cacheManager.isEmpty)
    }
  }

  test("Ensure accumulators to be cleared after GC when uncacheTable") {
    withTempView("t1", "t2") {
      sql("SELECT key FROM testData LIMIT 10").createOrReplaceTempView("t1")
      sql("SELECT key FROM testData LIMIT 5").createOrReplaceTempView("t2")

      spark.catalog.cacheTable("t1")
      spark.catalog.cacheTable("t2")

      sql("SELECT * FROM t1").count()
      sql("SELECT * FROM t2").count()
      sql("SELECT * FROM t1").count()
      sql("SELECT * FROM t2").count()

      val toBeCleanedAccIds = new HashSet[Long]

      val accId1 = spark.table("t1").queryExecution.withCachedData.collect {
        case i: InMemoryRelation => i.cacheBuilder.sizeInBytesStats.id
      }.head
      toBeCleanedAccIds += accId1

      val accId2 = spark.table("t1").queryExecution.withCachedData.collect {
        case i: InMemoryRelation => i.cacheBuilder.sizeInBytesStats.id
      }.head
      toBeCleanedAccIds += accId2

      val cleanerListener = new CleanerListener {
        def rddCleaned(rddId: Int): Unit = {}
        def shuffleCleaned(shuffleId: Int): Unit = {}
        def broadcastCleaned(broadcastId: Long): Unit = {}
        def accumCleaned(accId: Long): Unit = {
          toBeCleanedAccIds.synchronized { toBeCleanedAccIds -= accId }
        }
        def checkpointCleaned(rddId: Long): Unit = {}
      }
      spark.sparkContext.cleaner.get.attachListener(cleanerListener)

      uncacheTable("t1")
      uncacheTable("t2")

      System.gc()

      eventually(timeout(10.seconds)) {
        assert(toBeCleanedAccIds.synchronized { toBeCleanedAccIds.isEmpty },
          "batchStats accumulators should be cleared after GC when uncacheTable")
      }

      assert(AccumulatorContext.get(accId1).isEmpty)
      assert(AccumulatorContext.get(accId2).isEmpty)
    }
  }

  test("SPARK-10327 Cache Table is not working while subquery has alias in its project list") {
    withTempView("abc") {
      sparkContext.parallelize((1, 1) :: (2, 2) :: Nil)
        .toDF("key", "value").selectExpr("key", "value", "key+1").createOrReplaceTempView("abc")
      spark.catalog.cacheTable("abc")

      val sparkPlan = sql(
        """select a.key, b.key, c.key from
          |abc a join abc b on a.key=b.key
          |join abc c on a.key=c.key""".stripMargin).queryExecution.sparkPlan

      assert(sparkPlan.collect { case e: InMemoryTableScanExec => e }.size === 3)
      assert(sparkPlan.collect { case e: RDDScanExec => e }.size === 0)
    }
  }

  /**
   * Verifies that the plan for `df` contains `expected` number of Exchange operators.
   */
  private def verifyNumExchanges(df: DataFrame, expected: Int): Unit = {
    withSQLConf(SQLConf.AUTO_BROADCASTJOIN_THRESHOLD.key -> "-1") {
      df.collect()
    }
    assert(
      collect(df.queryExecution.executedPlan) { case e: ShuffleExchangeExec => e }.size == expected)
  }

  test("A cached table preserves the partitioning and ordering of its cached SparkPlan") {
    // Set MAX_SINGLE_PARTITION_BYTES to Long.MaxValue to avoid inserting Exchange node
    withSQLConf(SQLConf.MAX_SINGLE_PARTITION_BYTES.key -> Long.MaxValue.toString) {
      val table3x = testData.union(testData).union(testData)
      table3x.createOrReplaceTempView("testData3x")

      sql("SELECT key, value FROM testData3x ORDER BY key").createOrReplaceTempView("orderedTable")
      spark.catalog.cacheTable("orderedTable")
      assertCached(spark.table("orderedTable"))
      // Should not have an exchange as the query is already sorted on the group by key.
      verifyNumExchanges(sql("SELECT key, count(*) FROM orderedTable GROUP BY key"), 0)
      checkAnswer(
        sql("SELECT key, count(*) FROM orderedTable GROUP BY key ORDER BY key"),
        sql("SELECT key, count(*) FROM testData3x GROUP BY key ORDER BY key").collect())
      uncacheTable("orderedTable")
      spark.catalog.dropTempView("orderedTable")

      // Set up two tables distributed in the same way. Try this with the data distributed into
      // different number of partitions.
      for (numPartitions <- 1 until 10 by 4) {
        withTempView("t1", "t2") {
          testData.repartition(numPartitions, $"key").createOrReplaceTempView("t1")
          testData2.repartition(numPartitions, $"a").createOrReplaceTempView("t2")
          spark.catalog.cacheTable("t1")
          spark.catalog.cacheTable("t2")

          // Joining them should result in no exchanges.
          verifyNumExchanges(sql("SELECT * FROM t1 t1 JOIN t2 t2 ON t1.key = t2.a"), 0)
          checkAnswer(sql("SELECT * FROM t1 t1 JOIN t2 t2 ON t1.key = t2.a"),
            sql("SELECT * FROM testData t1 JOIN testData2 t2 ON t1.key = t2.a"))

          // Grouping on the partition key should result in no exchanges
          verifyNumExchanges(sql("SELECT count(*) FROM t1 GROUP BY key"), 0)
          checkAnswer(sql("SELECT count(*) FROM t1 GROUP BY key"),
            sql("SELECT count(*) FROM testData GROUP BY key"))

          uncacheTable("t1")
          uncacheTable("t2")
        }
      }

      // Distribute the tables into non-matching number of partitions. Need to shuffle one side.
      withTempView("t1", "t2") {
        testData.repartition(6, $"key").createOrReplaceTempView("t1")
        testData2.repartition(3, $"a").createOrReplaceTempView("t2")
        spark.catalog.cacheTable("t1")
        spark.catalog.cacheTable("t2")

        val query = sql("SELECT key, value, a, b FROM t1 t1 JOIN t2 t2 ON t1.key = t2.a")
        verifyNumExchanges(query, 1)
        assert(
          stripAQEPlan(query.queryExecution.executedPlan).outputPartitioning.numPartitions === 6)
        checkAnswer(
          query,
          testData.join(testData2, $"key" === $"a").select($"key", $"value", $"a", $"b"))
        uncacheTable("t1")
        uncacheTable("t2")
      }

      // One side of join is not partitioned in the desired way. Need to shuffle one side.
      withTempView("t1", "t2") {
        testData.repartition(6, $"value").createOrReplaceTempView("t1")
        testData2.repartition(6, $"a").createOrReplaceTempView("t2")
        spark.catalog.cacheTable("t1")
        spark.catalog.cacheTable("t2")

        val query = sql("SELECT key, value, a, b FROM t1 t1 JOIN t2 t2 ON t1.key = t2.a")
        verifyNumExchanges(query, 1)
        assert(
          stripAQEPlan(query.queryExecution.executedPlan).outputPartitioning.numPartitions === 6)
        checkAnswer(
          query,
          testData.join(testData2, $"key" === $"a").select($"key", $"value", $"a", $"b"))
        uncacheTable("t1")
        uncacheTable("t2")
      }

      withTempView("t1", "t2") {
        testData.repartition(6, $"value").createOrReplaceTempView("t1")
        testData2.repartition(12, $"a").createOrReplaceTempView("t2")
        spark.catalog.cacheTable("t1")
        spark.catalog.cacheTable("t2")

        val query = sql("SELECT key, value, a, b FROM t1 t1 JOIN t2 t2 ON t1.key = t2.a")
        verifyNumExchanges(query, 1)
        assert(
          stripAQEPlan(query.queryExecution.executedPlan).outputPartitioning.numPartitions === 12)
        checkAnswer(
          query,
          testData.join(testData2, $"key" === $"a").select($"key", $"value", $"a", $"b"))
        uncacheTable("t1")
        uncacheTable("t2")
      }

      // One side of join is not partitioned in the desired way. We'll only shuffle this side.
      withTempView("t1", "t2") {
        testData.repartition(6, $"value").createOrReplaceTempView("t1")
        testData2.repartition(3, $"a").createOrReplaceTempView("t2")
        spark.catalog.cacheTable("t1")
        spark.catalog.cacheTable("t2")

        val query = sql("SELECT key, value, a, b FROM t1 t1 JOIN t2 t2 ON t1.key = t2.a")
        verifyNumExchanges(query, 1)
        checkAnswer(
          query,
          testData.join(testData2, $"key" === $"a").select($"key", $"value", $"a", $"b"))
        uncacheTable("t1")
        uncacheTable("t2")
      }

      // repartition's column ordering is different from group by column ordering.
      // But they use the same set of columns.
      withTempView("t1") {
        testData.repartition(6, $"value", $"key").createOrReplaceTempView("t1")
        spark.catalog.cacheTable("t1")

        val query = sql("SELECT value, key from t1 group by key, value")
        verifyNumExchanges(query, 0)
        checkAnswer(
          query,
          testData.distinct().select($"value", $"key"))
        uncacheTable("t1")
      }

      // repartition's column ordering is different from join condition's column ordering.
      // We will still shuffle because hashcodes of a row depend on the column ordering.
      // If we do not shuffle, we may actually partition two tables in totally two different way.
      // See PartitioningSuite for more details.
      withTempView("t1", "t2") {
        val df1 = testData
        df1.repartition(6, $"value", $"key").createOrReplaceTempView("t1")
        val df2 = testData2.select($"a", $"b".cast("string"))
        df2.repartition(6, $"a", $"b").createOrReplaceTempView("t2")
        spark.catalog.cacheTable("t1")
        spark.catalog.cacheTable("t2")

        val query =
          sql("SELECT key, value, a, b FROM t1 t1 JOIN t2 t2 ON t1.key = t2.a and t1.value = t2.b")
        verifyNumExchanges(query, 1)
        assert(
          stripAQEPlan(query.queryExecution.executedPlan).outputPartitioning.numPartitions === 6)
        checkAnswer(
          query,
          df1.join(df2, $"key" === $"a" && $"value" === $"b").select($"key", $"value", $"a", $"b"))
        uncacheTable("t1")
        uncacheTable("t2")
      }
    }
  }

  test("SPARK-15870 DataFrame can't execute after uncacheTable") {
    withTempView("selectStar") {
      val selectStar = sql("SELECT * FROM testData WHERE key = 1")
      selectStar.createOrReplaceTempView("selectStar")

      spark.catalog.cacheTable("selectStar")
      checkAnswer(
        selectStar,
        Seq(Row(1, "1")))

      uncacheTable("selectStar")
      checkAnswer(
        selectStar,
        Seq(Row(1, "1")))
    }
  }

  test("SPARK-15915 Logical plans should use canonicalized plan when override sameResult") {
    withTempView("localRelation") {
      val localRelation = Seq(1, 2, 3).toDF()
      localRelation.createOrReplaceTempView("localRelation")

      spark.catalog.cacheTable("localRelation")
      assert(getNumInMemoryRelations(localRelation) == 1)
    }
  }

  test("SPARK-19093 Caching in side subquery") {
    withTempView("t1") {
      Seq(1).toDF("c1").createOrReplaceTempView("t1")
      spark.catalog.cacheTable("t1")
      val ds =
        sql(
          """
            |SELECT * FROM t1
            |WHERE
            |NOT EXISTS (SELECT * FROM t1)
          """.stripMargin)
      assert(getNumInMemoryRelations(ds) == 2)
    }
  }

  test("SPARK-19093 scalar and nested predicate query") {
    withTempView("t1", "t2", "t3", "t4") {
      Seq(1).toDF("c1").createOrReplaceTempView("t1")
      Seq(2).toDF("c1").createOrReplaceTempView("t2")
      Seq(1).toDF("c1").createOrReplaceTempView("t3")
      Seq(1).toDF("c1").createOrReplaceTempView("t4")
      spark.catalog.cacheTable("t1")
      spark.catalog.cacheTable("t2")
      spark.catalog.cacheTable("t3")
      spark.catalog.cacheTable("t4")

      // Nested predicate subquery
      val ds =
        sql(
        """
          |SELECT * FROM t1
          |WHERE
          |c1 IN (SELECT c1 FROM t2 WHERE c1 IN (SELECT c1 FROM t3 WHERE c1 = 1))
        """.stripMargin)
      assert(getNumInMemoryRelations(ds) == 3)

      // Scalar subquery and predicate subquery
      val ds2 =
        sql(
          """
            |SELECT * FROM (SELECT c1, max(c1) FROM t1 GROUP BY c1)
            |WHERE
            |c1 = (SELECT max(c1) FROM t2 GROUP BY c1)
            |OR
            |EXISTS (SELECT c1 FROM t3)
            |OR
            |c1 IN (SELECT c1 FROM t4)
          """.stripMargin)
      assert(getNumInMemoryRelations(ds2) == 4)
    }
  }

  test("SPARK-19765: UNCACHE TABLE should un-cache all cached plans that refer to this table") {
    withTable("t") {
      withTempPath { path =>
        Seq(1 -> "a").toDF("i", "j").write.parquet(path.getCanonicalPath)
        sql(s"CREATE TABLE t USING parquet LOCATION '${path.toURI}'")
        spark.catalog.cacheTable("t")
        spark.table("t").select($"i").cache()
        checkAnswer(spark.table("t").select($"i"), Row(1))
        assertCached(spark.table("t").select($"i"))

        Utils.deleteRecursively(path)
        spark.sessionState.catalog.refreshTable(TableIdentifier("t"))
        uncacheTable("t")
        assert(spark.table("t").select($"i").count() == 0)
        assert(getNumInMemoryRelations(spark.table("t").select($"i")) == 0)
      }
    }
  }

  test("refreshByPath should refresh all cached plans with the specified path") {
    withTempDir { dir =>
      val path = dir.getCanonicalPath()

      spark.range(10).write.mode("overwrite").parquet(path)
      spark.read.parquet(path).cache()
      spark.read.parquet(path).filter($"id" > 4).cache()
      assert(spark.read.parquet(path).filter($"id" > 4).count() == 5)

      spark.range(20).write.mode("overwrite").parquet(path)
      spark.catalog.refreshByPath(path)
      assert(spark.read.parquet(path).count() == 20)
      assert(spark.read.parquet(path).filter($"id" > 4).count() == 15)
    }
  }

  test("SPARK-19993 simple subquery caching") {
    withTempView("t1", "t2") {
      Seq(1).toDF("c1").createOrReplaceTempView("t1")
      Seq(2).toDF("c1").createOrReplaceTempView("t2")

      val sql1 =
        """
          |SELECT * FROM t1
          |WHERE
          |NOT EXISTS (SELECT * FROM t2)
        """.stripMargin
      sql(sql1).cache()

      val cachedDs = sql(sql1)
      assert(getNumInMemoryRelations(cachedDs) == 1)

      // Additional predicate in the subquery plan should cause a cache miss
      val cachedMissDs =
      sql(
        """
          |SELECT * FROM t1
          |WHERE
          |NOT EXISTS (SELECT * FROM t2 where c1 = 0)
        """.stripMargin)
      assert(getNumInMemoryRelations(cachedMissDs) == 0)
    }
  }

  test("SPARK-19993 subquery caching with correlated predicates") {
    withTempView("t1", "t2") {
      Seq(1).toDF("c1").createOrReplaceTempView("t1")
      Seq(1).toDF("c1").createOrReplaceTempView("t2")

      // Simple correlated predicate in subquery
      val sqlText =
        """
          |SELECT * FROM t1
          |WHERE
          |t1.c1 in (SELECT t2.c1 FROM t2 where t1.c1 = t2.c1)
        """.stripMargin
      sql(sqlText).cache()

      val cachedDs = sql(sqlText)
      assert(getNumInMemoryRelations(cachedDs) == 1)
    }
  }

  test("SPARK-19993 subquery with cached underlying relation") {
    withTempView("t1") {
      Seq(false, true).foreach { enabled =>
        withSQLConf(
          SQLConf.CAN_CHANGE_CACHED_PLAN_OUTPUT_PARTITIONING.key -> enabled.toString,
          SQLConf.ADAPTIVE_OPTIMIZER_EXCLUDED_RULES.key ->
            AQEPropagateEmptyRelation.ruleName) {

          Seq(1).toDF("c1").createOrReplaceTempView("t1")
          spark.catalog.cacheTable("t1")

          // underlying table t1 is cached as well as the query that refers to it.
          val sqlText =
            """
              |SELECT * FROM t1
              |WHERE
              |NOT EXISTS (SELECT * FROM t1)
            """.stripMargin
          val ds = sql(sqlText)
          assert(getNumInMemoryRelations(ds) == 2)

          val cachedDs = sql(sqlText).cache()
          cachedDs.collect()
          assert(getNumInMemoryTablesRecursively(cachedDs.queryExecution.executedPlan) == 3)

          cachedDs.unpersist()
          spark.catalog.uncacheTable("t1")
        }
      }
    }
  }

  test("SPARK-19993 nested subquery caching and scalar + predicate subqueries") {
    withTempView("t1", "t2", "t3", "t4") {
      Seq(1).toDF("c1").createOrReplaceTempView("t1")
      Seq(2).toDF("c1").createOrReplaceTempView("t2")
      Seq(1).toDF("c1").createOrReplaceTempView("t3")
      Seq(1).toDF("c1").createOrReplaceTempView("t4")

      // Nested predicate subquery
      val sql1 =
        """
          |SELECT * FROM t1
          |WHERE
          |c1 IN (SELECT c1 FROM t2 WHERE c1 IN (SELECT c1 FROM t3 WHERE c1 = 1))
        """.stripMargin
      sql(sql1).cache()

      val cachedDs = sql(sql1)
      assert(getNumInMemoryRelations(cachedDs) == 1)

      // Scalar subquery and predicate subquery
      val sql2 =
        """
          |SELECT * FROM (SELECT c1, max(c1) FROM t1 GROUP BY c1)
          |WHERE
          |c1 = (SELECT max(c1) FROM t2 GROUP BY c1)
          |OR
          |EXISTS (SELECT c1 FROM t3)
          |OR
          |c1 IN (SELECT c1 FROM t4)
        """.stripMargin
      sql(sql2).cache()

      val cachedDs2 = sql(sql2)
      assert(getNumInMemoryRelations(cachedDs2) == 1)
    }
  }

  test("SPARK-23312: vectorized cache reader can be disabled") {
    Seq(true, false).foreach { vectorized =>
      withSQLConf(SQLConf.CACHE_VECTORIZED_READER_ENABLED.key -> vectorized.toString) {
        val df1 = spark.range(10).cache()
        val df2 = spark.range(10).cache()
        val union = df1.union(df2)
        union.queryExecution.executedPlan.foreach {
          case i: InMemoryTableScanExec =>
            assert(i.supportsColumnar == vectorized)
          case _ =>
        }
      }
    }
  }

  test("SPARK-37369: Avoid redundant ColumnarToRow transition on InMemoryTableScan") {
    Seq(true, false).foreach { vectorized =>
      withSQLConf(SQLConf.CACHE_VECTORIZED_READER_ENABLED.key -> vectorized.toString) {
        val cache = spark.range(10).cache()
        val df = cache.filter($"id" > 0)
        val columnarToRow = df.queryExecution.executedPlan.collect {
          case c: ColumnarToRowExec => c
        }
        assert(columnarToRow.isEmpty)
      }
    }
  }

  private def checkIfNoJobTriggered[T](f: => T): T = {
    var numJobTriggered = 0
    val jobListener = new SparkListener {
      override def onJobStart(jobStart: SparkListenerJobStart): Unit = {
        numJobTriggered += 1
      }
    }
    sparkContext.addSparkListener(jobListener)
    try {
      val result = f
      sparkContext.listenerBus.waitUntilEmpty()
      assert(numJobTriggered === 0)
      result
    } finally {
      sparkContext.removeSparkListener(jobListener)
    }
  }

  test("SPARK-23880 table cache should be lazy and don't trigger any jobs") {
    val cachedData = checkIfNoJobTriggered {
      spark.range(1002).filter($"id" > 1000).orderBy($"id".desc).cache()
    }
    assert(cachedData.collect() === Seq(1001))
  }

  test("SPARK-24596 Non-cascading Cache Invalidation - uncache temporary view") {
    withTempView("t1", "t2") {
      sql("CACHE TABLE t1 AS SELECT * FROM testData WHERE key > 1")
      sql("CACHE TABLE t2 as SELECT * FROM t1 WHERE value > 1")

      assert(spark.catalog.isCached("t1"))
      assert(spark.catalog.isCached("t2"))
      sql("UNCACHE TABLE t1")
      assert(!spark.catalog.isCached("t1"))
      assert(spark.catalog.isCached("t2"))
    }
  }

  test("SPARK-24596, SPARK-34052: cascading cache invalidation - drop temporary view") {
    Seq(true, false).foreach { storeAnalyzed =>
      withSQLConf(SQLConf.STORE_ANALYZED_PLAN_FOR_VIEW.key -> storeAnalyzed.toString) {
        withTempView("t1", "t2") {
          sql("CACHE TABLE t1 AS SELECT * FROM testData WHERE key > 1")
          sql("CACHE TABLE t2 as SELECT * FROM t1 WHERE value > 1")

          assert(spark.catalog.isCached("t1"))
          assert(spark.catalog.isCached("t2"))

          val oldView = spark.table("t2")
          sql("DROP VIEW t1")

          // dropping a temp view trigger cache invalidation on dependents iff the config is
          // turned off
          assert(storeAnalyzed ==
            spark.sharedState.cacheManager.lookupCachedData(oldView).isDefined)
          if (!storeAnalyzed) {
            // t2 should become invalid after t1 is dropped
            val e = intercept[AnalysisException](spark.catalog.isCached("t2"))
            checkErrorTableNotFound(e, "`t1`",
              ExpectedContext("VIEW", "t2", 14, 15, "t1"))
          }
        }
      }
    }
  }

  test("SPARK-24596, SPARK-34052: cascading cache invalidation - drop persistent view") {
    Seq(true, false).foreach { storeAnalyzed =>
      withSQLConf(SQLConf.STORE_ANALYZED_PLAN_FOR_VIEW.key -> storeAnalyzed.toString) {
        withTable("t") {
          spark.range(1, 10).toDF("key").withColumn("value", $"key" * 2)
            .write.format("json").saveAsTable("t")
          withView("t1") {
            withTempView("t2") {
              sql("CREATE VIEW t1 AS SELECT * FROM t WHERE key > 1")

              sql("CACHE TABLE t1")
              sql("CACHE TABLE t2 AS SELECT * FROM t1 WHERE value > 1")

              assert(spark.catalog.isCached("t1"))
              assert(spark.catalog.isCached("t2"))

              val oldView = spark.table("t2")
              sql("DROP VIEW t1")

              // dropping a permanent view always trigger cache invalidation on dependents
              assert(spark.sharedState.cacheManager.lookupCachedData(oldView).isEmpty)
              if (!storeAnalyzed) {
                // t2 should become invalid after t1 is dropped
                val e = intercept[AnalysisException](spark.catalog.isCached("t2"))
                checkErrorTableNotFound(e, "`t1`",
                  ExpectedContext("VIEW", "t2", 14, 15, "t1"))
              }
            }
          }
        }
      }
    }
  }

  test("SPARK-24596 Non-cascading Cache Invalidation - uncache table") {
    withTable("t") {
      spark.range(1, 10).toDF("key").withColumn("value", $"key" * 2)
        .write.format("json").saveAsTable("t")
      withTempView("t1", "t2") {
        sql("CACHE TABLE t")
        sql("CACHE TABLE t1 AS SELECT * FROM t WHERE key > 1")
        sql("CACHE TABLE t2 AS SELECT * FROM t1 WHERE value > 1")

        assert(spark.catalog.isCached("t"))
        assert(spark.catalog.isCached("t1"))
        assert(spark.catalog.isCached("t2"))
        sql("UNCACHE TABLE t")
        assert(!spark.catalog.isCached("t"))
        assert(!spark.catalog.isCached("t1"))
        assert(!spark.catalog.isCached("t2"))
      }
    }
  }

  test("Cache should respect the hint") {
    def testHint(df: Dataset[_], expectedHint: JoinStrategyHint): Unit = {
      val df2 = spark.range(2000).cache()
      df2.count()

      def checkHintExists(): Unit = {
        // Test the broadcast hint.
        val joinPlan = df.join(df2, "id").queryExecution.optimizedPlan
        val joinHints = joinPlan.collect {
          case Join(_, _, _, _, hint) => hint
        }
        assert(joinHints.size == 1)
        assert(joinHints(0).leftHint.get.strategy.contains(expectedHint))
        assert(joinHints(0).rightHint.isEmpty)
      }

      // Make sure the hint does exist when `df` is not cached.
      checkHintExists()

      df.cache()
      try {
        df.count()
        // Make sure the hint still exists when `df` is cached.
        checkHintExists()
      } finally {
        // Clean-up
        df.unpersist()
      }
    }

    // The hint is the root node
    testHint(broadcast(spark.range(1000)), BROADCAST)
    // The hint is under subquery alias
    testHint(broadcast(spark.range(1000)).as("df"), BROADCAST)
    // The hint is under filter
    testHint(broadcast(spark.range(1000)).filter($"id" > 100), BROADCAST)
    // If there are 2 adjacent hints, the top one takes effect.
    testHint(
      spark.range(1000)
        .hint("SHUFFLE_MERGE")
        .hint("SHUFFLE_HASH")
        .as("df"),
      SHUFFLE_HASH)
  }

  test("analyzes column statistics in cached query") {
    def query(): DataFrame = {
      spark.range(100)
        .selectExpr("id % 3 AS c0", "id % 5 AS c1", "2 AS c2")
        .groupBy("c0")
        .agg(avg("c1").as("v1"), sum("c2").as("v2"))
    }
    // First, checks if there is no column statistic in cached query
    val queryStats1 = query().cache().queryExecution.optimizedPlan.stats.attributeStats
    assert(queryStats1.map(_._1.name).isEmpty)

    val cacheManager = spark.sharedState.cacheManager
    val cachedData = cacheManager.lookupCachedData(query())
    assert(cachedData.isDefined)
    val queryAttrs = cachedData.get.plan.output
    assert(queryAttrs.size === 3)
    val (c0, v1, v2) = (queryAttrs(0), queryAttrs(1), queryAttrs(2))

    // Analyzes one column in the query output
    cacheManager.analyzeColumnCacheQuery(spark, cachedData.get, v1 :: Nil)
    val queryStats2 = query().queryExecution.optimizedPlan.stats.attributeStats
    assert(queryStats2.map(_._1.name).toSet === Set("v1"))

    // Analyzes two more columns
    cacheManager.analyzeColumnCacheQuery(spark, cachedData.get, c0 :: v2 :: Nil)
    val queryStats3 = query().queryExecution.optimizedPlan.stats.attributeStats
    assert(queryStats3.map(_._1.name).toSet === Set("c0", "v1", "v2"))
  }

  test("SPARK-27248 refreshTable should recreate cache with same cache name and storage level") {
    // This section tests when a table is cached with its qualified name but it is refreshed with
    // its unqualified name.
    withTempDatabase { db =>
      withTempPath { path =>
        withTable(s"$db.cachedTable") {
          // Create table 'cachedTable' in temp db for testing purpose.
          spark.catalog.createTable(
            s"$db.cachedTable",
            "PARQUET",
            StructType(Array(StructField("key", StringType))),
            Map("LOCATION" -> path.toURI.toString))

          withCache(s"$db.cachedTable") {
            // Cache the table 'cachedTable' in temp db with qualified table name with storage level
            // MEMORY_ONLY, and then check whether the table is cached with expected name and
            // storage level.
            spark.catalog.cacheTable(s"$db.cachedTable", MEMORY_ONLY)
            assertCached(spark.table(s"$db.cachedTable"), s"$db.cachedTable", MEMORY_ONLY)
            assert(spark.catalog.isCached(s"$db.cachedTable"),
              s"Table '$db.cachedTable' should be cached.")

            // Refresh the table 'cachedTable' in temp db with qualified table name, and then check
            // whether the table is still cached with the same name and storage level.
            // Without bug fix 'SPARK-27248', the recreated cache storage level will be default
            // storage level 'MEMORY_AND_DISK', instead of 'MEMORY_ONLY'.
            spark.catalog.refreshTable(s"$db.cachedTable")
            assertCached(spark.table(s"$db.cachedTable"), s"$db.cachedTable", MEMORY_ONLY)
            assert(spark.catalog.isCached(s"$db.cachedTable"),
              s"Table '$db.cachedTable' should be cached after refreshing with its qualified name.")

            // Change the active database to the temp db and refresh the table with unqualified
            // table name, and then check whether the table is still cached with the same name and
            // storage level.
            // Without bug fix 'SPARK-27248', the recreated cache name will be changed to
            // 'cachedTable', instead of '$db.cachedTable'
            activateDatabase(db) {
              spark.catalog.refreshTable("cachedTable")
              assertCached(spark.table("cachedTable"), s"$db.cachedTable", MEMORY_ONLY)
              assert(spark.catalog.isCached("cachedTable"),
                s"Table '$db.cachedTable' should be cached after refreshing with its " +
                  "unqualified name.")
            }
          }
        }
      }

      // This section tests when a table is cached with its unqualified name but it is refreshed
      // with its qualified name.
      withTempPath { path =>
        withTable("cachedTable") {
          // Create table 'cachedTable' in default db for testing purpose.
          spark.catalog.createTable(
            "cachedTable",
            "PARQUET",
            StructType(Array(StructField("key", StringType))),
            Map("LOCATION" -> path.toURI.toString))
          withCache("cachedTable") {
            // Cache the table 'cachedTable' in default db without qualified table name with storage
            // level 'MEMORY_AND_DISK2', and then check whether the table is cached with expected
            // name and storage level.
            spark.catalog.cacheTable("cachedTable", MEMORY_AND_DISK_2)
            assertCached(spark.table("cachedTable"), "cachedTable", MEMORY_AND_DISK_2)
            assert(spark.catalog.isCached("cachedTable"),
              "Table 'cachedTable' should be cached.")

            // Refresh the table 'cachedTable' in default db with unqualified table name, and then
            // check whether the table is still cached with the same name and storage level.
            // Without bug fix 'SPARK-27248', the recreated cache storage level will be default
            // storage level 'MEMORY_AND_DISK', instead of 'MEMORY_AND_DISK2'.
            spark.catalog.refreshTable("cachedTable")
            assertCached(spark.table("cachedTable"), "cachedTable", MEMORY_AND_DISK_2)
            assert(spark.catalog.isCached("cachedTable"),
              "Table 'cachedTable' should be cached after refreshing with its unqualified name.")

            // Change the active database to the temp db and refresh the table with qualified
            // table name, and then check whether the table is still cached with the same name and
            // storage level.
            // Without bug fix 'SPARK-27248', the recreated cache name will be changed to
            // 'default.cachedTable', instead of 'cachedTable'
            activateDatabase(db) {
              spark.catalog.refreshTable("default.cachedTable")
              assertCached(spark.table("default.cachedTable"), "cachedTable", MEMORY_AND_DISK_2)
              assert(spark.catalog.isCached("default.cachedTable"),
                "Table 'cachedTable' should be cached after refreshing with its qualified name.")
            }
          }
        }
      }
    }
  }

  test("cache supports for intervals") {
    withTable("interval_cache", "t1") {
      Seq((1, "1 second"), (2, "2 seconds"), (2, null))
        .toDF("k", "v").write.saveAsTable("interval_cache")
      sql("CACHE TABLE t1 AS SELECT k, cast(v as interval) FROM interval_cache")
      assert(spark.catalog.isCached("t1"))
      checkAnswer(sql("SELECT * FROM t1 WHERE k = 1"),
        Row(1, new CalendarInterval(0, 0, DateTimeConstants.MICROS_PER_SECOND)))
      sql("UNCACHE TABLE t1")
      assert(!spark.catalog.isCached("t1"))
    }
  }

  test("SPARK-35243: cache supports for YearMonthIntervalType and DayTimeIntervalType") {
    withTempView("ymi_dti_interval_cache") {
      Seq((1, Period.ofYears(1), Duration.ofDays(1)),
        (2, Period.ofYears(2), Duration.ofDays(2)))
        .toDF("k", "v1", "v2").createTempView("ymi_dti_interval_cache")
      sql("CACHE TABLE tmp AS SELECT k, v1, v2 FROM ymi_dti_interval_cache")
      assert(spark.catalog.isCached("tmp"))
      checkAnswer(sql("SELECT * FROM tmp WHERE k = 1"),
        Row(1, Period.ofYears(1), Duration.ofDays(1)))
      sql("UNCACHE TABLE tmp")
      assert(!spark.catalog.isCached("tmp"))
    }
  }

  test("SPARK-30494 Fix the leak of cached data when replace an existing view") {
    withTempView("tempView") {
      spark.catalog.clearCache()
      sql("create or replace temporary view tempView as select 1")
      sql("cache table tempView")
      assert(spark.sharedState.cacheManager.lookupCachedData(sql("select 1")).isDefined)
      sql("create or replace temporary view tempView as select 1, 2")
      assert(spark.sharedState.cacheManager.lookupCachedData(sql("select 1")).isEmpty)
      sql("cache table tempView")
      assert(spark.sharedState.cacheManager.lookupCachedData(sql("select 1, 2")).isDefined)
    }

    withGlobalTempView("tempGlobalTempView") {
      spark.catalog.clearCache()
      sql("create or replace global temporary view tempGlobalTempView as select 1")
      sql("cache table global_temp.tempGlobalTempView")
      assert(spark.sharedState.cacheManager.lookupCachedData(sql("select 1")).isDefined)
      sql("create or replace global temporary view tempGlobalTempView as select 1, 2")
      assert(spark.sharedState.cacheManager.lookupCachedData(sql("select 1")).isEmpty)
      sql("cache table global_temp.tempGlobalTempView")
      assert(spark.sharedState.cacheManager.lookupCachedData(sql("select 1, 2")).isDefined)
    }

    withView("view1") {
      spark.catalog.clearCache()
      sql("create or replace view view1 as select 1")
      sql("cache table view1")
      sql("create or replace view view1 as select 1, 2")
      sql("cache table view1")
      // the cached plan of persisted view likes below,
      // we cannot use the same assertion of temp view.
      // SubqueryAlias
      //    |
      //    + View
      //        |
      //        + Project[1 AS 1]
      spark.sharedState.cacheManager.uncacheQuery(spark.table("view1"), cascade = false)
      // make sure there is no cached data leak
      assert(spark.sharedState.cacheManager.isEmpty)
    }
  }

  test("SPARK-33228: Don't uncache data when replacing an existing view having the same plan") {
    withTempView("tempView") {
      spark.catalog.clearCache()
      val df = spark.range(1).selectExpr("id a", "id b")
      df.cache()
      assert(spark.sharedState.cacheManager.lookupCachedData(df).isDefined)
      df.createOrReplaceTempView("tempView")
      assert(spark.sharedState.cacheManager.lookupCachedData(df).isDefined)
      df.createOrReplaceTempView("tempView")
      assert(spark.sharedState.cacheManager.lookupCachedData(df).isDefined)
    }

    withTempView("tempGlobalTempView") {
      spark.catalog.clearCache()
      val df = spark.range(1).selectExpr("id a", "id b")
      df.cache()
      assert(spark.sharedState.cacheManager.lookupCachedData(df).isDefined)
      df.createOrReplaceGlobalTempView("tempGlobalTempView")
      assert(spark.sharedState.cacheManager.lookupCachedData(df).isDefined)
      df.createOrReplaceGlobalTempView("tempGlobalTempView")
      assert(spark.sharedState.cacheManager.lookupCachedData(df).isDefined)
    }
  }

  test("SPARK-33290: REFRESH TABLE should invalidate all caches referencing the table") {
    withTable("t") {
      withTempPath { path =>
        withTempView("tempView1", "tempView2") {
          Seq((1 -> "a")).toDF("i", "j").write.parquet(path.getCanonicalPath)
          sql(s"CREATE TABLE t USING parquet LOCATION '${path.toURI}'")
          sql("CREATE TEMPORARY VIEW tempView1 AS SELECT * FROM t")
          sql("CACHE TABLE tempView2 AS SELECT i FROM tempView1")
          checkAnswer(sql("SELECT * FROM tempView1"), Seq(Row(1, "a")))
          checkAnswer(sql("SELECT * FROM tempView2"), Seq(Row(1)))

          Utils.deleteRecursively(path)
          sql("REFRESH TABLE tempView1")
          checkAnswer(sql("SELECT * FROM tempView1"), Seq.empty)
          checkAnswer(sql("SELECT * FROM tempView2"), Seq.empty)
        }
      }
    }
  }

  test("SPARK-33729: REFRESH TABLE should not use cached/stale plan") {
    def moveParquetFiles(src: File, dst: File): Unit = {
      src.listFiles(new FilenameFilter {
        override def accept(dir: File, name: String): Boolean = name.endsWith("parquet")
      }).foreach { f =>
        Files.move(f.toPath, Paths.get(dst.getAbsolutePath, f.getName))
      }
      // cleanup the rest of the files
      src.listFiles().foreach(_.delete())
      src.delete()
    }

    withTable("t") {
      withTempDir { dir =>
        val path1 = new File(dir, "path1")
        Seq((1 -> "a")).toDF("i", "j").write.parquet(path1.getCanonicalPath)
        moveParquetFiles(path1, dir)
        sql(s"CREATE TABLE t (i INT, j STRING) USING parquet LOCATION '${dir.toURI}'")
        sql("CACHE TABLE t")
        checkAnswer(sql("SELECT * FROM t"), Row(1, "a") :: Nil)

        val path2 = new File(dir, "path2")
        Seq(2 -> "b").toDF("i", "j").write.parquet(path2.getCanonicalPath)
        moveParquetFiles(path2, dir)
        sql("REFRESH TABLE t")
        checkAnswer(sql("SELECT * FROM t"), Row(1, "a") :: Row(2, "b") :: Nil)
      }
    }
  }

  test("SPARK-33647: cache table support for permanent view") {
    withView("v1") {
      spark.catalog.clearCache()
      sql("create or replace view v1 as select 1")
      sql("cache table v1")
      assert(spark.sharedState.cacheManager.lookupCachedData(sql("select 1")).isDefined)
      sql("create or replace view v1 as select 1, 2")
      assert(spark.sharedState.cacheManager.lookupCachedData(sql("select 1")).isEmpty)
      sql("cache table v1")
      assert(spark.sharedState.cacheManager.lookupCachedData(sql("select 1, 2")).isDefined)
    }
  }

  test("SPARK-34269: cache lookup with ORDER BY / LIMIT clause") {
    Seq("ORDER BY key", "LIMIT 10").foreach { clause =>
      withTable("t") {
        withTempView("v1") {
          sql("CREATE TABLE t (key bigint, value string) USING parquet")
          sql(s"CACHE TABLE v1 AS SELECT * FROM t $clause")

          val query = sql(s"SELECT * FROM t $clause")
          assert(spark.sharedState.cacheManager.lookupCachedData(query).isDefined)
        }
      }
    }
  }

  test("SPARK-34027: refresh cache in partitions recovering") {
    withTable("t") {
      sql("CREATE TABLE t (id int, part int) USING parquet PARTITIONED BY (part)")
      sql("INSERT INTO t PARTITION (part=0) SELECT 0")
      assert(!spark.catalog.isCached("t"))
      sql("CACHE TABLE t")
      assert(spark.catalog.isCached("t"))
      checkAnswer(sql("SELECT * FROM t"), Seq(Row(0, 0)))

      // Create new partition (part = 1) in the filesystem
      val information = sql("SHOW TABLE EXTENDED LIKE 't' PARTITION (part = 0)")
        .select("information")
        .first().getString(0)
      val part0Loc = information
        .split("\\r?\\n")
        .filter(_.startsWith("Location:"))
        .head
        .replace("Location: file:", "")
      FileUtils.copyDirectory(
        new File(part0Loc),
        new File(part0Loc.replace("part=0", "part=1")))

      sql("ALTER TABLE t RECOVER PARTITIONS")
      assert(spark.catalog.isCached("t"))
      checkAnswer(sql("SELECT * FROM t"), Seq(Row(0, 0), Row(0, 1)))
    }
  }

  test("SPARK-34052: cascading cache invalidation - CatalogImpl.dropTempView") {
    Seq(true, false).foreach { storeAnalyzed =>
      withSQLConf(SQLConf.STORE_ANALYZED_PLAN_FOR_VIEW.key -> storeAnalyzed.toString) {
        withTempView("view1", "view2") {
          sql("CREATE TEMPORARY VIEW view1 AS SELECT * FROM testData WHERE key > 1")
          sql("CACHE TABLE view2 AS SELECT * FROM view1 WHERE value > 1")
          assert(spark.catalog.isCached("view2"))

          val oldView = spark.table("view2")
          spark.catalog.dropTempView("view1")
          assert(storeAnalyzed ==
            spark.sharedState.cacheManager.lookupCachedData(oldView).isDefined)
        }
      }
    }
  }

  test("SPARK-34052: cascading cache invalidation - CatalogImpl.dropGlobalTempView") {
    Seq(true, false).foreach { storeAnalyzed =>
      withSQLConf(SQLConf.STORE_ANALYZED_PLAN_FOR_VIEW.key -> storeAnalyzed.toString) {
        withGlobalTempView("view1") {
          withTempView("view2") {
            val db = spark.sharedState.globalTempDB
            sql("CREATE GLOBAL TEMPORARY VIEW view1 AS SELECT * FROM testData WHERE key > 1")
            sql(s"CACHE TABLE view2 AS SELECT * FROM ${db}.view1 WHERE value > 1")
            assert(spark.catalog.isCached("view2"))

            val oldView = spark.table("view2")
            spark.catalog.dropGlobalTempView("view1")
            assert(storeAnalyzed ==
              spark.sharedState.cacheManager.lookupCachedData(oldView).isDefined)
          }
        }
      }
    }
  }

  test("SPARK-34052: cached temp view should become invalid after the source table is dropped") {
    val t = "t"
    withTable(t) {
      sql(s"CREATE TABLE $t USING parquet AS SELECT * FROM VALUES(1, 'a') AS $t(a, b)")
      sql(s"CACHE TABLE v AS SELECT a FROM $t")
      checkAnswer(sql("SELECT * FROM v"), Row(1) :: Nil)
      sql(s"DROP TABLE $t")
      val e = intercept[AnalysisException](sql("SELECT * FROM v"))
      checkErrorTableNotFound(e, s"`$t`",
        ExpectedContext("VIEW", "v", 14, 13 + t.length, t))
    }
  }

  test("SPARK-34347: cascading cache invalidation - SQLContext.uncacheTable") {
    Seq(true, false).foreach { storeAnalyzed =>
      withSQLConf(SQLConf.STORE_ANALYZED_PLAN_FOR_VIEW.key -> storeAnalyzed.toString) {
        withTempView("view1", "view2") {
          sql("CREATE TEMPORARY VIEW view1 AS SELECT * FROM testData WHERE key > 1")
          sql("CACHE TABLE view2 AS SELECT * FROM view1 WHERE value > 1")
          assert(spark.catalog.isCached("view2"))

          val oldView = spark.table("view2")
          spark.catalog.uncacheTable("view1")
          assert(storeAnalyzed ==
            spark.sharedState.cacheManager.lookupCachedData(oldView).isDefined,
            s"when storeAnalyzed = $storeAnalyzed")
        }
      }
    }
  }

  test("SPARK-34347: cascading cache invalidation - SQLContext.uncacheTable (global temp view)") {
    Seq(true, false).foreach { storeAnalyzed =>
      withSQLConf(SQLConf.STORE_ANALYZED_PLAN_FOR_VIEW.key -> storeAnalyzed.toString) {
        withGlobalTempView("view1") {
          withTempView("view2") {
            val db = spark.sharedState.globalTempDB
            sql("CREATE GLOBAL TEMPORARY VIEW view1 AS SELECT * FROM testData WHERE key > 1")
            sql(s"CACHE TABLE view2 AS SELECT * FROM $db.view1 WHERE value > 1")
            assert(spark.catalog.isCached("view2"))

            val oldView = spark.table("view2")
            spark.catalog.uncacheTable(s"$db.view1")
            assert(storeAnalyzed ==
              spark.sharedState.cacheManager.lookupCachedData(oldView).isDefined,
              s"when storeAnalyzed = $storeAnalyzed")
          }
        }
      }
    }
  }

  test("SPARK-34546: ALTER VIEW AS should uncache if a temp view is cached") {
    Seq(true, false).foreach { storeAnalyzed =>
      withSQLConf(SQLConf.STORE_ANALYZED_PLAN_FOR_VIEW.key -> storeAnalyzed.toString) {
        withTempView("tv") {
          testAlterTemporaryViewAsWithCache(TableIdentifier("tv"), storeAnalyzed)
        }
      }
    }
  }

  test("SPARK-34546: ALTER VIEW AS should uncache if a global temp view is cached") {
    Seq(true, false).foreach { storeAnalyzed =>
      withSQLConf(SQLConf.STORE_ANALYZED_PLAN_FOR_VIEW.key -> storeAnalyzed.toString) {
        withGlobalTempView("global_tv") {
          val db = spark.sharedState.globalTempDB
          testAlterTemporaryViewAsWithCache(TableIdentifier("global_tv", Some(db)), storeAnalyzed)
        }
      }
    }
  }

  private def testAlterTemporaryViewAsWithCache(
      ident: TableIdentifier,
      storeAnalyzed: Boolean): Unit = {
    val (tempViewStr, viewName) = if (ident.database.nonEmpty) {
      ("GLOBAL TEMPORARY", s"${ident.database.get}.${ident.table}")
    } else {
      ("TEMPORARY", ident.table)
    }

    sql(s"CREATE $tempViewStr VIEW ${ident.table} AS SELECT 1")

    sql(s"CACHE TABLE $viewName")
    assert(spark.catalog.isCached(viewName))
    assert(spark.sharedState.cacheManager.lookupCachedData(sql("SELECT 1")).nonEmpty)

    if (storeAnalyzed) {
      // Altered temporary view will have the same plan, thus it will not be uncached.
      // Note that this check is done only if a temporary view stores an analyzed view.
      sql(s"ALTER VIEW $viewName as SELECT 1")
      assert(spark.catalog.isCached(viewName))
      assert(spark.sharedState.cacheManager.lookupCachedData(sql("SELECT 1")).nonEmpty)
    }

    sql(s"ALTER VIEW $viewName as SELECT 2")
    assert(!spark.catalog.isCached(viewName))
    assert(spark.sharedState.cacheManager.lookupCachedData(sql("SELECT 1")).isEmpty)
  }

  test("SPARK-34546: ALTER VIEW AS should uncache if a permanent view is cached") {
    withView("view") {
      sql("CREATE VIEW view AS SELECT 1")
      sql("CACHE TABLE view")
      assert(spark.catalog.isCached("view"))
      assert(spark.sharedState.cacheManager.lookupCachedData(sql("SELECT 1")).nonEmpty)

      // ALTER VIEW AS on a permanent view should uncache even if the replacing view produces
      // the same result.
      sql("ALTER VIEW view as SELECT 1")
      assert(!spark.catalog.isCached("view"))
      assert(spark.sharedState.cacheManager.lookupCachedData(sql("SELECT 1")).isEmpty)
    }
  }

  test("SPARK-34699: CREATE TEMP VIEW USING should uncache correctly") {
    withTempView("tv") {
      testCreateTemporaryViewUsingWithCache(TableIdentifier("tv"))
    }
  }

  test("SPARK-34699: CREATE GLOBAL TEMP VIEW USING should uncache correctly") {
    withGlobalTempView("global_tv") {
      val db = spark.sharedState.globalTempDB
      testCreateTemporaryViewUsingWithCache(TableIdentifier("global_tv", Some(db)))
    }
  }

  test("SPARK-36120: Support cache/uncache table with TimestampNTZ type") {
    val tableName = "ntzCache"
    withTable(tableName) {
      sql(s"CACHE TABLE $tableName AS SELECT TIMESTAMP_NTZ'2021-01-01 00:00:00'")
      checkAnswer(spark.table(tableName), Row(LocalDateTime.parse("2021-01-01T00:00:00")))
      spark.table(tableName).queryExecution.withCachedData.collect {
        case cached: InMemoryRelation =>
          assert(cached.stats.sizeInBytes === 8)
      }
      sql(s"UNCACHE TABLE $tableName")
    }
  }

  private def testCreateTemporaryViewUsingWithCache(ident: TableIdentifier): Unit = {
    withTempDir { dir =>
      val path1 = new File(dir, "t1").getCanonicalPath
      val path2 = new File(dir, "t2").getCanonicalPath
      Seq(1).toDF().write.parquet(path1)
      Seq(1).toDF().write.parquet(path2)

      val (tempViewStr, viewName) = if (ident.database.nonEmpty) {
        ("GLOBAL TEMPORARY VIEW", s"${ident.database.get}.${ident.table}")
      } else {
        ("TEMPORARY VIEW", ident.table)
      }

      sql(s"CREATE $tempViewStr ${ident.table} USING parquet OPTIONS (path '$path1')")

      sql(s"CACHE TABLE $viewName")
      assert(spark.catalog.isCached(viewName))

      // Replacing with the same relation. The cache shouldn't be uncached.
      sql(s"CREATE OR REPLACE $tempViewStr ${ident.table} USING parquet OPTIONS (path '$path1')")
      assert(spark.catalog.isCached(viewName))

      // Replacing with a different relation. The cache should be cleared.
      sql(s"CREATE OR REPLACE $tempViewStr ${ident.table} USING parquet OPTIONS (path '$path2')")
      assert(!spark.catalog.isCached(viewName))

      // Validate that the cache is cleared by creating a temp view with the same relation.
      sql(s"CREATE OR REPLACE $tempViewStr ${ident.table} USING parquet OPTIONS (path '$path1')")
      assert(!spark.catalog.isCached(viewName))
    }
  }

  test("SPARK-35332: Make cache plan disable configs configurable - check AQE") {
    withSQLConf(SQLConf.SHUFFLE_PARTITIONS.key -> "2",
      SQLConf.COALESCE_PARTITIONS_MIN_PARTITION_NUM.key -> "1",
      SQLConf.ADAPTIVE_EXECUTION_ENABLED.key -> "true") {

      var finalPlan: SparkPlanInfo = null
      val listener = new SparkListener {
        override def onOtherEvent(event: SparkListenerEvent): Unit = {
          event match {
            case SparkListenerSQLAdaptiveExecutionUpdate(_, _, sparkPlanInfo) =>
              if (sparkPlanInfo.simpleString.startsWith(
                  "AdaptiveSparkPlan isFinalPlan=true")) {
                finalPlan = sparkPlanInfo
              }
            case _ => // ignore other events
          }
        }
      }

      def findNodeInSparkPlanInfo(root: SparkPlanInfo, cond: SparkPlanInfo => Boolean):
      Option[SparkPlanInfo] = {
        if (cond(root)) {
          Some(root)
        } else {
          root.children.flatMap(findNodeInSparkPlanInfo(_, cond)).headOption
        }
      }

      def cachedFinalStageCoalesced(sparkPlanInfo: SparkPlanInfo): Boolean = {
        val inMemoryScanNode = findNodeInSparkPlanInfo(sparkPlanInfo,
          _.nodeName.contains("TableCacheQueryStage"))
        val aqeNode = findNodeInSparkPlanInfo(inMemoryScanNode.get,
          _.nodeName.contains("AdaptiveSparkPlan"))
        aqeNode.get.children.head.nodeName == "AQEShuffleRead"
      }

      withTempView("t0", "t1", "t2") {
        try {
          spark.range(10).write.saveAsTable("t0")
          spark.sparkContext.listenerBus.waitUntilEmpty()
          spark.sparkContext.addSparkListener(listener)

          withSQLConf(SQLConf.CAN_CHANGE_CACHED_PLAN_OUTPUT_PARTITIONING.key -> "false") {
            sql("CACHE TABLE t1 as SELECT /*+ REPARTITION */ * FROM (" +
              "SELECT distinct (id+1) FROM t0)")
            assert(spark.table("t1").rdd.partitions.length == 2)
            spark.sparkContext.listenerBus.waitUntilEmpty()
            assert(finalPlan != null && !cachedFinalStageCoalesced(finalPlan))
          }

          finalPlan = null // reset finalPlan
          withSQLConf(SQLConf.CAN_CHANGE_CACHED_PLAN_OUTPUT_PARTITIONING.key -> "true") {
            sql("CACHE TABLE t2 as SELECT /*+ REPARTITION */ * FROM (" +
              "SELECT distinct (id-1) FROM t0)")
            assert(spark.table("t2").rdd.partitions.length == 1)
            spark.sparkContext.listenerBus.waitUntilEmpty()
            assert(finalPlan != null && cachedFinalStageCoalesced(finalPlan))
          }
        } finally {
          spark.sparkContext.removeSparkListener(listener)
        }
      }
    }
  }

  test("SPARK-35332: Make cache plan disable configs configurable - check bucket scan") {
    withTable("t1", "t2", "t3") {
      Seq(1, 2, 3).foreach { i =>
        spark.range(1, 2)
          .write
          .format("parquet")
          .bucketBy(2, "id")
          .saveAsTable(s"t$i")
      }

      withCache("t1", "t2", "t3") {
        withSQLConf(SQLConf.BUCKETING_ENABLED.key -> "true",
          SQLConf.FILES_MIN_PARTITION_NUM.key -> "1",
          SQLConf.CAN_CHANGE_CACHED_PLAN_OUTPUT_PARTITIONING.key -> "false") {
          sql("CACHE TABLE t1")
          assert(spark.table("t1").rdd.partitions.length == 2)

          withSQLConf(SQLConf.CAN_CHANGE_CACHED_PLAN_OUTPUT_PARTITIONING.key -> "true") {
            assert(spark.table("t1").rdd.partitions.length == 2)
            sql("CACHE TABLE t2")
            assert(spark.table("t2").rdd.partitions.length == 2)
          }

          withSQLConf(SQLConf.CAN_CHANGE_CACHED_PLAN_OUTPUT_PARTITIONING.key -> "false") {
            assert(spark.table("t1").rdd.partitions.length == 2)
            assert(spark.table("t2").rdd.partitions.length == 2)
            sql("CACHE TABLE t3")
            assert(spark.table("t3").rdd.partitions.length == 2)
          }
        }
      }
    }
  }

  test("SPARK-37702: cache table with temporary function ") {
    withUserDefinedFunction("udf" -> true) {
      spark.udf.register("udf", (id: Int) => id + 1)
      withTempView("cached_t") {
        sql("CACHE TABLE cached_t as SELECT udf(id) FROM VALUES (1), (2) t(id)")
        checkAnswer(sql("SELECT * FROM cached_t"), Row(2) :: Row(3) :: Nil)
      }
    }
  }

  test("SPARK-45451: Make the default storage level of dataset cache configurable") {
    def validateStorageLevel(expected: StorageLevel): Unit = {
      withTempView("t") {
        spark.range(10).createOrReplaceTempView("t")

        Seq(() => spark.table("t").cache(),
          () => spark.catalog.cacheTable("t"),
          () => spark.sql("CACHE TABLE t")).foreach { f =>
          withCache("t") {
            f()
            val cached = spark.table("t")
            val tableCache = collect(cached.queryExecution.executedPlan) {
              case i: InMemoryTableScanExec => i
            }
            if (expected == StorageLevel.NONE) {
              assert(tableCache.isEmpty)
            } else {
              assert(tableCache.size == 1)
              assert(tableCache.head.relation.cacheBuilder.storageLevel == expected)
            }
          }
        }
      }
    }

    validateStorageLevel(StorageLevel.MEMORY_AND_DISK)
    withSQLConf(SQLConf.DEFAULT_CACHE_STORAGE_LEVEL.key -> "NONE") {
      validateStorageLevel(StorageLevel.NONE)
    }
    withSQLConf(SQLConf.DEFAULT_CACHE_STORAGE_LEVEL.key -> "MEMORY_AND_DISK_2") {
      validateStorageLevel(StorageLevel.MEMORY_AND_DISK_2)
    }
    intercept[IllegalArgumentException] {
      withSQLConf(SQLConf.DEFAULT_CACHE_STORAGE_LEVEL.key -> "DISK") {}
    }
  }

  test("SPARK-47633: Cache hit for lateral join with join condition") {
    withTempView("t", "q1") {
      sql("create or replace temp view t(c1, c2) as values (0, 1), (1, 2)")
      val query = """select *
                    |from t
                    |join lateral (
                    |  select c1 as a, c2 as b
                    |  from t)
                    |on c1 = a;
                    |""".stripMargin
      sql(s"cache table q1 as $query")
      val df = sql(query)
      checkAnswer(df,
        Row(0, 1, 0, 1) :: Row(1, 2, 1, 2) :: Nil)
      assert(getNumInMemoryRelations(df) == 1)
    }
  }
<<<<<<< HEAD

  test("SPARK-49618: union bug causing cached plan miss") {
    withSQLConf(SQLConf.ADAPTIVE_EXECUTION_ENABLED.key -> "false") {
      withView("v1", "v2") {
        Seq(
          (7L, 45, 2.0f, 3.0d)
        ).toDF("l", "i", "f", "d").createOrReplaceTempView("v1")

        val df2 = Seq(
          (9L, 433, 1.0f, 5.0d)
        ).toDF("l", "i", "f", "d").createOrReplaceTempView("v2")

        val u = sql("select l, i from v1 union all select l, i from v2")
        u.cache()
        val q = sql("select l, i from v2 union all select l, i from v1")
        assert(q.queryExecution.withCachedData.collect {
          case cached: InMemoryRelation => cached
        }.nonEmpty)
=======

  Seq(true, false).foreach { callerEnableAQE =>
    test(s"SPARK-49982: AQE negative caching with in memory table cache - callerEnableAQE=" +
      callerEnableAQE) {
      val triggered = new AtomicBoolean(false)
      val func: Long => Boolean = (i: Long) => {
        if (!triggered.get()) {
          throw new Exception("SPARK-49982")
        }
        i % 2 == 0
      }
      withUserDefinedFunction("func" -> true) {
        spark.udf.register("func", func)
        // make sure the cached plan is AQE plan
        withSQLConf(SQLConf.ADAPTIVE_EXECUTION_ENABLED.key -> "true") {
          val df1 = spark.range(1024).select($"id".as("key1"))
          val df2 = spark.range(2048).select($"id".as("key2"))
            .withColumn("group_key", $"key2" % 1024)
          val df = df1.filter(expr("func(key1)")).hint("MERGE").join(df2, $"key1" === $"key2")
          df.cache()
          try {
            withSQLConf(SQLConf.ADAPTIVE_EXECUTION_ENABLED.key -> callerEnableAQE.toString) {
              val finalDf1 = df.groupBy($"group_key").agg("key1" -> "count")
              val finalDf2 = df.groupBy($"group_key").agg("key1" -> "avg")
              intercept[Throwable] {
                finalDf1.collect()
              }
              triggered.set(true)
              // Collect again on the same df will trigger AQE negative caching
              intercept[Throwable] {
                finalDf1.collect()
              }
              // Collect on a different df will use the refreshed InMemoryRelation
              finalDf2.collect()
            }
          } finally {
            df.unpersist(blocking = true)
          }
        }
>>>>>>> e70f8aba
      }
    }
  }
}<|MERGE_RESOLUTION|>--- conflicted
+++ resolved
@@ -1789,26 +1789,6 @@
       assert(getNumInMemoryRelations(df) == 1)
     }
   }
-<<<<<<< HEAD
-
-  test("SPARK-49618: union bug causing cached plan miss") {
-    withSQLConf(SQLConf.ADAPTIVE_EXECUTION_ENABLED.key -> "false") {
-      withView("v1", "v2") {
-        Seq(
-          (7L, 45, 2.0f, 3.0d)
-        ).toDF("l", "i", "f", "d").createOrReplaceTempView("v1")
-
-        val df2 = Seq(
-          (9L, 433, 1.0f, 5.0d)
-        ).toDF("l", "i", "f", "d").createOrReplaceTempView("v2")
-
-        val u = sql("select l, i from v1 union all select l, i from v2")
-        u.cache()
-        val q = sql("select l, i from v2 union all select l, i from v1")
-        assert(q.queryExecution.withCachedData.collect {
-          case cached: InMemoryRelation => cached
-        }.nonEmpty)
-=======
 
   Seq(true, false).foreach { callerEnableAQE =>
     test(s"SPARK-49982: AQE negative caching with in memory table cache - callerEnableAQE=" +
@@ -1848,7 +1828,27 @@
             df.unpersist(blocking = true)
           }
         }
->>>>>>> e70f8aba
+      }
+    }
+  }
+
+  test("SPARK-49618: union bug causing cached plan miss") {
+    withSQLConf(SQLConf.ADAPTIVE_EXECUTION_ENABLED.key -> "false") {
+      withView("v1", "v2") {
+        Seq(
+          (7L, 45, 2.0f, 3.0d)
+        ).toDF("l", "i", "f", "d").createOrReplaceTempView("v1")
+
+        val df2 = Seq(
+          (9L, 433, 1.0f, 5.0d)
+        ).toDF("l", "i", "f", "d").createOrReplaceTempView("v2")
+
+        val u = sql("select l, i from v1 union all select l, i from v2")
+        u.cache()
+        val q = sql("select l, i from v2 union all select l, i from v1")
+        assert(q.queryExecution.withCachedData.collect {
+          case cached: InMemoryRelation => cached
+        }.nonEmpty)
       }
     }
   }
