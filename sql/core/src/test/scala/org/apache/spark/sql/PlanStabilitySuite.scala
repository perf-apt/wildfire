--- conflicted
+++ resolved
@@ -100,7 +100,6 @@
     new File(goldenFilePath, goldenFileName)
   }
 
-<<<<<<< HEAD
   class MatchResult(
       val isMatch: Boolean,
       val simplifiedMatch: Boolean,
@@ -108,14 +107,16 @@
       val expectedSimplified: String,
       val expectedExplain: String)
 
-  private def isApproved(dir: File, actualSimplifiedPlan: String, actualExplain: String):
-  MatchResult = {
-    val goldenFileName = "simplified.txt"
-    val file = new File(dir, goldenFileName)
-    val expectedSimplified = FileUtils.readFileToString(file, StandardCharsets.UTF_8)
-    val goldenExplainFileName = "explain.txt"
-    val explainFile = new File(dir, goldenExplainFileName)
-    val expectedExplain = FileUtils.readFileToString(explainFile, StandardCharsets.UTF_8)
+  private def isApproved(
+      dir: File,
+      actualSimplifiedPlan: String,
+      actualExplain: String,
+      queryName: String): MatchResult = {
+    val simplifiedFile = new File(dir, getAppropriateFileName(queryName, "simplified.txt"))
+    val expectedSimplified = FileUtils.readFileToString(simplifiedFile, StandardCharsets.UTF_8)
+    lazy val explainFile = new File(dir, getAppropriateFileName(queryName, "explain.txt"))
+    lazy val expectedExplain = FileUtils.readFileToString(explainFile, StandardCharsets.UTF_8)
+
     val explainedMatch = expectedExplain == actualExplain
     val simplifiedMatch = expectedSimplified == actualSimplifiedPlan
     val matched = explainedMatch && simplifiedMatch
@@ -131,18 +132,7 @@
     }
     new MatchResult(matched, simplifiedMatch, explainedMatch, expectedSimplified,
         expectedExplain)
-=======
-  private def isApproved(
-      dir: File,
-      actualSimplifiedPlan: String,
-      actualExplain: String,
-      queryName: String): Boolean = {
-    val simplifiedFile = new File(dir, getAppropriateFileName(queryName, "simplified.txt"))
-    val expectedSimplified = FileUtils.readFileToString(simplifiedFile, StandardCharsets.UTF_8)
-    lazy val explainFile = new File(dir, getAppropriateFileName(queryName, "explain.txt"))
-    lazy val expectedExplain = FileUtils.readFileToString(explainFile, StandardCharsets.UTF_8)
-    expectedSimplified == actualSimplifiedPlan && expectedExplain == actualExplain
->>>>>>> fe7990e5
+
   }
 
   /**
@@ -157,12 +147,8 @@
   private def generateGoldenFile(plan: SparkPlan, name: String, explain: String): Unit = {
     val dir = getDirForTest(name)
     val simplified = getSimplifiedPlan(plan)
-<<<<<<< HEAD
-    val foundMatch = dir.exists() && isApproved(dir, simplified, explain).isMatch
-=======
     val foundMatch = dir.exists() &&
-      Try { isApproved(dir, simplified, explain, name) }.getOrElse(false)
->>>>>>> fe7990e5
+      Try { isApproved(dir, simplified, explain, name).isMatch }.getOrElse(false)
 
     if (!foundMatch) {
       val file = new File(dir, getAppropriateFileName(name, "simplified.txt"))
@@ -184,31 +170,16 @@
     val dir = getDirForTest(name)
     val tempDir = FileUtils.getTempDirectory
     val actualSimplified = getSimplifiedPlan(plan)
-<<<<<<< HEAD
-    val matchResult = isApproved(dir, actualSimplified, explain)
-=======
-    val foundMatch = isApproved(dir, actualSimplified, explain, name)
->>>>>>> fe7990e5
-
+    val matchResult = isApproved(dir, actualSimplified, explain, name)
     if (!matchResult.isMatch) {
       // show diff with last approved
-<<<<<<< HEAD
-      val approvedSimplifiedFile = new File(dir, "simplified.txt")
-      val approvedExplainFile = new File(dir, "explain.txt")
-
-      val actualSimplifiedFile = new File(tempDir, s"$name.actual.simplified.txt")
-      val actualExplainFile = new File(tempDir, s"$name.actual.explain.txt")
-
-=======
       val approvedSimplifiedFile = new File(dir, getAppropriateFileName(name, "simplified.txt"))
       val approvedExplainFile = new File(dir, getAppropriateFileName(name, "explain.txt"))
       val actualSimplifiedFile = new File(tempDir,
         getAppropriateFileName(name, s"$name.actual.simplified.txt"))
       val actualExplainFile = new File(tempDir,
         getAppropriateFileName(name, s"$name.actual.explain.txt"))
-      val approvedSimplified = FileUtils.readFileToString(approvedSimplifiedFile,
-        StandardCharsets.UTF_8)
->>>>>>> fe7990e5
+
       // write out for debugging
       FileUtils.writeStringToFile(actualSimplifiedFile, actualSimplified, StandardCharsets.UTF_8)
       FileUtils.writeStringToFile(actualExplainFile, explain, StandardCharsets.UTF_8)
