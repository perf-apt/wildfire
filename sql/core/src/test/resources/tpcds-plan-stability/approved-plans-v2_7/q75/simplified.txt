TakeOrderedAndProject [sales_cnt_diff,sales_amt_diff,prev_year,year,i_brand_id,i_class_id,i_category_id,i_manufact_id,prev_yr_cnt,curr_yr_cnt]
  WholeStageCodegen (30)
    Project [d_year,d_year,i_brand_id,i_class_id,i_category_id,i_manufact_id,sales_cnt,sales_cnt,sales_amt,sales_amt]
      BroadcastHashJoin [i_brand_id,i_class_id,i_category_id,i_manufact_id,i_brand_id,i_class_id,i_category_id,i_manufact_id,sales_cnt,sales_cnt]
        Filter [sales_cnt]
          HashAggregate [d_year,i_brand_id,i_class_id,i_category_id,i_manufact_id,sum,sum] [sum(sales_cnt),sum(UnscaledValue(sales_amt)),sales_cnt,sales_amt,sum,sum]
            InputAdapter
              Exchange [d_year,i_brand_id,i_class_id,i_category_id,i_manufact_id] #1
                WholeStageCodegen (14)
                  HashAggregate [d_year,i_brand_id,i_class_id,i_category_id,i_manufact_id,sales_cnt,sales_amt] [sum,sum,sum,sum]
                    HashAggregate [d_year,i_brand_id,i_class_id,i_category_id,i_manufact_id,sales_cnt,sales_amt]
                      InputAdapter
                        Exchange [d_year,i_brand_id,i_class_id,i_category_id,i_manufact_id,sales_cnt,sales_amt] #2
                          WholeStageCodegen (13)
                            HashAggregate [d_year,i_brand_id,i_class_id,i_category_id,i_manufact_id,sales_cnt,sales_amt]
                              InputAdapter
                                Union
                                  WholeStageCodegen (4)
                                    Project [d_year,i_brand_id,i_class_id,i_category_id,i_manufact_id,cs_quantity,cr_return_quantity,cs_ext_sales_price,cr_return_amount]
                                      BroadcastHashJoin [cs_order_number,cs_item_sk,cr_order_number,cr_item_sk]
                                        Project [cs_item_sk,cs_order_number,cs_quantity,cs_ext_sales_price,i_brand_id,i_class_id,i_category_id,i_manufact_id,d_year]
                                          BroadcastHashJoin [cs_sold_date_sk,d_date_sk]
                                            Project [cs_item_sk,cs_order_number,cs_quantity,cs_ext_sales_price,cs_sold_date_sk,i_brand_id,i_class_id,i_category_id,i_manufact_id]
                                              BroadcastHashJoin [cs_item_sk,i_item_sk]
                                                Filter [cs_item_sk]
                                                  ColumnarToRow
                                                    InputAdapter
                                                      Scan parquet spark_catalog.default.catalog_sales [cs_item_sk,cs_order_number,cs_quantity,cs_ext_sales_price,cs_sold_date_sk]
                                                        SubqueryBroadcast [d_date_sk] #1
                                                          BroadcastExchange #3
                                                            WholeStageCodegen (1)
                                                              Filter [d_year,d_date_sk]
                                                                ColumnarToRow
                                                                  InputAdapter
                                                                    Scan parquet spark_catalog.default.date_dim [d_date_sk,d_year]
                                                InputAdapter
                                                  BroadcastExchange #4
                                                    WholeStageCodegen (1)
                                                      Project [i_item_sk,i_brand_id,i_class_id,i_category_id,i_manufact_id]
                                                        Filter [i_category,i_item_sk,i_brand_id,i_class_id,i_category_id,i_manufact_id]
                                                          ColumnarToRow
                                                            InputAdapter
                                                              Scan parquet spark_catalog.default.item [i_item_sk,i_brand_id,i_class_id,i_category_id,i_category,i_manufact_id]
                                            InputAdapter
                                              ReusedExchange [d_date_sk,d_year] #3
                                        InputAdapter
                                          BroadcastExchange #5
                                            WholeStageCodegen (3)
                                              Project [cr_item_sk,cr_order_number,cr_return_quantity,cr_return_amount]
                                                Filter [cr_order_number,cr_item_sk]
                                                  ColumnarToRow
                                                    InputAdapter
<<<<<<< HEAD
                                                      WholeStageCodegen (6)
                                                        Sort [cr_order_number,cr_item_sk]
                                                          InputAdapter
                                                            Exchange [cr_order_number,cr_item_sk] #7
                                                              WholeStageCodegen (5)
                                                                Project [cr_item_sk,cr_order_number,cr_return_quantity,cr_return_amount]
                                                                  Filter [cr_item_sk,cr_order_number]
                                                                    ColumnarToRow
                                                                      InputAdapter
                                                                        Scan parquet spark_catalog.default.catalog_returns [cr_item_sk,cr_order_number,cr_return_quantity,cr_return_amount,cr_returned_date_sk]
                                              WholeStageCodegen (14)
                                                Project [d_year,i_brand_id,i_class_id,i_category_id,i_manufact_id,ss_quantity,sr_return_quantity,ss_ext_sales_price,sr_return_amt]
                                                  SortMergeJoin [ss_ticket_number,ss_item_sk,sr_ticket_number,sr_item_sk]
=======
                                                      Scan parquet spark_catalog.default.catalog_returns [cr_item_sk,cr_order_number,cr_return_quantity,cr_return_amount,cr_returned_date_sk]
                                  WholeStageCodegen (8)
                                    Project [d_year,i_brand_id,i_class_id,i_category_id,i_manufact_id,ss_quantity,sr_return_quantity,ss_ext_sales_price,sr_return_amt]
                                      BroadcastHashJoin [ss_ticket_number,ss_item_sk,sr_ticket_number,sr_item_sk]
                                        Project [ss_item_sk,ss_ticket_number,ss_quantity,ss_ext_sales_price,i_brand_id,i_class_id,i_category_id,i_manufact_id,d_year]
                                          BroadcastHashJoin [ss_sold_date_sk,d_date_sk]
                                            Project [ss_item_sk,ss_ticket_number,ss_quantity,ss_ext_sales_price,ss_sold_date_sk,i_brand_id,i_class_id,i_category_id,i_manufact_id]
                                              BroadcastHashJoin [ss_item_sk,i_item_sk]
                                                Filter [ss_item_sk]
                                                  ColumnarToRow
>>>>>>> 3dae4af0
                                                    InputAdapter
                                                      Scan parquet spark_catalog.default.store_sales [ss_item_sk,ss_ticket_number,ss_quantity,ss_ext_sales_price,ss_sold_date_sk]
                                                        ReusedSubquery [d_date_sk] #1
                                                InputAdapter
                                                  ReusedExchange [i_item_sk,i_brand_id,i_class_id,i_category_id,i_manufact_id] #4
                                            InputAdapter
                                              ReusedExchange [d_date_sk,d_year] #3
                                        InputAdapter
                                          BroadcastExchange #6
                                            WholeStageCodegen (7)
                                              Project [sr_item_sk,sr_ticket_number,sr_return_quantity,sr_return_amt]
                                                Filter [sr_ticket_number,sr_item_sk]
                                                  ColumnarToRow
                                                    InputAdapter
<<<<<<< HEAD
                                                      WholeStageCodegen (13)
                                                        Sort [sr_ticket_number,sr_item_sk]
                                                          InputAdapter
                                                            Exchange [sr_ticket_number,sr_item_sk] #9
                                                              WholeStageCodegen (12)
                                                                Project [sr_item_sk,sr_ticket_number,sr_return_quantity,sr_return_amt]
                                                                  Filter [sr_item_sk,sr_ticket_number]
                                                                    ColumnarToRow
                                                                      InputAdapter
                                                                        Scan parquet spark_catalog.default.store_returns [sr_item_sk,sr_ticket_number,sr_return_quantity,sr_return_amt,sr_returned_date_sk]
                                              WholeStageCodegen (21)
                                                Project [d_year,i_brand_id,i_class_id,i_category_id,i_manufact_id,ws_quantity,wr_return_quantity,ws_ext_sales_price,wr_return_amt]
                                                  SortMergeJoin [ws_order_number,ws_item_sk,wr_order_number,wr_item_sk]
=======
                                                      Scan parquet spark_catalog.default.store_returns [sr_item_sk,sr_ticket_number,sr_return_quantity,sr_return_amt,sr_returned_date_sk]
                                  WholeStageCodegen (12)
                                    Project [d_year,i_brand_id,i_class_id,i_category_id,i_manufact_id,ws_quantity,wr_return_quantity,ws_ext_sales_price,wr_return_amt]
                                      BroadcastHashJoin [ws_order_number,ws_item_sk,wr_order_number,wr_item_sk]
                                        Project [ws_item_sk,ws_order_number,ws_quantity,ws_ext_sales_price,i_brand_id,i_class_id,i_category_id,i_manufact_id,d_year]
                                          BroadcastHashJoin [ws_sold_date_sk,d_date_sk]
                                            Project [ws_item_sk,ws_order_number,ws_quantity,ws_ext_sales_price,ws_sold_date_sk,i_brand_id,i_class_id,i_category_id,i_manufact_id]
                                              BroadcastHashJoin [ws_item_sk,i_item_sk]
                                                Filter [ws_item_sk]
                                                  ColumnarToRow
>>>>>>> 3dae4af0
                                                    InputAdapter
                                                      Scan parquet spark_catalog.default.web_sales [ws_item_sk,ws_order_number,ws_quantity,ws_ext_sales_price,ws_sold_date_sk]
                                                        ReusedSubquery [d_date_sk] #1
                                                InputAdapter
                                                  ReusedExchange [i_item_sk,i_brand_id,i_class_id,i_category_id,i_manufact_id] #4
                                            InputAdapter
                                              ReusedExchange [d_date_sk,d_year] #3
                                        InputAdapter
                                          BroadcastExchange #7
                                            WholeStageCodegen (11)
                                              Project [wr_item_sk,wr_order_number,wr_return_quantity,wr_return_amt]
                                                Filter [wr_order_number,wr_item_sk]
                                                  ColumnarToRow
                                                    InputAdapter
<<<<<<< HEAD
                                                      WholeStageCodegen (20)
                                                        Sort [wr_order_number,wr_item_sk]
                                                          InputAdapter
                                                            Exchange [wr_order_number,wr_item_sk] #11
                                                              WholeStageCodegen (19)
                                                                Project [wr_item_sk,wr_order_number,wr_return_quantity,wr_return_amt]
                                                                  Filter [wr_item_sk,wr_order_number]
                                                                    ColumnarToRow
                                                                      InputAdapter
                                                                        Scan parquet spark_catalog.default.web_returns [wr_item_sk,wr_order_number,wr_return_quantity,wr_return_amt,wr_returned_date_sk]
=======
                                                      Scan parquet spark_catalog.default.web_returns [wr_item_sk,wr_order_number,wr_return_quantity,wr_return_amt,wr_returned_date_sk]
>>>>>>> 3dae4af0
        InputAdapter
          BroadcastExchange #8
            WholeStageCodegen (29)
              Filter [sales_cnt]
                HashAggregate [d_year,i_brand_id,i_class_id,i_category_id,i_manufact_id,sum,sum] [sum(sales_cnt),sum(UnscaledValue(sales_amt)),sales_cnt,sales_amt,sum,sum]
                  InputAdapter
                    Exchange [d_year,i_brand_id,i_class_id,i_category_id,i_manufact_id] #9
                      WholeStageCodegen (28)
                        HashAggregate [d_year,i_brand_id,i_class_id,i_category_id,i_manufact_id,sales_cnt,sales_amt] [sum,sum,sum,sum]
                          HashAggregate [d_year,i_brand_id,i_class_id,i_category_id,i_manufact_id,sales_cnt,sales_amt]
                            InputAdapter
                              Exchange [d_year,i_brand_id,i_class_id,i_category_id,i_manufact_id,sales_cnt,sales_amt] #10
                                WholeStageCodegen (27)
                                  HashAggregate [d_year,i_brand_id,i_class_id,i_category_id,i_manufact_id,sales_cnt,sales_amt]
                                    InputAdapter
                                      Union
                                        WholeStageCodegen (18)
                                          Project [d_year,i_brand_id,i_class_id,i_category_id,i_manufact_id,cs_quantity,cr_return_quantity,cs_ext_sales_price,cr_return_amount]
                                            BroadcastHashJoin [cs_order_number,cs_item_sk,cr_order_number,cr_item_sk]
                                              Project [cs_item_sk,cs_order_number,cs_quantity,cs_ext_sales_price,i_brand_id,i_class_id,i_category_id,i_manufact_id,d_year]
                                                BroadcastHashJoin [cs_sold_date_sk,d_date_sk]
                                                  Project [cs_item_sk,cs_order_number,cs_quantity,cs_ext_sales_price,cs_sold_date_sk,i_brand_id,i_class_id,i_category_id,i_manufact_id]
                                                    BroadcastHashJoin [cs_item_sk,i_item_sk]
                                                      Filter [cs_item_sk]
                                                        ColumnarToRow
                                                          InputAdapter
                                                            Scan parquet spark_catalog.default.catalog_sales [cs_item_sk,cs_order_number,cs_quantity,cs_ext_sales_price,cs_sold_date_sk]
                                                              SubqueryBroadcast [d_date_sk] #2
                                                                BroadcastExchange #11
                                                                  WholeStageCodegen (1)
                                                                    Filter [d_year,d_date_sk]
                                                                      ColumnarToRow
                                                                        InputAdapter
                                                                          Scan parquet spark_catalog.default.date_dim [d_date_sk,d_year]
                                                      InputAdapter
                                                        ReusedExchange [i_item_sk,i_brand_id,i_class_id,i_category_id,i_manufact_id] #4
                                                  InputAdapter
                                                    ReusedExchange [d_date_sk,d_year] #11
                                              InputAdapter
                                                ReusedExchange [cr_item_sk,cr_order_number,cr_return_quantity,cr_return_amount] #5
                                        WholeStageCodegen (22)
                                          Project [d_year,i_brand_id,i_class_id,i_category_id,i_manufact_id,ss_quantity,sr_return_quantity,ss_ext_sales_price,sr_return_amt]
                                            BroadcastHashJoin [ss_ticket_number,ss_item_sk,sr_ticket_number,sr_item_sk]
                                              Project [ss_item_sk,ss_ticket_number,ss_quantity,ss_ext_sales_price,i_brand_id,i_class_id,i_category_id,i_manufact_id,d_year]
                                                BroadcastHashJoin [ss_sold_date_sk,d_date_sk]
                                                  Project [ss_item_sk,ss_ticket_number,ss_quantity,ss_ext_sales_price,ss_sold_date_sk,i_brand_id,i_class_id,i_category_id,i_manufact_id]
                                                    BroadcastHashJoin [ss_item_sk,i_item_sk]
                                                      Filter [ss_item_sk]
                                                        ColumnarToRow
                                                          InputAdapter
                                                            Scan parquet spark_catalog.default.store_sales [ss_item_sk,ss_ticket_number,ss_quantity,ss_ext_sales_price,ss_sold_date_sk]
                                                              ReusedSubquery [d_date_sk] #2
                                                      InputAdapter
                                                        ReusedExchange [i_item_sk,i_brand_id,i_class_id,i_category_id,i_manufact_id] #4
                                                  InputAdapter
                                                    ReusedExchange [d_date_sk,d_year] #11
                                              InputAdapter
                                                ReusedExchange [sr_item_sk,sr_ticket_number,sr_return_quantity,sr_return_amt] #6
                                        WholeStageCodegen (26)
                                          Project [d_year,i_brand_id,i_class_id,i_category_id,i_manufact_id,ws_quantity,wr_return_quantity,ws_ext_sales_price,wr_return_amt]
                                            BroadcastHashJoin [ws_order_number,ws_item_sk,wr_order_number,wr_item_sk]
                                              Project [ws_item_sk,ws_order_number,ws_quantity,ws_ext_sales_price,i_brand_id,i_class_id,i_category_id,i_manufact_id,d_year]
                                                BroadcastHashJoin [ws_sold_date_sk,d_date_sk]
                                                  Project [ws_item_sk,ws_order_number,ws_quantity,ws_ext_sales_price,ws_sold_date_sk,i_brand_id,i_class_id,i_category_id,i_manufact_id]
                                                    BroadcastHashJoin [ws_item_sk,i_item_sk]
                                                      Filter [ws_item_sk]
                                                        ColumnarToRow
                                                          InputAdapter
                                                            Scan parquet spark_catalog.default.web_sales [ws_item_sk,ws_order_number,ws_quantity,ws_ext_sales_price,ws_sold_date_sk]
                                                              ReusedSubquery [d_date_sk] #2
                                                      InputAdapter
                                                        ReusedExchange [i_item_sk,i_brand_id,i_class_id,i_category_id,i_manufact_id] #4
                                                  InputAdapter
                                                    ReusedExchange [d_date_sk,d_year] #11
                                              InputAdapter
                                                ReusedExchange [wr_item_sk,wr_order_number,wr_return_quantity,wr_return_amt] #7<|MERGE_RESOLUTION|>--- conflicted
+++ resolved
@@ -47,24 +47,9 @@
                                           BroadcastExchange #5
                                             WholeStageCodegen (3)
                                               Project [cr_item_sk,cr_order_number,cr_return_quantity,cr_return_amount]
-                                                Filter [cr_order_number,cr_item_sk]
+                                                Filter [cr_item_sk,cr_order_number]
                                                   ColumnarToRow
                                                     InputAdapter
-<<<<<<< HEAD
-                                                      WholeStageCodegen (6)
-                                                        Sort [cr_order_number,cr_item_sk]
-                                                          InputAdapter
-                                                            Exchange [cr_order_number,cr_item_sk] #7
-                                                              WholeStageCodegen (5)
-                                                                Project [cr_item_sk,cr_order_number,cr_return_quantity,cr_return_amount]
-                                                                  Filter [cr_item_sk,cr_order_number]
-                                                                    ColumnarToRow
-                                                                      InputAdapter
-                                                                        Scan parquet spark_catalog.default.catalog_returns [cr_item_sk,cr_order_number,cr_return_quantity,cr_return_amount,cr_returned_date_sk]
-                                              WholeStageCodegen (14)
-                                                Project [d_year,i_brand_id,i_class_id,i_category_id,i_manufact_id,ss_quantity,sr_return_quantity,ss_ext_sales_price,sr_return_amt]
-                                                  SortMergeJoin [ss_ticket_number,ss_item_sk,sr_ticket_number,sr_item_sk]
-=======
                                                       Scan parquet spark_catalog.default.catalog_returns [cr_item_sk,cr_order_number,cr_return_quantity,cr_return_amount,cr_returned_date_sk]
                                   WholeStageCodegen (8)
                                     Project [d_year,i_brand_id,i_class_id,i_category_id,i_manufact_id,ss_quantity,sr_return_quantity,ss_ext_sales_price,sr_return_amt]
@@ -75,7 +60,6 @@
                                               BroadcastHashJoin [ss_item_sk,i_item_sk]
                                                 Filter [ss_item_sk]
                                                   ColumnarToRow
->>>>>>> 3dae4af0
                                                     InputAdapter
                                                       Scan parquet spark_catalog.default.store_sales [ss_item_sk,ss_ticket_number,ss_quantity,ss_ext_sales_price,ss_sold_date_sk]
                                                         ReusedSubquery [d_date_sk] #1
@@ -87,24 +71,9 @@
                                           BroadcastExchange #6
                                             WholeStageCodegen (7)
                                               Project [sr_item_sk,sr_ticket_number,sr_return_quantity,sr_return_amt]
-                                                Filter [sr_ticket_number,sr_item_sk]
+                                                Filter [sr_item_sk,sr_ticket_number]
                                                   ColumnarToRow
                                                     InputAdapter
-<<<<<<< HEAD
-                                                      WholeStageCodegen (13)
-                                                        Sort [sr_ticket_number,sr_item_sk]
-                                                          InputAdapter
-                                                            Exchange [sr_ticket_number,sr_item_sk] #9
-                                                              WholeStageCodegen (12)
-                                                                Project [sr_item_sk,sr_ticket_number,sr_return_quantity,sr_return_amt]
-                                                                  Filter [sr_item_sk,sr_ticket_number]
-                                                                    ColumnarToRow
-                                                                      InputAdapter
-                                                                        Scan parquet spark_catalog.default.store_returns [sr_item_sk,sr_ticket_number,sr_return_quantity,sr_return_amt,sr_returned_date_sk]
-                                              WholeStageCodegen (21)
-                                                Project [d_year,i_brand_id,i_class_id,i_category_id,i_manufact_id,ws_quantity,wr_return_quantity,ws_ext_sales_price,wr_return_amt]
-                                                  SortMergeJoin [ws_order_number,ws_item_sk,wr_order_number,wr_item_sk]
-=======
                                                       Scan parquet spark_catalog.default.store_returns [sr_item_sk,sr_ticket_number,sr_return_quantity,sr_return_amt,sr_returned_date_sk]
                                   WholeStageCodegen (12)
                                     Project [d_year,i_brand_id,i_class_id,i_category_id,i_manufact_id,ws_quantity,wr_return_quantity,ws_ext_sales_price,wr_return_amt]
@@ -115,7 +84,6 @@
                                               BroadcastHashJoin [ws_item_sk,i_item_sk]
                                                 Filter [ws_item_sk]
                                                   ColumnarToRow
->>>>>>> 3dae4af0
                                                     InputAdapter
                                                       Scan parquet spark_catalog.default.web_sales [ws_item_sk,ws_order_number,ws_quantity,ws_ext_sales_price,ws_sold_date_sk]
                                                         ReusedSubquery [d_date_sk] #1
@@ -127,23 +95,10 @@
                                           BroadcastExchange #7
                                             WholeStageCodegen (11)
                                               Project [wr_item_sk,wr_order_number,wr_return_quantity,wr_return_amt]
-                                                Filter [wr_order_number,wr_item_sk]
+                                                Filter [wr_item_sk,wr_order_number]
                                                   ColumnarToRow
                                                     InputAdapter
-<<<<<<< HEAD
-                                                      WholeStageCodegen (20)
-                                                        Sort [wr_order_number,wr_item_sk]
-                                                          InputAdapter
-                                                            Exchange [wr_order_number,wr_item_sk] #11
-                                                              WholeStageCodegen (19)
-                                                                Project [wr_item_sk,wr_order_number,wr_return_quantity,wr_return_amt]
-                                                                  Filter [wr_item_sk,wr_order_number]
-                                                                    ColumnarToRow
-                                                                      InputAdapter
-                                                                        Scan parquet spark_catalog.default.web_returns [wr_item_sk,wr_order_number,wr_return_quantity,wr_return_amt,wr_returned_date_sk]
-=======
                                                       Scan parquet spark_catalog.default.web_returns [wr_item_sk,wr_order_number,wr_return_quantity,wr_return_amt,wr_returned_date_sk]
->>>>>>> 3dae4af0
         InputAdapter
           BroadcastExchange #8
             WholeStageCodegen (29)
