--- conflicted
+++ resolved
@@ -53,14 +53,9 @@
   // TODO: unify the equal/hashCode implementation for all data source v2 query plans.
   override def equals(other: Any): Boolean = other match {
     case other: BatchScanExec =>
-<<<<<<< HEAD
-      val commonEquality = this.runtimeFilters == other.runtimeFilters  &&
-        this.spjParams == other.spjParams  && this.output == other.output
-=======
       val commonEquality = this.runtimeFilters == other.runtimeFilters &&
         this.proxyForPushedBroadcastVar == other.proxyForPushedBroadcastVar &&
         this.spjParams == other.spjParams && this.output == other.output
->>>>>>> fe7990e5
       if (commonEquality) {
         (this.scan, other.scan) match {
           case (sr1: SupportsRuntimeV2Filtering, sr2: SupportsRuntimeV2Filtering) =>
@@ -81,12 +76,8 @@
 
       case _ => this.batch.hashCode()
     }
-<<<<<<< HEAD
-    Objects.hashCode(batchHashCode, runtimeFilters, spjParams, output, ordering, table)
-=======
     Objects.hashCode(Integer.valueOf(batchHashCode), runtimeFilters,
       this.proxyForPushedBroadcastVar, this.output, this.ordering)
->>>>>>> fe7990e5
   }
 
   @transient override lazy val inputPartitions: Seq[InputPartition] =
