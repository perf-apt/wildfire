--- conflicted
+++ resolved
@@ -90,12 +90,8 @@
 trait SupportsV1Write extends SparkPlan {
   def plan: LogicalPlan
 
-<<<<<<< HEAD
-  protected def writeWithV1(relation: InsertableRelation): Seq[InternalRow] = {
+  protected def writeWithV1(relation: InsertableRelation): Unit = {
     implicit val withRelations: Set[RelationWrapper] = Set.empty
-=======
-  protected def writeWithV1(relation: InsertableRelation): Unit = {
->>>>>>> 74eeceda
     relation.insert(Dataset.ofRows(session, plan), overwrite = false)
   }
 }