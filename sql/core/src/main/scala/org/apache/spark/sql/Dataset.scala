/*
 * Licensed to the Apache Software Foundation (ASF) under one or more
 * contributor license agreements.  See the NOTICE file distributed with
 * this work for additional information regarding copyright ownership.
 * The ASF licenses this file to You under the Apache License, Version 2.0
 * (the "License"); you may not use this file except in compliance with
 * the License.  You may obtain a copy of the License at
 *
 *    http://www.apache.org/licenses/LICENSE-2.0
 *
 * Unless required by applicable law or agreed to in writing, software
 * distributed under the License is distributed on an "AS IS" BASIS,
 * WITHOUT WARRANTIES OR CONDITIONS OF ANY KIND, either express or implied.
 * See the License for the specific language governing permissions and
 * limitations under the License.
 */

package org.apache.spark.sql

import java.io.{ByteArrayOutputStream, CharArrayWriter, DataOutputStream}
import java.util

import scala.collection.mutable.{ArrayBuffer, HashSet}
import scala.jdk.CollectionConverters._
import scala.reflect.ClassTag
import scala.reflect.runtime.universe.TypeTag
import scala.util.control.NonFatal

import org.apache.commons.lang3.StringUtils
import org.apache.commons.text.StringEscapeUtils

import org.apache.spark.TaskContext
import org.apache.spark.annotation.{DeveloperApi, Stable, Unstable}
import org.apache.spark.api.java.JavaRDD
import org.apache.spark.api.java.function._
import org.apache.spark.api.python.{PythonRDD, SerDeUtil}
import org.apache.spark.api.r.RRDD
import org.apache.spark.broadcast.Broadcast
import org.apache.spark.rdd.RDD
import org.apache.spark.resource.ResourceProfile
import org.apache.spark.sql.Dataset.{DATASET_ID_KEY, DATASET_ID_TAG}
import org.apache.spark.sql.catalyst.{CatalystTypeConverters, InternalRow, QueryPlanningTracker, ScalaReflection, TableIdentifier}
import org.apache.spark.sql.catalyst.analysis._
import org.apache.spark.sql.catalyst.catalog.HiveTableRelation
import org.apache.spark.sql.catalyst.encoders._
import org.apache.spark.sql.catalyst.encoders.AgnosticEncoders.{agnosticEncoderFor, ProductEncoder, StructEncoder}
import org.apache.spark.sql.catalyst.expressions.{ScalarSubquery => ScalarSubqueryExpr, _}
import org.apache.spark.sql.catalyst.json.{JacksonGenerator, JSONOptions}
import org.apache.spark.sql.catalyst.parser.{ParseException, ParserUtils}
import org.apache.spark.sql.catalyst.plans._
import org.apache.spark.sql.catalyst.plans.logical._
import org.apache.spark.sql.catalyst.trees.TreePattern
import org.apache.spark.sql.catalyst.types.DataTypeUtils.toAttributes
import org.apache.spark.sql.catalyst.util.{CharVarcharUtils, IntervalUtils}
import org.apache.spark.sql.catalyst.util.TypeUtils.toSQLId
import org.apache.spark.sql.classic.ClassicConversions._
import org.apache.spark.sql.errors.{QueryCompilationErrors, QueryExecutionErrors}
import org.apache.spark.sql.execution._
import org.apache.spark.sql.execution.aggregate.TypedAggregateExpression
import org.apache.spark.sql.execution.arrow.{ArrowBatchStreamWriter, ArrowConverters}
import org.apache.spark.sql.execution.command._
import org.apache.spark.sql.execution.datasources.LogicalRelationWithTable
import org.apache.spark.sql.execution.datasources.v2.{DataSourceV2Relation, DataSourceV2ScanRelation, FileTable}
import org.apache.spark.sql.execution.python.EvaluatePython
import org.apache.spark.sql.execution.stat.StatFunctions
import org.apache.spark.sql.internal.{DataFrameWriterImpl, DataFrameWriterV2Impl, ExpressionColumnNode, MergeIntoWriterImpl, SQLConf}
import org.apache.spark.sql.internal.TypedAggUtils.withInputType
import org.apache.spark.sql.streaming.DataStreamWriter
import org.apache.spark.sql.types._
import org.apache.spark.sql.util.SchemaUtils
import org.apache.spark.storage.StorageLevel
import org.apache.spark.unsafe.array.ByteArrayMethods
import org.apache.spark.util.ArrayImplicits._
import org.apache.spark.util.Utils

private[sql] object Dataset {
  val curId = new java.util.concurrent.atomic.AtomicLong()
  val DATASET_ID_KEY = LogicalPlan.DATASET_ID_KEY
  val COL_POS_KEY = LogicalPlan.COL_POS_KEY
  val DATASET_ID_TAG = LogicalPlan.DATASET_ID_TAG

  def apply[T: Encoder](sparkSession: SparkSession, logicalPlan: LogicalPlan)
    (implicit  withRelations: Set[RelationWrapper]): Dataset[T] = {
    val encoder = implicitly[Encoder[T]]
    val dataset = new Dataset(sparkSession, logicalPlan, encoder)
    // Eagerly bind the encoder so we verify that the encoder matches the underlying
    // schema. The user will get an error if this is not the case.
    // optimization: it is guaranteed that [[InternalRow]] can be converted to [[Row]] so
    // do not do this check in that case. this check can be expensive since it requires running
    // the whole [[Analyzer]] to resolve the deserializer
    if (dataset.encoder.clsTag.runtimeClass != classOf[Row]) {
      dataset.resolvedEnc
    }
    dataset
  }

  def apply[T](
      sparkSession: SparkSession,
      logicalPlan: LogicalPlan,
      encoderGenerator: () => Encoder[T])(implicit  withRelations: Set[RelationWrapper]):
  Dataset[T] = {
    val dataset = new Dataset(sparkSession, logicalPlan, encoderGenerator)
    // Eagerly bind the encoder so we verify that the encoder matches the underlying
    // schema. The user will get an error if this is not the case.
    // optimization: it is guaranteed that [[InternalRow]] can be converted to [[Row]] so
    // do not do this check in that case. this check can be expensive since it requires running
    // the whole [[Analyzer]] to resolve the deserializer
    if (!dataset.queryExecution.isLazyAnalysis
        && dataset.encoder.clsTag.runtimeClass != classOf[Row]) {
      dataset.resolvedEnc
    }
    dataset
  }

  def ofRows(sparkSession: SparkSession, logicalPlan: LogicalPlan)
    (implicit withRelations: Set[RelationWrapper]): DataFrame =
    sparkSession.withActive {
      val qe = sparkSession.sessionState.executePlan(logicalPlan)
      if (!qe.isLazyAnalysis) qe.assertAnalyzed()
      new Dataset[Row](qe, () => RowEncoder.encoderFor(qe.analyzed.schema))
    }

  def ofRows(
      sparkSession: SparkSession,
      logicalPlan: LogicalPlan,
      shuffleCleanupMode: ShuffleCleanupMode
      )(implicit withRelations: Set[RelationWrapper]): DataFrame =
    sparkSession.withActive {
      val qe = new QueryExecution(
        sparkSession, logicalPlan, withRelations = withRelations,
        shuffleCleanupMode = shuffleCleanupMode)
      if (!qe.isLazyAnalysis) qe.assertAnalyzed()
      new Dataset[Row](qe, RowEncoder.encoderFor(qe.analyzed.schema))
    }

  /** A variant of ofRows that allows passing in a tracker so we can track query parsing time. */
  def ofRows(
      sparkSession: SparkSession,
      logicalPlan: LogicalPlan,
      tracker: QueryPlanningTracker,
      shuffleCleanupMode: ShuffleCleanupMode = DoNotCleanup
      )(implicit withRelations: Set[RelationWrapper])
    : DataFrame = sparkSession.withActive {
    val qe = new QueryExecution(
      sparkSession, logicalPlan, tracker, withRelations = withRelations,
      shuffleCleanupMode = shuffleCleanupMode)
    if (!qe.isLazyAnalysis) qe.assertAnalyzed()
    new Dataset[Row](qe, RowEncoder.encoderFor(qe.analyzed.schema))
  }
}

/**
 * A Dataset is a strongly typed collection of domain-specific objects that can be transformed
 * in parallel using functional or relational operations. Each Dataset also has an untyped view
 * called a `DataFrame`, which is a Dataset of [[Row]].
 *
 * Operations available on Datasets are divided into transformations and actions. Transformations
 * are the ones that produce new Datasets, and actions are the ones that trigger computation and
 * return results. Example transformations include map, filter, select, and aggregate (`groupBy`).
 * Example actions count, show, or writing data out to file systems.
 *
 * Datasets are "lazy", i.e. computations are only triggered when an action is invoked. Internally,
 * a Dataset represents a logical plan that describes the computation required to produce the data.
 * When an action is invoked, Spark's query optimizer optimizes the logical plan and generates a
 * physical plan for efficient execution in a parallel and distributed manner. To explore the
 * logical plan as well as optimized physical plan, use the `explain` function.
 *
 * To efficiently support domain-specific objects, an [[Encoder]] is required. The encoder maps
 * the domain specific type `T` to Spark's internal type system. For example, given a class `Person`
 * with two fields, `name` (string) and `age` (int), an encoder is used to tell Spark to generate
 * code at runtime to serialize the `Person` object into a binary structure. This binary structure
 * often has much lower memory footprint as well as are optimized for efficiency in data processing
 * (e.g. in a columnar format). To understand the internal binary representation for data, use the
 * `schema` function.
 *
 * There are typically two ways to create a Dataset. The most common way is by pointing Spark
 * to some files on storage systems, using the `read` function available on a `SparkSession`.
 * {{{
 *   val people = spark.read.parquet("...").as[Person]  // Scala
 *   Dataset<Person> people = spark.read().parquet("...").as(Encoders.bean(Person.class)); // Java
 * }}}
 *
 * Datasets can also be created through transformations available on existing Datasets. For example,
 * the following creates a new Dataset by applying a filter on the existing one:
 * {{{
 *   val names = people.map(_.name)  // in Scala; names is a Dataset[String]
 *   Dataset<String> names = people.map(
 *     (MapFunction<Person, String>) p -> p.name, Encoders.STRING()); // Java
 * }}}
 *
 * Dataset operations can also be untyped, through various domain-specific-language (DSL)
 * functions defined in: Dataset (this class), [[Column]], and [[functions]]. These operations
 * are very similar to the operations available in the data frame abstraction in R or Python.
 *
 * To select a column from the Dataset, use `apply` method in Scala and `col` in Java.
 * {{{
 *   val ageCol = people("age")  // in Scala
 *   Column ageCol = people.col("age"); // in Java
 * }}}
 *
 * Note that the [[Column]] type can also be manipulated through its various functions.
 * {{{
 *   // The following creates a new column that increases everybody's age by 10.
 *   people("age") + 10  // in Scala
 *   people.col("age").plus(10);  // in Java
 * }}}
 *
 * A more concrete example in Scala:
 * {{{
 *   // To create Dataset[Row] using SparkSession
 *   val people = spark.read.parquet("...")
 *   val department = spark.read.parquet("...")
 *
 *   people.filter("age > 30")
 *     .join(department, people("deptId") === department("id"))
 *     .groupBy(department("name"), people("gender"))
 *     .agg(avg(people("salary")), max(people("age")))
 * }}}
 *
 * and in Java:
 * {{{
 *   // To create Dataset<Row> using SparkSession
 *   Dataset<Row> people = spark.read().parquet("...");
 *   Dataset<Row> department = spark.read().parquet("...");
 *
 *   people.filter(people.col("age").gt(30))
 *     .join(department, people.col("deptId").equalTo(department.col("id")))
 *     .groupBy(department.col("name"), people.col("gender"))
 *     .agg(avg(people.col("salary")), max(people.col("age")));
 * }}}
 *
 * @groupname basic Basic Dataset functions
 * @groupname action Actions
 * @groupname untypedrel Untyped transformations
 * @groupname typedrel Typed transformations
 *
 * @since 1.6.0
 */
@Stable
class Dataset[T] private[sql](
    @DeveloperApi @Unstable @transient val queryExecution: QueryExecution,
    @transient encoderGenerator: () => Encoder[T])
  extends api.Dataset[T] {
  type DS[U] = Dataset[U]

  private implicit def withRelations: Set[RelationWrapper] = queryExecution.getRelations

  @transient lazy val sparkSession: SparkSession = {
    if (queryExecution == null || queryExecution.sparkSession == null) {
      throw QueryExecutionErrors.transformationsAndActionsNotInvokedByDriverError()
    }
    queryExecution.sparkSession
  }

  import sparkSession.toRichColumn

  // A globally unique id of this Dataset.
  private[sql] val id = Dataset.curId.getAndIncrement()

  if (!queryExecution.isLazyAnalysis) {
    queryExecution.assertAnalyzed()
  }

  // Note for Spark contributors: if adding or updating any action in `Dataset`, please make sure
  // you wrap it with `withNewExecutionId` if this actions doesn't call other action.

  def this(sparkSession: SparkSession, logicalPlan: LogicalPlan, encoder: Encoder[T])
    (implicit  withRelations: Set[RelationWrapper]) = {
    this(sparkSession.sessionState.executePlan(logicalPlan), () => encoder)
  }

  private[sql] def this(queryExecution: QueryExecution, encoder: Encoder[T]) = {
    this(queryExecution, () => encoder)
  }

  def this(
      sparkSession: SparkSession,
      logicalPlan: LogicalPlan,
      encoderGenerator: () => Encoder[T]) (implicit  withRelations: Set[RelationWrapper]) = {
    this(sparkSession.sessionState.executePlan(logicalPlan), encoderGenerator)
  }

  def this(sqlContext: SQLContext, logicalPlan: LogicalPlan, encoder: Encoder[T],
           withRelations: Set[RelationWrapper]) = {
    this(sqlContext.sparkSession, logicalPlan, encoder)(withRelations)
  }

  @transient private[sql] val logicalPlan: LogicalPlan = {
    if (queryExecution.isLazyAnalysis) {
      queryExecution.logical
    } else {
      val plan = queryExecution.commandExecuted
      val dsIds = plan.getTagValue(Dataset.DATASET_ID_TAG).getOrElse(new HashSet[Long])
      dsIds.add(id)
      plan.setTagValue(Dataset.DATASET_ID_TAG, dsIds)
      plan
    }
  }

  @DeveloperApi @Unstable @transient lazy val encoder: Encoder[T] = encoderGenerator()

  /**
   * Expose the encoder as implicit so it can be used to construct new Dataset objects that have
   * the same external type.
   */
  private implicit def encoderImpl: Encoder[T] = encoder

  /**
   * The actual [[ExpressionEncoder]] used by the dataset. This and its resolved counterpart should
   * only be used for actual (de)serialization, the binding of Aggregator inputs, and in the rare
   * cases where a plan needs to be constructed with an ExpressionEncoder.
   */
  private[sql] lazy val exprEnc: ExpressionEncoder[T] = encoderFor(encoder)

  // The resolved `ExpressionEncoder` which can be used to turn rows to objects of type T, after
  // collecting rows to the driver side.
  private lazy val resolvedEnc = exprEnc.resolveAndBind(
    queryExecution.commandExecuted.output, sparkSession.sessionState.analyzer)


  private implicit def classTag: ClassTag[T] = encoder.clsTag

  // sqlContext must be val because a stable identifier is expected when you import implicits
  @transient lazy val sqlContext: SQLContext = sparkSession.sqlContext

  private[sql] def resolve(colName: String): NamedExpression = {
    val resolver = sparkSession.sessionState.analyzer.resolver
    queryExecution.analyzed.resolveQuoted(colName, resolver)
      .getOrElse(throw QueryCompilationErrors.unresolvedColumnError(colName, schema.fieldNames))
  }

  private[sql] def numericColumns: Seq[Expression] = {
    schema.fields.filter(_.dataType.isInstanceOf[NumericType]).map { n =>
      queryExecution.analyzed.resolveQuoted(n.name, sparkSession.sessionState.analyzer.resolver).get
    }.toImmutableArraySeq
  }

  /**
   * Get rows represented in Sequence by specific truncate and vertical requirement.
   *
   * @param numRows Number of rows to return
   * @param truncate If set to more than 0, truncates strings to `truncate` characters and
   *                   all cells will be aligned right.
   */
  private[sql] def getRows(
      numRows: Int,
      truncate: Int): Seq[Seq[String]] = {
    val newDf = commandResultOptimized.toDF()
    val castCols = newDf.logicalPlan.output.map { col =>
      Column(ToPrettyString(col))
    }
    val data = newDf.select(castCols: _*).take(numRows + 1)

    // For array values, replace Seq and Array with square brackets
    // For cells that are beyond `truncate` characters, replace it with the
    // first `truncate-3` and "..."
    (schema.fieldNames
      .map(SchemaUtils.escapeMetaCharacters).toImmutableArraySeq +: data.map { row =>
      row.toSeq.map { cell =>
        assert(cell != null, "ToPrettyString is not nullable and should not return null value")
        // Escapes meta-characters not to break the `showString` format
        val str = SchemaUtils.escapeMetaCharacters(cell.toString)
        if (truncate > 0 && str.length > truncate) {
          // do not show ellipses for strings shorter than 4 characters.
          if (truncate < 4) str.substring(0, truncate)
          else str.substring(0, truncate - 3) + "..."
        } else {
          str
        }
      }: Seq[String]
    }).toImmutableArraySeq
  }

  /**
   * Compose the string representing rows for output
   *
   * @param _numRows Number of rows to show
   * @param truncate If set to more than 0, truncates strings to `truncate` characters and
   *                   all cells will be aligned right.
   * @param vertical If set to true, prints output rows vertically (one line per column value).
   */
  private[sql] def showString(
      _numRows: Int,
      truncate: Int = 20,
      vertical: Boolean = false): String = {
    val numRows = _numRows.max(0).min(ByteArrayMethods.MAX_ROUNDED_ARRAY_LENGTH - 1)
    // Get rows represented by Seq[Seq[String]], we may get one more line if it has more data.
    val tmpRows = getRows(numRows, truncate)

    val hasMoreData = tmpRows.length - 1 > numRows
    val rows = tmpRows.take(numRows + 1)

    val sb = new StringBuilder
    val numCols = schema.fieldNames.length
    // We set a minimum column width at '3'
    val minimumColWidth = 3

    if (!vertical) {
      // Initialise the width of each column to a minimum value
      val colWidths = Array.fill(numCols)(minimumColWidth)

      // Compute the width of each column
      for (row <- rows) {
        for ((cell, i) <- row.zipWithIndex) {
          colWidths(i) = math.max(colWidths(i), Utils.stringHalfWidth(cell))
        }
      }

      val paddedRows = rows.map { row =>
        row.zipWithIndex.map { case (cell, i) =>
          if (truncate > 0) {
            StringUtils.leftPad(cell, colWidths(i) - Utils.stringHalfWidth(cell) + cell.length)
          } else {
            StringUtils.rightPad(cell, colWidths(i) - Utils.stringHalfWidth(cell) + cell.length)
          }
        }
      }

      // Create SeparateLine
      val sep: String = colWidths.map("-" * _).addString(sb, "+", "+", "+\n").toString()

      // column names
      paddedRows.head.addString(sb, "|", "|", "|\n")
      sb.append(sep)

      // data
      paddedRows.tail.foreach(_.addString(sb, "|", "|", "|\n"))
      sb.append(sep)
    } else {
      // Extended display mode enabled
      val fieldNames = rows.head
      val dataRows = rows.tail

      // Compute the width of field name and data columns
      val fieldNameColWidth = fieldNames.foldLeft(minimumColWidth) { case (curMax, fieldName) =>
        math.max(curMax, Utils.stringHalfWidth(fieldName))
      }
      val dataColWidth = dataRows.foldLeft(minimumColWidth) { case (curMax, row) =>
        math.max(curMax, row.map(cell => Utils.stringHalfWidth(cell)).max)
      }

      dataRows.zipWithIndex.foreach { case (row, i) =>
        // "+ 5" in size means a character length except for padded names and data
        val rowHeader = StringUtils.rightPad(
          s"-RECORD $i", fieldNameColWidth + dataColWidth + 5, "-")
        sb.append(rowHeader).append("\n")
        row.zipWithIndex.map { case (cell, j) =>
          val fieldName = StringUtils.rightPad(fieldNames(j),
            fieldNameColWidth - Utils.stringHalfWidth(fieldNames(j)) + fieldNames(j).length)
          val data = StringUtils.rightPad(cell,
            dataColWidth - Utils.stringHalfWidth(cell) + cell.length)
          s" $fieldName | $data "
        }.addString(sb, "", "\n", "\n")
      }
    }

    // Print a footer
    if (vertical && rows.tail.isEmpty) {
      // In a vertical mode, print an empty row set explicitly
      sb.append("(0 rows)")
    } else if (hasMoreData) {
      // For Data that has more than "numRows" records
      val rowsString = if (numRows == 1) "row" else "rows"
      sb.append(s"only showing top $numRows $rowsString")
    }

    sb.toString()
  }

  /**
   * Compose the HTML representing rows for output
   *
   * @param _numRows Number of rows to show
   * @param truncate If set to more than 0, truncates strings to `truncate` characters and
   *                   all cells will be aligned right.
   */
  private[sql] def htmlString(
      _numRows: Int,
      truncate: Int = 20): String = {
    val numRows = _numRows.max(0).min(ByteArrayMethods.MAX_ROUNDED_ARRAY_LENGTH - 1)
    // Get rows represented by Seq[Seq[String]], we may get one more line if it has more data.
    val tmpRows = getRows(numRows, truncate)

    val hasMoreData = tmpRows.length - 1 > numRows
    val rows = tmpRows.take(numRows + 1)

    val sb = new StringBuilder

    sb.append("<table border='1'>\n")

    sb.append(rows.head.map(StringEscapeUtils.escapeHtml4)
      .mkString("<tr><th>", "</th><th>", "</th></tr>\n"))
    rows.tail.foreach { row =>
      sb.append(row.map(StringEscapeUtils.escapeHtml4)
        .mkString("<tr><td>", "</td><td>", "</td></tr>\n"))
    }

    sb.append("</table>\n")

    if (hasMoreData) {
      sb.append(s"only showing top $numRows ${if (numRows == 1) "row" else "rows"}\n")
    }

    sb.toString()
  }

  override def toString: String = {
    try {
      val builder = new StringBuilder
      val fields = schema.take(2).map { f =>
        s"${f.name}: ${f.dataType.simpleString(2)}"
      }
      builder.append("[")
      builder.append(fields.mkString(", "))
      if (schema.length > 2) {
        if (schema.length - fields.size == 1) {
          builder.append(" ... 1 more field")
        } else {
          builder.append(" ... " + (schema.length - 2) + " more fields")
        }
      }
      builder.append("]").toString()
    } catch {
      case NonFatal(e) =>
        s"Invalid tree; ${e.getMessage}:\n$queryExecution"
    }
  }

  /** @inheritdoc */
  // This is declared with parentheses to prevent the Scala compiler from treating
  // `ds.toDF("1")` as invoking this toDF and then apply on the returned DataFrame.
  def toDF(): DataFrame = new Dataset[Row](queryExecution, RowEncoder.encoderFor(schema))

  /** @inheritdoc */
  def as[U : Encoder]: Dataset[U] = Dataset[U](sparkSession, logicalPlan)

  /** @inheritdoc */
  def to(schema: StructType): DataFrame = withPlan {
    val replaced = CharVarcharUtils.failIfHasCharVarchar(schema).asInstanceOf[StructType]
    Project.matchSchema(logicalPlan, replaced, sparkSession.sessionState.conf)
  }

  /** @inheritdoc */
  @scala.annotation.varargs
  def toDF(colNames: String*): DataFrame = withPlan {
    UnresolvedSubqueryColumnAliases(colNames, logicalPlan)
  }

  /** @inheritdoc */
  def schema: StructType = sparkSession.withActive {
    queryExecution.analyzed.schema
  }

  /** @inheritdoc */
  def explain(mode: String): Unit = sparkSession.withActive {
    // Because temporary views are resolved during analysis when we create a Dataset, and
    // `ExplainCommand` analyzes input query plan and resolves temporary views again. Using
    // `ExplainCommand` here will probably output different query plans, compared to the results
    // of evaluation of the Dataset. So just output QueryExecution's query plans here.

    // scalastyle:off println
    println(queryExecution.explainString(ExplainMode.fromString(mode)))
    // scalastyle:on println
  }

  /** @inheritdoc */
  def isLocal: Boolean = logicalPlan.isInstanceOf[LocalRelation] ||
    logicalPlan.isInstanceOf[CommandResult]

  /** @inheritdoc */
  def isEmpty: Boolean = withAction("isEmpty",
      commandResultOptimized.select().limit(1).queryExecution) { plan =>
    plan.executeTake(1).isEmpty
  }

  /** @inheritdoc */
  def isStreaming: Boolean = logicalPlan.isStreaming

  /** @inheritdoc */
  protected[sql] def checkpoint(
      eager: Boolean,
      reliableCheckpoint: Boolean,
      storageLevel: Option[StorageLevel]): Dataset[T] = {
    val actionName = if (reliableCheckpoint) "checkpoint" else "localCheckpoint"
    withAction(actionName, queryExecution) { physicalPlan =>
      val internalRdd = physicalPlan.execute().map(_.copy())
      if (reliableCheckpoint) {
        assert(storageLevel.isEmpty, "StorageLevel should not be defined for reliableCheckpoint")
        internalRdd.checkpoint()
      } else {
        storageLevel.foreach(storageLevel => internalRdd.persist(storageLevel))
        internalRdd.localCheckpoint()
      }

      if (eager) {
        internalRdd.doCheckpoint()
      }

      withTypedPlan[T] {
        LogicalRDD.fromDataset(rdd = internalRdd, originDataset = this, isStreaming = isStreaming)
      }
    }
  }

  /** @inheritdoc */
  // We only accept an existing column name, not a derived column here as a watermark that is
  // defined on a derived column cannot referenced elsewhere in the plan.
  def withWatermark(eventTime: String, delayThreshold: String): Dataset[T] = withTypedPlan {
    val parsedDelay = IntervalUtils.fromIntervalString(delayThreshold)
    require(!IntervalUtils.isNegative(parsedDelay),
      s"delay threshold ($delayThreshold) should not be negative.")
    EliminateEventTimeWatermark(
      EventTimeWatermark(util.UUID.randomUUID(), UnresolvedAttribute(eventTime),
        parsedDelay, logicalPlan))
  }

  /** @inheritdoc */
  // scalastyle:off println
  def show(numRows: Int, truncate: Boolean): Unit = if (truncate) {
    println(showString(numRows, truncate = 20))
  } else {
    println(showString(numRows, truncate = 0))
  }

  /** @inheritdoc */
  // scalastyle:off println
  def show(numRows: Int, truncate: Int, vertical: Boolean): Unit =
    println(showString(numRows, truncate, vertical))
  // scalastyle:on println

  /** @inheritdoc */
  def na: DataFrameNaFunctions = new DataFrameNaFunctions(toDF())

  /** @inheritdoc */
  def stat: DataFrameStatFunctions = new DataFrameStatFunctions(toDF())

  /** @inheritdoc */
  def join(right: Dataset[_]): DataFrame = withPlan {
    Join(logicalPlan, right.logicalPlan, joinType = Inner, None, JoinHint.NONE)
  }(this.queryExecution.getCombinedRelations(right.queryExecution))

  /** @inheritdoc */
  def join(right: Dataset[_], usingColumns: Seq[String], joinType: String): DataFrame = {
    val combinedRelations = this.queryExecution.getCombinedRelations(right.queryExecution)
    // Analyze the self join. The assumption is that the analyzer will disambiguate left vs right
    // by creating a new instance for one of the branch.
    val qe = sparkSession.sessionState.executePlan(
      Join(logicalPlan, right.logicalPlan, joinType = JoinType(joinType), None,
        JoinHint.NONE))(combinedRelations)
    val joined = qe.analyzed.asInstanceOf[Join]

    withPlan {
      Join(
        joined.left,
        joined.right,
        UsingJoin(JoinType(joinType), usingColumns.toIndexedSeq),
        None,
        JoinHint.NONE)
    }(qe.getRelations)
  }

  /**
   * find the trivially true predicates and automatically resolves them to both sides.
   */
  private def resolveSelfJoinCondition(
      right: Dataset[_],
      joinExprs: Option[Column],
      joinType: String): Join = {
    // Note that in this function, we introduce a hack in the case of self-join to automatically
    // resolve ambiguous join conditions into ones that might make sense [SPARK-6231].
    // Consider this case: df.join(df, df("key") === df("key"))
    // Since df("key") === df("key") is a trivially true condition, this actually becomes a
    // cartesian join. However, most likely users expect to perform a self join using "key".
    // With that assumption, this hack turns the trivially true condition into equality on join
    // keys that are resolved to both sides.

    // Trigger analysis so in the case of self-join, the analyzer will clone the plan.
    // After the cloning, left and right side will have distinct expression ids.
    val plan = withPlan(
<<<<<<< HEAD
      Join(logicalPlan, right.logicalPlan,
        JoinType(joinType), joinExprs.map(_.expr), JoinHint.NONE))(
      this.queryExecution.getCombinedRelations(right.queryExecution))
      .queryExecution.analyzed.asInstanceOf[Join]
=======
      tryAmbiguityResolution(right, joinExprs, joinType)
    ).queryExecution.analyzed.asInstanceOf[Join]
>>>>>>> 385e4123

    // If auto self join alias is disabled, return the plan.
    if (!sparkSession.sessionState.conf.dataFrameSelfJoinAutoResolveAmbiguity) {
      return plan
    }

    // If left/right have no output set intersection, return the plan.
    val lanalyzed = this.queryExecution.analyzed
    val ranalyzed = right.queryExecution.analyzed
    if (lanalyzed.outputSet.intersect(ranalyzed.outputSet).isEmpty) {
      return plan
    }

    // Otherwise, find the trivially true predicates and automatically resolves them to both sides.
    // By the time we get here, since we have already run analysis, all attributes should've been
    // resolved and become AttributeReference.

    JoinWith.resolveSelfJoinCondition(sparkSession.sessionState.analyzer.resolver, plan)
  }

  private def tryAmbiguityResolution(
      right: Dataset[_],
      joinExprs: Option[Column],
      joinType: String) = {
    val planPart1 = withPlan(
      Join(logicalPlan, right.logicalPlan,
        JoinType(joinType), None, JoinHint.NONE)).queryExecution.analyzed.asInstanceOf[Join]

    val leftTagIdMap = planPart1.left.getTagValue(DATASET_ID_TAG)
    val rightTagIdMap = planPart1.right.getTagValue(DATASET_ID_TAG)

    val joinExprsRectified = joinExprs.map(_.expr transformUp {
      case attr: AttributeReference if attr.metadata.contains(DATASET_ID_KEY) =>
        // For attribute to remain attribute and not to UnResolved, only one leg should be tru
        val leftLegWrong = isIncorrectlyResolved(attr, planPart1.left.outputSet,
          leftTagIdMap.getOrElse(HashSet.empty[Long]))
        val rightLegWrong = isIncorrectlyResolved(attr, planPart1.right.outputSet,
          rightTagIdMap.getOrElse(HashSet.empty[Long]))
        if (!planPart1.outputSet.contains(attr) || leftLegWrong || rightLegWrong) {
          val ua = UnresolvedAttribute(Seq(attr.name))
          ua.copyTagsFrom(attr)
          ua.setTagValue(LogicalPlan.UNRESOLVED_ATTRIBUTE_MD_TAG, attr)
          ua
        } else {
          attr
        }
    })
    Join(planPart1.left, planPart1.right, JoinType(joinType), joinExprsRectified, JoinHint.NONE)
  }

  /** @inheritdoc */
  def join(right: Dataset[_], joinExprs: Column, joinType: String): DataFrame = {
    // TODO: asif The joinExprs can contain subqueries ?
    withPlan {
      resolveSelfJoinCondition(right, Some(joinExprs), joinType)
    }(this.queryExecution.getCombinedRelations(right.queryExecution))
  }

  /** @inheritdoc */
  def crossJoin(right: Dataset[_]): DataFrame = withPlan {
    Join(logicalPlan, right.logicalPlan, joinType = Cross, None, JoinHint.NONE)
  }(this.queryExecution.getCombinedRelations(right.queryExecution))

  /** @inheritdoc */
  def joinWith[U](other: Dataset[U], condition: Column, joinType: String): Dataset[(T, U)] = {
    // Creates a Join node and resolve it first, to get join condition resolved, self-join resolved,
    // etc.

    val joinedQe = sparkSession.sessionState.executePlan(
      Join(
        this.logicalPlan,
        other.logicalPlan,
        JoinType(joinType),
        Some(condition.expr),
        JoinHint.NONE))(this.queryExecution.getCombinedRelations(other.queryExecution))
    val joined = joinedQe.analyzed.asInstanceOf[Join]

    val leftEncoder = agnosticEncoderFor(encoder)
    val rightEncoder = agnosticEncoderFor(other.encoder)
    val joinEncoder = ProductEncoder.tuple(Seq(leftEncoder, rightEncoder), elementsCanBeNull = true)
      .asInstanceOf[Encoder[(T, U)]]
    val joinWith = JoinWith.typedJoinWith(
      joined,
      sparkSession.sessionState.conf.dataFrameSelfJoinAutoResolveAmbiguity,
      sparkSession.sessionState.analyzer.resolver,
      leftEncoder.isStruct,
      rightEncoder.isStruct)
    new Dataset(sparkSession, joinWith, joinEncoder)(joinedQe.getRelations)
  }

  private[sql] def lateralJoin(
      right: DS[_], joinExprs: Option[Column], joinType: JoinType): DataFrame = {
    withPlan {
      LateralJoin(
        logicalPlan,
        LateralSubquery(right.logicalPlan),
        joinType,
        joinExprs.map(_.expr)
      )
    }(this.queryExecution.getCombinedRelations(right.queryExecution))
  }

  /** @inheritdoc */
  def lateralJoin(right: DS[_]): DataFrame = {
    lateralJoin(right, None, Inner)
  }

  /** @inheritdoc */
  def lateralJoin(right: DS[_], joinExprs: Column): DataFrame = {
    lateralJoin(right, Some(joinExprs), Inner)
  }

  /** @inheritdoc */
  def lateralJoin(right: DS[_], joinType: String): DataFrame = {
    lateralJoin(right, None, LateralJoinType(joinType))
  }

  /** @inheritdoc */
  def lateralJoin(right: DS[_], joinExprs: Column, joinType: String): DataFrame = {
    lateralJoin(right, Some(joinExprs), LateralJoinType(joinType))
  }

  // TODO(SPARK-22947): Fix the DataFrame API.
  private[sql] def joinAsOf(
      other: Dataset[_],
      leftAsOf: Column,
      rightAsOf: Column,
      usingColumns: Seq[String],
      joinType: String,
      tolerance: Column,
      allowExactMatches: Boolean,
      direction: String): DataFrame = {
    val joinConditions = usingColumns.map { name =>
      this(name) === other(name)
    }
    val joinCondition = joinConditions.reduceOption(_ && _).orNull
    joinAsOf(other, leftAsOf, rightAsOf, joinCondition, joinType,
      tolerance, allowExactMatches, direction)
  }

  // TODO(SPARK-22947): Fix the DataFrame API.
  private[sql] def joinAsOf(
      other: Dataset[_],
      leftAsOf: Column,
      rightAsOf: Column,
      joinExprs: Column,
      joinType: String,
      tolerance: Column,
      allowExactMatches: Boolean,
      direction: String): DataFrame = {
    val joined = resolveSelfJoinCondition(other, Option(joinExprs), joinType)
    val leftAsOfExpr = leftAsOf.expr.transformUp {
      case a: AttributeReference if logicalPlan.outputSet.contains(a) =>
        val index = logicalPlan.output.indexWhere(_.exprId == a.exprId)
        joined.left.output(index)

      case a: AttributeReference if a.metadata.contains(Dataset.DATASET_ID_KEY) =>
        val ua = UnresolvedAttribute(Seq(a.name))
        ua.copyTagsFrom(a)
        ua.setTagValue(LogicalPlan.UNRESOLVED_ATTRIBUTE_MD_TAG, a)
        ua
    }
    val rightAsOfExpr = rightAsOf.expr.transformUp {
      case a: AttributeReference if other.logicalPlan.outputSet.contains(a) =>
        val index = other.logicalPlan.output.indexWhere(_.exprId == a.exprId)
        joined.right.output(index)

      case a: AttributeReference if a.metadata.contains(Dataset.DATASET_ID_KEY) =>
        val ua = UnresolvedAttribute(Seq(a.name))
        ua.copyTagsFrom(a)
        ua.setTagValue(LogicalPlan.UNRESOLVED_ATTRIBUTE_MD_TAG, a)
        ua
    }
    withPlan {
      AsOfJoin(
        joined.left, joined.right,
        leftAsOfExpr, rightAsOfExpr,
        joined.condition,
        joined.joinType,
        Option(tolerance).map(_.expr),
        allowExactMatches,
        AsOfJoinDirection(direction)
      )
    }(this.queryExecution.getCombinedRelations(other.queryExecution))
  }

  /** @inheritdoc */
  @scala.annotation.varargs
  def hint(name: String, parameters: Any*): Dataset[T] = withTypedPlan {
    val exprs = parameters.map {
      case c: Column => c.expr
      case s: Symbol => Column(s.name).expr
      case e: Expression => e
      case literal => Literal(literal)
    }
    UnresolvedHint(name, exprs, logicalPlan)
  }

  /** @inheritdoc */
  def col(colName: String): Column = colName match {
    case "*" =>
      Column(ResolvedStar(queryExecution.analyzed.output))
    case _ =>
      if (sparkSession.sessionState.conf.supportQuotedRegexColumnName) {
        colRegex(colName)
      } else {
        Column(addDataFrameIdToCol(resolve(colName)))
      }
  }

  /** @inheritdoc */
  def metadataColumn(colName: String): Column =
    Column(queryExecution.analyzed.getMetadataAttributeByName(colName))

  // Attach the dataset id and column position to the column reference, so that we can detect
  // ambiguous self-join correctly. See the rule `DetectAmbiguousSelfJoin`.
  // This must be called before we return a `Column` that contains `AttributeReference`.
  // Note that, the metadata added here are only available in the analyzer, as the analyzer rule
  // `DetectAmbiguousSelfJoin` will remove it.
  private def addDataFrameIdToCol(expr: NamedExpression): NamedExpression = {
    val newExpr = expr transform {
      case a: AttributeReference =>
        val metadata = new MetadataBuilder()
          .withMetadata(a.metadata)
          .putLong(Dataset.DATASET_ID_KEY, id)
          .putLong(Dataset.COL_POS_KEY, logicalPlan.output.indexWhere(a.semanticEquals))
          .build()
        a.withMetadata(metadata)
    }
    newExpr.asInstanceOf[NamedExpression]
  }

  /** @inheritdoc */
  def colRegex(colName: String): Column = {
    val caseSensitive = sparkSession.sessionState.conf.caseSensitiveAnalysis
    colName match {
      case ParserUtils.escapedIdentifier(columnNameRegex) =>
        Column(UnresolvedRegex(columnNameRegex, None, caseSensitive))
      case ParserUtils.qualifiedEscapedIdentifier(nameParts, columnNameRegex) =>
        Column(UnresolvedRegex(columnNameRegex, Some(nameParts), caseSensitive))
      case _ =>
        Column(addDataFrameIdToCol(resolve(colName)))
    }
  }

  /** @inheritdoc */
  def as(alias: String): Dataset[T] = withSameTypedPlan {
    SubqueryAlias(alias, logicalPlan)
  }

  /** @inheritdoc */
  @scala.annotation.varargs
  def select(cols: Column*): DataFrame = withPlan {
    val untypedCols = cols.map {
      case typedCol: TypedColumn[_, _] =>
        // Checks if a `TypedColumn` has been inserted with
        // specific input type and schema by `withInputType`.
        val needInputType = typedCol.expr.exists {
          case ta: TypedAggregateExpression if ta.inputDeserializer.isEmpty => true
          case _ => false
        }

        if (!needInputType) {
          typedCol
        } else {
          throw QueryCompilationErrors.cannotPassTypedColumnInUntypedSelectError(typedCol.toString)
        }

      case other => other
    }
<<<<<<< HEAD
    Project(untypedCols.map(_.named), logicalPlan)
  }(checkForSubquery(cols.map(_.expr)))
=======
    val inputForProjOpt = if (this.queryExecution.isLazyAnalysis) {
      None
    } else {
      Some(logicalPlan.outputSet)
    }
    val namedExprs = untypedCols.map(ne => (ne.named transformUp {
      case attr: AttributeReference if inputForProjOpt.isDefined &&
        attr.metadata.contains(DATASET_ID_KEY) &&
        (!inputForProjOpt.get.contains(attr) ||
          isIncorrectlyResolved(attr, inputForProjOpt.get, HashSet(id))) =>
        val ua = UnresolvedAttribute(Seq(attr.name))
        ua.copyTagsFrom(attr)
        ua.setTagValue(LogicalPlan.UNRESOLVED_ATTRIBUTE_MD_TAG, attr)
        ua
    }).asInstanceOf[NamedExpression])
    Project(namedExprs, logicalPlan)
  }
>>>>>>> 385e4123

  /** @inheritdoc */
  def select[U1](c1: TypedColumn[T, U1]): Dataset[U1] = {
    val encoder = agnosticEncoderFor(c1.encoder)
    val tc1 = withInputType(c1.named, exprEnc, logicalPlan.output)
    val project = Project(tc1 :: Nil, logicalPlan)

    val plan = encoder match {
      case se: StructEncoder[U1] =>
        // Flatten the result.
        val attribute = GetColumnByOrdinal(0, se.dataType)
        val projectList = se.fields.zipWithIndex.map {
          case (field, index) =>
            Alias(GetStructField(attribute, index, None), field.name)()
        }
        Project(projectList, project)
      case _ => project
    }
    new Dataset[U1](sparkSession, plan, encoder)(checkForSubquery(Seq(tc1)))
  }

  /** @inheritdoc */
  protected def selectUntyped(columns: TypedColumn[_, _]*): Dataset[_] = {
    val encoders = columns.map(c => agnosticEncoderFor(c.encoder))
    val namedColumns = columns.map(c => withInputType(c.named, exprEnc, logicalPlan.output))
    new Dataset(sparkSession, Project(namedColumns, logicalPlan),
      ProductEncoder.tuple(encoders))(checkForSubquery(columns.map(_.expr)))
  }

  /** @inheritdoc */
  def filter(condition: Column): Dataset[T] = withSameTypedPlan {
    Filter(condition.expr, logicalPlan)
  }(checkForSubquery(Seq(condition.expr)))

  /** @inheritdoc */
  @scala.annotation.varargs
  def groupBy(cols: Column*): RelationalGroupedDataset = {
    RelationalGroupedDataset(toDF(), cols.map(_.expr), RelationalGroupedDataset.GroupByType)
  }

  /** @inheritdoc */
  @scala.annotation.varargs
  def rollup(cols: Column*): RelationalGroupedDataset = {
    RelationalGroupedDataset(toDF(), cols.map(_.expr), RelationalGroupedDataset.RollupType)
  }

  /** @inheritdoc */
  @scala.annotation.varargs
  def cube(cols: Column*): RelationalGroupedDataset = {
    RelationalGroupedDataset(toDF(), cols.map(_.expr), RelationalGroupedDataset.CubeType)
  }

  /** @inheritdoc */
  @scala.annotation.varargs
  def groupingSets(groupingSets: Seq[Seq[Column]], cols: Column*): RelationalGroupedDataset = {
    RelationalGroupedDataset(
      toDF(),
      cols.map(_.expr),
      RelationalGroupedDataset.GroupingSetsType(groupingSets.map(_.map(_.expr))))
  }

  /** @inheritdoc */
  def reduce(func: (T, T) => T): T = withNewRDDExecutionId("reduce") {
    rdd.reduce(func)
  }

  /** @inheritdoc */
  def groupByKey[K: Encoder](func: T => K): KeyValueGroupedDataset[K, T] = {
    val withGroupingKey = AppendColumns(func, logicalPlan)
    val executed = sparkSession.sessionState.executePlan(withGroupingKey)

    new KeyValueGroupedDataset(
      implicitly[Encoder[K]],
      encoder,
      executed,
      logicalPlan.output,
      withGroupingKey.newColumns)
  }

  /** @inheritdoc */
  def unpivot(
      ids: Array[Column],
      values: Array[Column],
      variableColumnName: String,
      valueColumnName: String): DataFrame = withPlan {
    Unpivot(
      Some(ids.map(_.named).toImmutableArraySeq),
      Some(values.map(v => Seq(v.named)).toImmutableArraySeq),
      None,
      variableColumnName,
      Seq(valueColumnName),
      logicalPlan
    )
  }

  /** @inheritdoc */
  def unpivot(
      ids: Array[Column],
      variableColumnName: String,
      valueColumnName: String): DataFrame = withPlan {
    Unpivot(
      Some(ids.map(_.named).toImmutableArraySeq),
      None,
      None,
      variableColumnName,
      Seq(valueColumnName),
      logicalPlan
    )
  }

  /**
   * Called from Python as Seq[Column] are easier to create via py4j than Array[Column].
   * We use Array[Column] for unpivot rather than Seq[Column] as those are Java-friendly.
   */
  private[sql] def unpivotWithSeq(
      ids: Seq[Column],
      values: Seq[Column],
      variableColumnName: String,
      valueColumnName: String): DataFrame =
    unpivot(ids.toArray, values.toArray, variableColumnName, valueColumnName)

  /**
   * Called from Python as Seq[Column] are easier to create via py4j than Array[Column].
   * We use Array[Column] for unpivot rather than Seq[Column] as those are Java-friendly.
   */
  private[sql] def unpivotWithSeq(
      ids: Seq[Column],
      variableColumnName: String,
      valueColumnName: String): DataFrame =
    unpivot(ids.toArray, variableColumnName, valueColumnName)

  /** @inheritdoc */
  def transpose(indexColumn: Column): DataFrame = withPlan {
    UnresolvedTranspose(
      Seq(indexColumn.expr),
      logicalPlan
    )
  }

  /** @inheritdoc */
  def transpose(): DataFrame = withPlan {
    UnresolvedTranspose(
      Seq.empty,
      logicalPlan
    )
  }

  /**
   * Converts the DataFrame into a `TableArg` object, which can be used as a table argument
   * in a user-defined table function (UDTF).
   *
   * After obtaining a `TableArg` from a DataFrame using this method, you can specify
   * partitioning and ordering for the table argument by calling methods such as `partitionBy`,
   * `orderBy`, and `withSinglePartition` on the `TableArg` instance.
   *   - partitionBy(*cols): Partitions the data based on the specified columns.
   *     This method cannot be called after withSinglePartition() has been called.
   *   - orderBy(*cols): Orders the data within partitions based on the specified columns.
   *   - withSinglePartition(): Indicates that the data should be treated as a single partition.
   *     This method cannot be called after partitionBy() has been called.
   *
   * @group untypedrel
   * @since 4.0.0
   */
  def asTable(): TableArg = {
    new TableArg(
      FunctionTableSubqueryArgumentExpression(plan = logicalPlan),
      sparkSession
    )
  }

  /** @inheritdoc */
  def scalar(): Column = {
    Column(ExpressionColumnNode(ScalarSubqueryExpr(logicalPlan)))
  }

  /** @inheritdoc */
  def exists(): Column = {
    Column(ExpressionColumnNode(Exists(logicalPlan)))
  }

  /** @inheritdoc */
  @scala.annotation.varargs
  def observe(name: String, expr: Column, exprs: Column*): Dataset[T] = withSameTypedPlan {
    CollectMetrics(name, (expr +: exprs).map(_.named), logicalPlan, id)
  }

  /** @inheritdoc */
  @scala.annotation.varargs
  def observe(observation: Observation, expr: Column, exprs: Column*): Dataset[T] = {
    sparkSession.observationManager.register(observation, this)
    observe(observation.name, expr, exprs: _*)
  }

  /** @inheritdoc */
  def limit(n: Int): Dataset[T] = withSameTypedPlan {
    Limit(Literal(n), logicalPlan)
  }

  /** @inheritdoc */
  def offset(n: Int): Dataset[T] = withSameTypedPlan {
    Offset(Literal(n), logicalPlan)
  }

  // This breaks caching, but it's usually ok because it addresses a very specific use case:
  // using union to union many files or partitions.
  private def combineUnions(plan: LogicalPlan): LogicalPlan = {
    plan.transformDownWithPruning(_.containsPattern(TreePattern.UNION)) {
      case Distinct(u: Union) =>
        Distinct(flattenUnion(u, isUnionDistinct = true))
      // Only handle distinct-like 'Deduplicate', where the keys == output
      case Deduplicate(keys: Seq[Attribute], u: Union) if AttributeSet(keys) == u.outputSet =>
        Deduplicate(keys, flattenUnion(u, isUnionDistinct = true))
      case u: Union =>
        flattenUnion(u, isUnionDistinct = false)
    }
  }

  private def flattenUnion(u: Union, isUnionDistinct: Boolean): Union = {
    var changed = false
    // We only need to look at the direct children of Union, as the nested adjacent Unions should
    // have been combined already by previous `Dataset#union` transformations.
    val newChildren = u.children.flatMap {
      case Distinct(Union(children, byName, allowMissingCol))
          if isUnionDistinct && byName == u.byName && allowMissingCol == u.allowMissingCol =>
        changed = true
        children
      // Only handle distinct-like 'Deduplicate', where the keys == output
      case Deduplicate(keys: Seq[Attribute], child @ Union(children, byName, allowMissingCol))
          if AttributeSet(keys) == child.outputSet && isUnionDistinct && byName == u.byName &&
            allowMissingCol == u.allowMissingCol =>
        changed = true
        children
      case Union(children, byName, allowMissingCol)
          if !isUnionDistinct && byName == u.byName && allowMissingCol == u.allowMissingCol =>
        changed = true
        children
      case other =>
        Seq(other)
    }
    if (changed) {
      val newUnion = Union(newChildren)
      newUnion.copyTagsFrom(u)
      newUnion
    } else {
      u
    }
  }

  /** @inheritdoc */
  def union(other: Dataset[T]): Dataset[T] = withSetOperator {
    combineUnions(Union(logicalPlan, other.logicalPlan))
  }(this.queryExecution.getCombinedRelations(other.queryExecution))

  /** @inheritdoc */
  def unionByName(other: Dataset[T], allowMissingColumns: Boolean): Dataset[T] = {
    val combinedRelations = this.queryExecution.getCombinedRelations(other.queryExecution)
    withSetOperator {
      // We need to resolve the by-name Union first, as the underlying Unions are already resolved
      // and we can only combine adjacent Unions if they are all resolved.
      val resolvedUnion = sparkSession.sessionState.executePlan(
        Union(logicalPlan :: other.logicalPlan :: Nil, byName = true, allowMissingColumns))(
          combinedRelations)
      combineUnions(resolvedUnion.analyzed)
    }(combinedRelations)
  }

  /** @inheritdoc */
  def intersect(other: Dataset[T]): Dataset[T] = withSetOperator {
    Intersect(logicalPlan, other.logicalPlan, isAll = false)
  }(this.queryExecution.getCombinedRelations(other.queryExecution))

  /** @inheritdoc */
  def intersectAll(other: Dataset[T]): Dataset[T] = withSetOperator {
    Intersect(logicalPlan, other.logicalPlan, isAll = true)
  }(this.queryExecution.getCombinedRelations(other.queryExecution))

  /** @inheritdoc */
  def except(other: Dataset[T]): Dataset[T] = withSetOperator {
    Except(logicalPlan, other.logicalPlan, isAll = false)
  }(this.queryExecution.getCombinedRelations(other.queryExecution))

  /** @inheritdoc */
  def exceptAll(other: Dataset[T]): Dataset[T] = withSetOperator {
    Except(logicalPlan, other.logicalPlan, isAll = true)
  }(this.queryExecution.getCombinedRelations(other.queryExecution))

  /** @inheritdoc */
  def sample(withReplacement: Boolean, fraction: Double, seed: Long): Dataset[T] = {
    withSameTypedPlan {
      Sample(0.0, fraction, withReplacement, seed, logicalPlan)
    }
  }

  /** @inheritdoc */
  def randomSplit(weights: Array[Double], seed: Long): Array[Dataset[T]] = {
    require(weights.forall(_ >= 0),
      s"Weights must be nonnegative, but got ${weights.mkString("[", ",", "]")}")
    require(weights.sum > 0,
      s"Sum of weights must be positive, but got ${weights.mkString("[", ",", "]")}")

    // It is possible that the underlying dataframe doesn't guarantee the ordering of rows in its
    // constituent partitions each time a split is materialized which could result in
    // overlapping splits. To prevent this, we explicitly sort each input partition to make the
    // ordering deterministic. Note that MapTypes cannot be sorted and are explicitly pruned out
    // from the sort order.
    val sortOrder = logicalPlan.output
      .filter(attr => RowOrdering.isOrderable(attr.dataType))
      .map(SortOrder(_, Ascending))
    val plan = if (sortOrder.nonEmpty) {
      Sort(sortOrder, global = false, logicalPlan)
    } else {
      // SPARK-12662: If sort order is empty, we materialize the dataset to guarantee determinism
      cache()
      logicalPlan
    }
    val sum = weights.sum
    val normalizedCumWeights = weights.map(_ / sum).scanLeft(0.0d)(_ + _)
    normalizedCumWeights.sliding(2).map { x =>
      new Dataset[T](
        sparkSession, Sample(x(0), x(1), withReplacement = false, seed, plan), encoder)
    }.toArray
  }

  /** @inheritdoc */
  override def randomSplit(weights: Array[Double]): Array[Dataset[T]] =
    randomSplit(weights, Utils.random.nextLong())

  /**
   * Randomly splits this Dataset with the provided weights. Provided for the Python Api.
   *
   * @param weights weights for splits, will be normalized if they don't sum to 1.
   * @param seed Seed for sampling.
   */
  private[spark] def randomSplit(weights: List[Double], seed: Long): Array[Dataset[T]] = {
    randomSplit(weights.toArray, seed)
  }

  /** @inheritdoc */
  override def randomSplitAsList(weights: Array[Double], seed: Long): util.List[Dataset[T]] =
    util.Arrays.asList(randomSplit(weights, seed): _*)

  /** @inheritdoc */
  @deprecated("use flatMap() or select() with functions.explode() instead", "2.0.0")
  def explode[A <: Product : TypeTag](input: Column*)(f: Row => IterableOnce[A]): DataFrame = {
    val elementSchema = ScalaReflection.schemaFor[A].dataType.asInstanceOf[StructType]

    val convert = CatalystTypeConverters.createToCatalystConverter(elementSchema)

    val rowFunction =
      f.andThen(_.map(convert(_).asInstanceOf[InternalRow]))
    val generator = UserDefinedGenerator(elementSchema, rowFunction, input.map(_.expr))

    withPlan {
      Generate(generator, unrequiredChildIndex = Nil, outer = false,
        qualifier = None, generatorOutput = Nil, logicalPlan)
    }
  }

  /** @inheritdoc */
  @deprecated("use flatMap() or select() with functions.explode() instead", "2.0.0")
  def explode[A, B : TypeTag](inputColumn: String, outputColumn: String)(f: A => IterableOnce[B])
    : DataFrame = {
    val dataType = ScalaReflection.schemaFor[B].dataType
    val attributes = AttributeReference(outputColumn, dataType)() :: Nil
    // TODO handle the metadata?
    val elementSchema = attributes.toStructType

    def rowFunction(row: Row): IterableOnce[InternalRow] = {
      val convert = CatalystTypeConverters.createToCatalystConverter(dataType)
      f(row(0).asInstanceOf[A]).map(o => InternalRow(convert(o)))
    }
    val generator = UserDefinedGenerator(elementSchema, rowFunction, apply(inputColumn).expr :: Nil)

    withPlan {
      Generate(generator, unrequiredChildIndex = Nil, outer = false,
        qualifier = None, generatorOutput = Nil, logicalPlan)
    }
  }

  /** @inheritdoc */
  protected[spark] def withColumns(colNames: Seq[String], cols: Seq[Column]): DataFrame = {
    require(colNames.size == cols.size,
      s"The size of column names: ${colNames.size} isn't equal to " +
        s"the size of columns: ${cols.size}")
    withPlan {
      Project(
        Seq(
          UnresolvedStarWithColumns(
            colNames = colNames,
            exprs = cols.map(_.expr))),
        logicalPlan)
    }
  }

  /** @inheritdoc */
  private[spark] def withColumns(
      colNames: Seq[String],
      cols: Seq[Column],
      metadata: Seq[Metadata]): DataFrame = {
    require(colNames.size == metadata.size,
      s"The size of column names: ${colNames.size} isn't equal to " +
        s"the size of metadata elements: ${metadata.size}")
    val newCols = colNames.zip(cols).zip(metadata).map { case ((colName, col), metadata) =>
      col.as(colName, metadata)
    }
    withColumns(colNames, newCols)
  }

  /** @inheritdoc */
  private[spark] def withColumn(colName: String, col: Column, metadata: Metadata): DataFrame =
    withColumns(Seq(colName), Seq(col), Seq(metadata))

  protected[spark] def withColumnsRenamed(
      colNames: Seq[String],
      newColNames: Seq[String]): DataFrame = {
    require(colNames.size == newColNames.size,
      s"The size of existing column names: ${colNames.size} isn't equal to " +
        s"the size of new column names: ${newColNames.size}")
    withPlan {
      Project(
        Seq(
          UnresolvedStarWithColumnsRenames(
            existingNames = colNames,
            newNames = newColNames)),
        logicalPlan)
    }
  }

  /** @inheritdoc */
  def withMetadata(columnName: String, metadata: Metadata): DataFrame = {
    withColumn(columnName, col(columnName), metadata)
  }

  /** @inheritdoc */
  @scala.annotation.varargs
  def drop(colNames: String*): DataFrame = {
    val resolver = sparkSession.sessionState.analyzer.resolver
    val allColumns = queryExecution.analyzed.output
    val remainingCols = allColumns.filter { attribute =>
      colNames.forall(n => !resolver(attribute.name, n))
    }.map(attribute => Column(attribute))
    if (remainingCols.size == allColumns.size) {
      toDF()
    } else {
      this.select(remainingCols: _*)
    }
  }

  /** @inheritdoc */
  @scala.annotation.varargs
  def drop(col: Column, cols: Column*): DataFrame = withPlan {
    DataFrameDropColumns((col +: cols).map(_.expr), logicalPlan)
  }

  /** @inheritdoc */
  def dropDuplicates(): Dataset[T] = dropDuplicates(this.columns)

  /** @inheritdoc */
  def dropDuplicates(colNames: Seq[String]): Dataset[T] = withSameTypedPlan {
    val groupCols = groupColsFromDropDuplicates(colNames)
    Deduplicate(groupCols, logicalPlan)
  }

  /** @inheritdoc */
  def dropDuplicatesWithinWatermark(): Dataset[T] = {
    dropDuplicatesWithinWatermark(this.columns)
  }

  /** @inheritdoc */
  def dropDuplicatesWithinWatermark(colNames: Seq[String]): Dataset[T] = withSameTypedPlan {
    val groupCols = groupColsFromDropDuplicates(colNames)
    // UnsupportedOperationChecker will fail the query if this is called with batch Dataset.
    DeduplicateWithinWatermark(groupCols, logicalPlan)
  }

  private def groupColsFromDropDuplicates(colNames: Seq[String]): Seq[Attribute] = {
    val resolver = sparkSession.sessionState.analyzer.resolver
    val allColumns = queryExecution.analyzed.output
    // SPARK-31990: We must keep `toSet.toSeq` here because of the backward compatibility issue
    // (the Streaming's state store depends on the `groupCols` order).
    colNames.toSet.toSeq.flatMap { (colName: String) =>
      // It is possibly there are more than one columns with the same name,
      // so we call filter instead of find.
      val cols = allColumns.filter(col => resolver(col.name, colName))
      if (cols.isEmpty) {
        throw QueryCompilationErrors.cannotResolveColumnNameAmongAttributesError(
          colName, schema.fieldNames.mkString(", "))
      }
      cols
    }
  }

  /** @inheritdoc */
  @scala.annotation.varargs
  def summary(statistics: String*): DataFrame = StatFunctions.summary(this, statistics)

  /** @inheritdoc */
  @scala.annotation.varargs
  override def describe(cols: String*): DataFrame = {
    val selected = if (cols.isEmpty) this else select(cols.head, cols.tail: _*)
    selected.summary("count", "mean", "stddev", "min", "max")
  }

  /** @inheritdoc */
  def head(n: Int): Array[T] = withAction("head", limit(n).queryExecution)(collectFromPlan)

  /** @inheritdoc */
  def filter(func: T => Boolean): Dataset[T] = {
    withTypedPlan(TypedFilter(func, logicalPlan))
  }

  /** @inheritdoc */
  def filter(func: FilterFunction[T]): Dataset[T] = {
    withTypedPlan(TypedFilter(func, logicalPlan))
  }

  /** @inheritdoc */
  def map[U : Encoder](func: T => U): Dataset[U] = {
    withTypedPlan(MapElements[T, U](func, logicalPlan))
  }

  /** @inheritdoc */
  def map[U](func: MapFunction[T, U], encoder: Encoder[U]): Dataset[U] = {
    implicit val uEnc: Encoder[U] = encoder
    withTypedPlan(MapElements[T, U](func, logicalPlan))
  }

  /** @inheritdoc */
  def mapPartitions[U : Encoder](func: Iterator[T] => Iterator[U]): Dataset[U] = {
    new Dataset[U](
      sparkSession,
      MapPartitions[T, U](func, logicalPlan),
      implicitly[Encoder[U]])
  }

  /**
   * Returns a new `DataFrame` that contains the result of applying a serialized R function
   * `func` to each partition.
   */
  private[sql] def mapPartitionsInR(
      func: Array[Byte],
      packageNames: Array[Byte],
      broadcastVars: Array[Broadcast[Object]],
      schema: StructType): DataFrame = {
    val rowEncoder: ExpressionEncoder[Row] = if (isUnTyped) {
      exprEnc.asInstanceOf[ExpressionEncoder[Row]]
    } else {
      ExpressionEncoder(schema)
    }
    Dataset.ofRows(
      sparkSession,
      MapPartitionsInR(func, packageNames, broadcastVars, schema, rowEncoder, logicalPlan))
  }

  /**
   * Applies a Scalar iterator Pandas UDF to each partition. The user-defined function
   * defines a transformation: `iter(pandas.DataFrame)` -> `iter(pandas.DataFrame)`.
   * Each partition is each iterator consisting of DataFrames as batches.
   *
   * This function uses Apache Arrow as serialization format between Java executors and Python
   * workers.
   */
  private[sql] def mapInPandas(
      funcCol: Column,
      isBarrier: Boolean = false,
      profile: ResourceProfile = null): DataFrame = {
    val func = funcCol.expr
    Dataset.ofRows(
      sparkSession,
      MapInPandas(
        func,
        toAttributes(func.dataType.asInstanceOf[StructType]),
        logicalPlan,
        isBarrier,
        Option(profile)))
  }

  /**
   * Applies a function to each partition in Arrow format. The user-defined function
   * defines a transformation: `iter(pyarrow.RecordBatch)` -> `iter(pyarrow.RecordBatch)`.
   * Each partition is each iterator consisting of `pyarrow.RecordBatch`s as batches.
   */
  private[sql] def mapInArrow(
      funcCol: Column,
      isBarrier: Boolean = false,
      profile: ResourceProfile = null): DataFrame = {
    val func = funcCol.expr
    Dataset.ofRows(
      sparkSession,
      MapInArrow(
        func,
        toAttributes(func.dataType.asInstanceOf[StructType]),
        logicalPlan,
        isBarrier,
        Option(profile)))
  }

  /** @inheritdoc */
  def foreachPartition(f: Iterator[T] => Unit): Unit = withNewRDDExecutionId("foreachPartition") {
    rdd.foreachPartition(f)
  }

  /** @inheritdoc */
  def tail(n: Int): Array[T] = withAction(
    "tail", withTypedPlan(Tail(Literal(n), logicalPlan)).queryExecution)(collectFromPlan)

  /** @inheritdoc */
  def collect(): Array[T] = withAction("collect", queryExecution)(collectFromPlan)

  /** @inheritdoc */
  def collectAsList(): java.util.List[T] = withAction("collectAsList", queryExecution) { plan =>
    val values = collectFromPlan(plan)
    java.util.Arrays.asList(values : _*)
  }

  /** @inheritdoc */
  def toLocalIterator(): java.util.Iterator[T] = {
    withAction("toLocalIterator", queryExecution) { plan =>
      val fromRow = resolvedEnc.createDeserializer()
      plan.executeToIterator().map(fromRow).asJava
    }
  }

  /** @inheritdoc */
  def count(): Long = withAction("count", groupBy().count().queryExecution) { plan =>
    plan.executeCollect().head.getLong(0)
  }

  /** @inheritdoc */
  def repartition(numPartitions: Int): Dataset[T] = withSameTypedPlan {
    Repartition(numPartitions, shuffle = true, logicalPlan)
  }

  protected def repartitionByExpression(
      numPartitions: Option[Int],
      partitionExprs: Seq[Column]): Dataset[T] = {
    // The underlying `LogicalPlan` operator special-cases all-`SortOrder` arguments.
    // However, we don't want to complicate the semantics of this API method.
    // Instead, let's give users a friendly error message, pointing them to the new method.
    val sortOrders = partitionExprs.filter(_.expr.isInstanceOf[SortOrder])
    if (sortOrders.nonEmpty) throw new IllegalArgumentException(
      s"""Invalid partitionExprs specified: $sortOrders
         |For range partitioning use repartitionByRange(...) instead.
       """.stripMargin)
    withSameTypedPlan {
      RepartitionByExpression(partitionExprs.map(_.expr), logicalPlan, numPartitions)
    }
  }

  protected def repartitionByRange(
      numPartitions: Option[Int],
      partitionExprs: Seq[Column]): Dataset[T] = {
    require(partitionExprs.nonEmpty, "At least one partition-by expression must be specified.")
    val sortOrder: Seq[SortOrder] = partitionExprs.map(_.expr match {
      case expr: SortOrder => expr
      case expr: Expression => SortOrder(expr, Ascending)
    })
    withSameTypedPlan {
      RepartitionByExpression(sortOrder, logicalPlan, numPartitions)
    }
  }

  /** @inheritdoc */
  def coalesce(numPartitions: Int): Dataset[T] = withSameTypedPlan {
    Repartition(numPartitions, shuffle = false, logicalPlan)
  }

  /** @inheritdoc */
  def persist(): this.type = persist(sparkSession.sessionState.conf.defaultCacheStorageLevel)

  /** @inheritdoc */
  override def cache(): this.type = persist()

  /** @inheritdoc */
  def persist(newLevel: StorageLevel): this.type = {
    sparkSession.sharedState.cacheManager.cacheQuery(this, None, newLevel)
    this
  }

  /** @inheritdoc */
  def storageLevel: StorageLevel = {
    sparkSession.sharedState.cacheManager.lookupCachedData(this).map { cachedData =>
      cachedData.cachedRepresentation.fold(CacheManager.inMemoryRelationExtractor, identity).
        cacheBuilder.storageLevel
    }.getOrElse(StorageLevel.NONE)
  }

  /** @inheritdoc */
  def unpersist(blocking: Boolean): this.type = {
    sparkSession.sharedState.cacheManager.uncacheQuery(this, cascade = false, blocking)
    this
  }

  /** @inheritdoc */
  override def unpersist(): this.type = unpersist(blocking = false)

  // Represents the `QueryExecution` used to produce the content of the Dataset as an `RDD`.
  @transient private lazy val rddQueryExecution: QueryExecution = {
    val deserialized = CatalystSerde.deserialize[T](logicalPlan)
    sparkSession.sessionState.executePlan(deserialized)
  }

  /** @inheritdoc */
  lazy val rdd: RDD[T] = {
    val objectType = exprEnc.deserializer.dataType
    rddQueryExecution.toRdd.mapPartitions { rows =>
      rows.map(_.get(0, objectType).asInstanceOf[T])
    }
  }

  /** @inheritdoc */
  def toJavaRDD: JavaRDD[T] = rdd.toJavaRDD()

  protected def createTempView(
      viewName: String,
      replace: Boolean,
      global: Boolean): Unit = sparkSession.withActive {
    val viewType = if (global) GlobalTempView else LocalTempView

    val identifier = try {
      sparkSession.sessionState.sqlParser.parseMultipartIdentifier(viewName)
    } catch {
      case _: ParseException => throw QueryCompilationErrors.invalidViewNameError(viewName)
    }

    if (!SQLConf.get.allowsTempViewCreationWithMultipleNameparts && identifier.size > 1) {
      // Temporary view names should NOT contain database prefix like "database.table"
      throw new AnalysisException(
        errorClass = "TEMP_VIEW_NAME_TOO_MANY_NAME_PARTS",
        messageParameters = Map("actualName" -> viewName))
    }

    withPlan {
      CreateViewCommand(
        name = TableIdentifier(identifier.last),
        userSpecifiedColumns = Nil,
        comment = None,
        collation = None,
        properties = Map.empty,
        originalText = None,
        plan = logicalPlan,
        allowExisting = false,
        replace = replace,
        viewType = viewType,
        isAnalyzed = true)
    }
  }

  /** @inheritdoc */
  def write: DataFrameWriter[T] = {
    if (isStreaming) {
      logicalPlan.failAnalysis(
        errorClass = "CALL_ON_STREAMING_DATASET_UNSUPPORTED",
        messageParameters = Map("methodName" -> toSQLId("write")))
    }
    new DataFrameWriterImpl[T](this)
  }

  /** @inheritdoc */
  def writeTo(table: String): DataFrameWriterV2[T] = {
    // TODO: streaming could be adapted to use this interface
    if (isStreaming) {
      logicalPlan.failAnalysis(
        errorClass = "CALL_ON_STREAMING_DATASET_UNSUPPORTED",
        messageParameters = Map("methodName" -> toSQLId("writeTo")))
    }
    new DataFrameWriterV2Impl[T](table, this)
  }

  /** @inheritdoc */
  def mergeInto(table: String, condition: Column): MergeIntoWriter[T] = {
    if (isStreaming) {
      logicalPlan.failAnalysis(
        errorClass = "CALL_ON_STREAMING_DATASET_UNSUPPORTED",
        messageParameters = Map("methodName" -> toSQLId("mergeInto")))
    }

    new MergeIntoWriterImpl[T](table, this, condition)
  }

  /** @inheritdoc */
  def writeStream: DataStreamWriter[T] = {
    if (!isStreaming) {
      logicalPlan.failAnalysis(
        errorClass = "WRITE_STREAM_NOT_ALLOWED",
        messageParameters = Map.empty)
    }
    new DataStreamWriter[T](this)
  }

  /** @inheritdoc */
  override def toJSON: Dataset[String] = {
    val rowSchema = exprEnc.schema
    val sessionLocalTimeZone = sparkSession.sessionState.conf.sessionLocalTimeZone
    mapPartitions { iter =>
      val writer = new CharArrayWriter()
      // create the Generator without separator inserted between 2 records
      val gen = new JacksonGenerator(rowSchema, writer,
        new JSONOptions(Map.empty[String, String], sessionLocalTimeZone))

      new Iterator[String] {
        private val toRow = exprEnc.createSerializer()
        override def hasNext: Boolean = iter.hasNext
        override def next(): String = {
          gen.write(toRow(iter.next()))
          gen.flush()

          val json = writer.toString
          if (hasNext) {
            writer.reset()
          } else {
            gen.close()
          }

          json
        }
      }
    } (Encoders.STRING)
  }

  /** @inheritdoc */
  def inputFiles: Array[String] = {
    val files: Seq[String] = queryExecution.optimizedPlan.collect {
      case LogicalRelationWithTable(fsBasedRelation: FileRelation, _) =>
        fsBasedRelation.inputFiles
      case fr: FileRelation =>
        fr.inputFiles
      case r: HiveTableRelation =>
        r.tableMeta.storage.locationUri.map(_.toString).toArray
      case DataSourceV2ScanRelation(DataSourceV2Relation(table: FileTable, _, _, _, _),
          _, _, _, _) =>
        table.fileIndex.inputFiles
    }.flatten
    files.toSet.toArray
  }

  /** @inheritdoc */
  @DeveloperApi
  def sameSemantics(other: Dataset[T]): Boolean = {
    queryExecution.analyzed.sameResult(other.queryExecution.analyzed)
  }

  /** @inheritdoc */
  @DeveloperApi
  def semanticHash(): Int = {
    queryExecution.analyzed.semanticHash()
  }

  private def isIncorrectlyResolved(
      attr: AttributeReference,
      input: AttributeSet,
      dataSetIdOfInput: HashSet[Long]): Boolean = {
    val attrDatasetIdOpt = if (attr.metadata.contains(DATASET_ID_KEY)) {
      Option(attr.metadata.getLong(DATASET_ID_KEY))
    } else {
      None
    }
    attrDatasetIdOpt.forall(attrId => {
      val matchingInputset = input.filter(_.canonicalized == attr.canonicalized)
      if (matchingInputset.isEmpty) {
        true
      } else {
        matchingInputset.forall(x => {
          if (x.metadata.contains(DATASET_ID_KEY)) {
            attrId != x.metadata.getLong(DATASET_ID_KEY)
          } else {
            !dataSetIdOfInput.contains(attrId)
          }
        })
      }
    })
  }

  ////////////////////////////////////////////////////////////////////////////
  // Return type overrides to make sure we return the implementation instead
  // of the interface. This is done for a couple of reasons:
  // - Retain the old signatures for binary compatibility;
  // - Java compatibility . The java compiler uses the byte code signatures,
  //   and those would point to api.Dataset being returned instead of Dataset.
  //   This causes issues when the java code tries to materialize results, or
  //   tries to use functionality that is implementation specfic.
  // - Scala method resolution runs into problems when the ambiguous methods are
  //   scattered across the interface and implementation. `drop` and `select`
  //   suffered from this.
  ////////////////////////////////////////////////////////////////////////////

  /** @inheritdoc */
  override def drop(colName: String): DataFrame = super.drop(colName)

  /** @inheritdoc */
  override def drop(col: Column): DataFrame = super.drop(col)

  /** @inheritdoc */
  override def join(right: Dataset[_], usingColumn: String): DataFrame =
    super.join(right, usingColumn)

  /** @inheritdoc */
  override def join(right: Dataset[_], usingColumns: Array[String]): DataFrame =
    super.join(right, usingColumns)

  /** @inheritdoc */
  override def join(right: Dataset[_], usingColumns: Seq[String]): DataFrame =
    super.join(right, usingColumns)

  /** @inheritdoc */
  override def join(right: Dataset[_], usingColumn: String, joinType: String): DataFrame =
    super.join(right, usingColumn, joinType)

  /** @inheritdoc */
  override def join(
      right: Dataset[_],
      usingColumns: Array[String],
      joinType: String): DataFrame =
    super.join(right, usingColumns, joinType)

  /** @inheritdoc */
  override def join(right: Dataset[_], joinExprs: Column): DataFrame =
    super.join(right, joinExprs)

  /** @inheritdoc */
  @scala.annotation.varargs
  override def select(col: String, cols: String*): DataFrame = super.select(col, cols: _*)

  /** @inheritdoc */
  override def select[U1, U2](c1: TypedColumn[T, U1], c2: TypedColumn[T, U2]): Dataset[(U1, U2)] =
    super.select(c1, c2)

  /** @inheritdoc */
  override def select[U1, U2, U3](
      c1: TypedColumn[T, U1],
      c2: TypedColumn[T, U2],
      c3: TypedColumn[T, U3]): Dataset[(U1, U2, U3)] = super.select(c1, c2, c3)

  /** @inheritdoc */
  override def select[U1, U2, U3, U4](
      c1: TypedColumn[T, U1],
      c2: TypedColumn[T, U2],
      c3: TypedColumn[T, U3],
      c4: TypedColumn[T, U4]): Dataset[(U1, U2, U3, U4)] = super.select(c1, c2, c3, c4)

  /** @inheritdoc */
  override def select[U1, U2, U3, U4, U5](
      c1: TypedColumn[T, U1],
      c2: TypedColumn[T, U2],
      c3: TypedColumn[T, U3],
      c4: TypedColumn[T, U4],
      c5: TypedColumn[T, U5]): Dataset[(U1, U2, U3, U4, U5)] = super.select(c1, c2, c3, c4, c5)

  override def melt(
      ids: Array[Column],
      values: Array[Column],
      variableColumnName: String,
      valueColumnName: String): DataFrame =
    super.melt(ids, values, variableColumnName, valueColumnName)

  /** @inheritdoc */
  override def melt(
      ids: Array[Column],
      variableColumnName: String,
      valueColumnName: String): DataFrame =
    super.melt(ids, variableColumnName, valueColumnName)

  /** @inheritdoc */
  override def withColumn(colName: String, col: Column): DataFrame =
    super.withColumn(colName, col)

  /** @inheritdoc */
  override def withColumns(colsMap: Map[String, Column]): DataFrame =
    super.withColumns(colsMap)

  /** @inheritdoc */
  override def withColumns(colsMap: util.Map[String, Column]): DataFrame =
    super.withColumns(colsMap)

  /** @inheritdoc */
  override def withColumnRenamed(existingName: String, newName: String): DataFrame =
    super.withColumnRenamed(existingName, newName)

  /** @inheritdoc */
  override def withColumnsRenamed(colsMap: Map[String, String]): DataFrame =
    super.withColumnsRenamed(colsMap)

  /** @inheritdoc */
  override def withColumnsRenamed(colsMap: util.Map[String, String]): DataFrame =
    super.withColumnsRenamed(colsMap)

  /** @inheritdoc */
  override def checkpoint(): Dataset[T] = super.checkpoint()

  /** @inheritdoc */
  override def checkpoint(eager: Boolean): Dataset[T] = super.checkpoint(eager)

  /** @inheritdoc */
  override def localCheckpoint(): Dataset[T] = super.localCheckpoint()

  /** @inheritdoc */
  override def localCheckpoint(eager: Boolean): Dataset[T] = super.localCheckpoint(eager)

  /** @inheritdoc */
  override def localCheckpoint(eager: Boolean, storageLevel: StorageLevel): Dataset[T] =
    super.localCheckpoint(eager, storageLevel)

  /** @inheritdoc */
  override def joinWith[U](other: Dataset[U], condition: Column): Dataset[(T, U)] =
    super.joinWith(other, condition)

  /** @inheritdoc */
  @scala.annotation.varargs
  override def sortWithinPartitions(sortCol: String, sortCols: String*): Dataset[T] =
    super.sortWithinPartitions(sortCol, sortCols: _*)

  /** @inheritdoc */
  @scala.annotation.varargs
  override def sortWithinPartitions(sortExprs: Column*): Dataset[T] =
    super.sortWithinPartitions(sortExprs: _*)

  /** @inheritdoc */
  @scala.annotation.varargs
  override def sort(sortCol: String, sortCols: String*): Dataset[T] =
    super.sort(sortCol, sortCols: _*)

  /** @inheritdoc */
  @scala.annotation.varargs
  override def sort(sortExprs: Column*): Dataset[T] = super.sort(sortExprs: _*)

  /** @inheritdoc */
  @scala.annotation.varargs
  override def orderBy(sortCol: String, sortCols: String*): Dataset[T] =
    super.orderBy(sortCol, sortCols: _*)

  /** @inheritdoc */
  @scala.annotation.varargs
  override def orderBy(sortExprs: Column*): Dataset[T] = super.orderBy(sortExprs: _*)

  /** @inheritdoc */
  override def as(alias: Symbol): Dataset[T] = super.as(alias)

  /** @inheritdoc */
  override def alias(alias: String): Dataset[T] = super.alias(alias)

  /** @inheritdoc */
  override def alias(alias: Symbol): Dataset[T] = super.alias(alias)

  /** @inheritdoc */
  @scala.annotation.varargs
  override def selectExpr(exprs: String*): DataFrame = super.selectExpr(exprs: _*)

  /** @inheritdoc */
  override def filter(conditionExpr: String): Dataset[T] = super.filter(conditionExpr)

  /** @inheritdoc */
  override def where(condition: Column): Dataset[T] = super.where(condition)

  /** @inheritdoc */
  override def where(conditionExpr: String): Dataset[T] = super.where(conditionExpr)

  /** @inheritdoc */
  override def unionAll(other: Dataset[T]): Dataset[T] = super.unionAll(other)

  /** @inheritdoc */
  override def unionByName(other: Dataset[T]): Dataset[T] = super.unionByName(other)

  /** @inheritdoc */
  override def sample(fraction: Double, seed: Long): Dataset[T] = super.sample(fraction, seed)

  /** @inheritdoc */
  override def sample(fraction: Double): Dataset[T] = super.sample(fraction)

  /** @inheritdoc */
  override def sample(withReplacement: Boolean, fraction: Double): Dataset[T] =
    super.sample(withReplacement, fraction)

  /** @inheritdoc */
  override def dropDuplicates(colNames: Array[String]): Dataset[T] = super.dropDuplicates(colNames)

  /** @inheritdoc */
  @scala.annotation.varargs
  override def dropDuplicates(col1: String, cols: String*): Dataset[T] =
    super.dropDuplicates(col1, cols: _*)

  /** @inheritdoc */
  override def dropDuplicatesWithinWatermark(colNames: Array[String]): Dataset[T] =
    super.dropDuplicatesWithinWatermark(colNames)

  /** @inheritdoc */
  @scala.annotation.varargs
  override def dropDuplicatesWithinWatermark(col1: String, cols: String*): Dataset[T] =
    super.dropDuplicatesWithinWatermark(col1, cols: _*)

  /** @inheritdoc */
  override def mapPartitions[U](f: MapPartitionsFunction[T, U], encoder: Encoder[U]): Dataset[U] =
    super.mapPartitions(f, encoder)

  /** @inheritdoc */
  override def flatMap[U: Encoder](func: T => IterableOnce[U]): Dataset[U] = super.flatMap(func)

  /** @inheritdoc */
  override def flatMap[U](f: FlatMapFunction[T, U], encoder: Encoder[U]): Dataset[U] =
    super.flatMap(f, encoder)

  /** @inheritdoc */
  override def foreachPartition(func: ForeachPartitionFunction[T]): Unit =
    super.foreachPartition(func)

  /** @inheritdoc */
  @scala.annotation.varargs
  override def repartition(numPartitions: Int, partitionExprs: Column*): Dataset[T] =
    super.repartition(numPartitions, partitionExprs: _*)

  /** @inheritdoc */
  @scala.annotation.varargs
  override def repartition(partitionExprs: Column*): Dataset[T] =
    super.repartition(partitionExprs: _*)

  /** @inheritdoc */
  @scala.annotation.varargs
  override def repartitionByRange(numPartitions: Int, partitionExprs: Column*): Dataset[T] =
    super.repartitionByRange(numPartitions, partitionExprs: _*)

  /** @inheritdoc */
  @scala.annotation.varargs
  override def repartitionByRange(partitionExprs: Column*): Dataset[T] =
    super.repartitionByRange(partitionExprs: _*)

  /** @inheritdoc */
  override def distinct(): Dataset[T] = super.distinct()

  /** @inheritdoc */
  @scala.annotation.varargs
  override def groupBy(col1: String, cols: String*): RelationalGroupedDataset =
    super.groupBy(col1, cols: _*)

  /** @inheritdoc */
  @scala.annotation.varargs
  override def rollup(col1: String, cols: String*): RelationalGroupedDataset =
    super.rollup(col1, cols: _*)

  /** @inheritdoc */
  @scala.annotation.varargs
  override def cube(col1: String, cols: String*): RelationalGroupedDataset =
    super.cube(col1, cols: _*)

  /** @inheritdoc */
  override def agg(aggExpr: (String, String), aggExprs: (String, String)*): DataFrame =
    super.agg(aggExpr, aggExprs: _*)

  /** @inheritdoc */
  override def agg(exprs: Map[String, String]): DataFrame = super.agg(exprs)

  /** @inheritdoc */
  override def agg(exprs: java.util.Map[String, String]): DataFrame = super.agg(exprs)

  /** @inheritdoc */
  @scala.annotation.varargs
  override def agg(expr: Column, exprs: Column*): DataFrame = super.agg(expr, exprs: _*)

  /** @inheritdoc */
  override def groupByKey[K](
      func: MapFunction[T, K],
      encoder: Encoder[K]): KeyValueGroupedDataset[K, T] =
    super.groupByKey(func, encoder).asInstanceOf[KeyValueGroupedDataset[K, T]]

  ////////////////////////////////////////////////////////////////////////////
  // For Python API
  ////////////////////////////////////////////////////////////////////////////

  /**
   * It adds a new long column with the name `name` that increases one by one.
   * This is for 'distributed-sequence' default index in pandas API on Spark.
   */
  private[sql] def withSequenceColumn(name: String) = {
    select(Column(DistributedSequenceID()).alias(name), col("*"))
  }

  /**
   * Converts a JavaRDD to a PythonRDD.
   */
  private[sql] def javaToPython: JavaRDD[Array[Byte]] = {
    val structType = schema  // capture it for closure
    val rdd = queryExecution.toRdd.map(EvaluatePython.toJava(_, structType))
    EvaluatePython.javaToPython(rdd)
  }

  private[sql] def collectToPython(): Array[Any] = {
    EvaluatePython.registerPicklers()
    withAction("collectToPython", queryExecution) { plan =>
      val toJava: (Any) => Any = EvaluatePython.toJava(_, schema)
      val iter: Iterator[Array[Byte]] = new SerDeUtil.AutoBatchedPickler(
        plan.executeCollect().iterator.map(toJava))
      PythonRDD.serveIterator(iter, "serve-DataFrame")
    }
  }

  private[sql] def tailToPython(n: Int): Array[Any] = {
    EvaluatePython.registerPicklers()
    withAction("tailToPython", queryExecution) { plan =>
      val toJava: (Any) => Any = EvaluatePython.toJava(_, schema)
      val iter: Iterator[Array[Byte]] = new SerDeUtil.AutoBatchedPickler(
        plan.executeTail(n).iterator.map(toJava))
      PythonRDD.serveIterator(iter, "serve-DataFrame")
    }
  }

  private[sql] def getRowsToPython(
      _numRows: Int,
      truncate: Int): Array[Any] = {
    EvaluatePython.registerPicklers()
    val numRows = _numRows.max(0).min(ByteArrayMethods.MAX_ROUNDED_ARRAY_LENGTH - 1)
    val rows = getRows(numRows, truncate).map(_.toArray).toArray
    val toJava: (Any) => Any = EvaluatePython.toJava(_, ArrayType(ArrayType(StringType)))
    val iter: Iterator[Array[Byte]] = new SerDeUtil.AutoBatchedPickler(
      rows.iterator.map(toJava))
    PythonRDD.serveIterator(iter, "serve-GetRows")
  }

  /**
   * Collect a Dataset as Arrow batches and serve stream to SparkR. It sends
   * arrow batches in an ordered manner with buffering. This is inevitable
   * due to missing R API that reads batches from socket directly. See ARROW-4512.
   * Eventually, this code should be deduplicated by `collectAsArrowToPython`.
   */
  private[sql] def collectAsArrowToR(): Array[Any] = {
    val timeZoneId = sparkSession.sessionState.conf.sessionLocalTimeZone

    RRDD.serveToStream("serve-Arrow") { outputStream =>
      withAction("collectAsArrowToR", queryExecution) { plan =>
        val buffer = new ByteArrayOutputStream()
        val out = new DataOutputStream(outputStream)
        val batchWriter =
          new ArrowBatchStreamWriter(schema, buffer, timeZoneId, errorOnDuplicatedFieldNames = true)
        val arrowBatchRdd = toArrowBatchRdd(plan)
        val numPartitions = arrowBatchRdd.partitions.length

        // Store collection results for worst case of 1 to N-1 partitions
        val results = new Array[Array[Array[Byte]]](Math.max(0, numPartitions - 1))
        var lastIndex = -1  // index of last partition written

        // Handler to eagerly write partitions to Python in order
        def handlePartitionBatches(index: Int, arrowBatches: Array[Array[Byte]]): Unit = {
          // If result is from next partition in order
          if (index - 1 == lastIndex) {
            batchWriter.writeBatches(arrowBatches.iterator)
            lastIndex += 1
            // Write stored partitions that come next in order
            while (lastIndex < results.length && results(lastIndex) != null) {
              batchWriter.writeBatches(results(lastIndex).iterator)
              results(lastIndex) = null
              lastIndex += 1
            }
            // After last batch, end the stream
            if (lastIndex == results.length) {
              batchWriter.end()
              val batches = buffer.toByteArray
              out.writeInt(batches.length)
              out.write(batches)
            }
          } else {
            // Store partitions received out of order
            results(index - 1) = arrowBatches
          }
        }

        sparkSession.sparkContext.runJob(
          arrowBatchRdd,
          (ctx: TaskContext, it: Iterator[Array[Byte]]) => it.toArray,
          0 until numPartitions,
          handlePartitionBatches)
      }
    }
  }

  /**
   * Collect a Dataset as Arrow batches and serve stream to PySpark. It sends
   * arrow batches in an un-ordered manner without buffering, and then batch order
   * information at the end. The batches should be reordered at Python side.
   */
  private[sql] def collectAsArrowToPython: Array[Any] = {
    val timeZoneId = sparkSession.sessionState.conf.sessionLocalTimeZone
    val errorOnDuplicatedFieldNames =
      sparkSession.sessionState.conf.pandasStructHandlingMode == "legacy"

    PythonRDD.serveToStream("serve-Arrow") { outputStream =>
      withAction("collectAsArrowToPython", queryExecution) { plan =>
        val out = new DataOutputStream(outputStream)
        val batchWriter =
          new ArrowBatchStreamWriter(schema, out, timeZoneId, errorOnDuplicatedFieldNames)

        // Batches ordered by (index of partition, batch index in that partition) tuple
        val batchOrder = ArrayBuffer.empty[(Int, Int)]

        // Handler to eagerly write batches to Python as they arrive, un-ordered
        val handlePartitionBatches = (index: Int, arrowBatches: Array[Array[Byte]]) =>
          if (arrowBatches.nonEmpty) {
            // Write all batches (can be more than 1) in the partition, store the batch order tuple
            batchWriter.writeBatches(arrowBatches.iterator)
            arrowBatches.indices.foreach {
              partitionBatchIndex => batchOrder.append((index, partitionBatchIndex))
            }
          }

        Utils.tryWithSafeFinally {
          val arrowBatchRdd = toArrowBatchRdd(plan)
          sparkSession.sparkContext.runJob(
            arrowBatchRdd,
            (it: Iterator[Array[Byte]]) => it.toArray,
            handlePartitionBatches)
        } {
          // After processing all partitions, end the batch stream
          batchWriter.end()

          // Write batch order indices
          out.writeInt(batchOrder.length)
          // Sort by (index of partition, batch index in that partition) tuple to get the
          // overall_batch_index from 0 to N-1 batches, which can be used to put the
          // transferred batches in the correct order
          batchOrder.zipWithIndex.sortBy(_._1).foreach { case (_, overallBatchIndex) =>
            out.writeInt(overallBatchIndex)
          }
        }
      }
    }
  }

  private[sql] def toPythonIterator(prefetchPartitions: Boolean = false): Array[Any] = {
    withNewExecutionId {
      PythonRDD.toLocalIteratorAndServe(javaToPython.rdd, prefetchPartitions)
    }
  }

  ////////////////////////////////////////////////////////////////////////////
  // Private Helpers
  ////////////////////////////////////////////////////////////////////////////

  /**
   * Wrap a Dataset action to track all Spark jobs in the body so that we can connect them with
   * an execution.
   */
  private def withNewExecutionId[U](body: => U): U = {
    SQLExecution.withNewExecutionId(queryExecution)(body)
  }

  /**
   * Wrap an action of the Dataset's RDD to track all Spark jobs in the body so that we can connect
   * them with an execution. Before performing the action, the metrics of the executed plan will be
   * reset.
   */
  private def withNewRDDExecutionId[U](name: String)(body: => U): U = {
    SQLExecution.withNewExecutionId(rddQueryExecution, Some(name)) {
      rddQueryExecution.executedPlan.resetMetrics()
      body
    }
  }

  /**
   * Wrap a Dataset action to track the QueryExecution and time cost, then report to the
   * user-registered callback functions, and also to convert asserts/NPE to
   * the internal error exception.
   */
  private def withAction[U](name: String, qe: QueryExecution)(action: SparkPlan => U) = {
    SQLExecution.withNewExecutionId(qe, Some(name)) {
      QueryExecution.withInternalError(s"""The "$name" action failed.""") {
        qe.executedPlan.resetMetrics()
        action(qe.executedPlan)
      }
    }
  }

  /**
   * Collect all elements from a spark plan.
   */
  private def collectFromPlan(plan: SparkPlan): Array[T] = {
    val fromRow = resolvedEnc.createDeserializer()
    plan.executeCollect().map(fromRow)
  }

  protected def sortInternal(global: Boolean, sortExprs: Seq[Column]): Dataset[T] = {
    val sortOrder: Seq[SortOrder] = sortExprs.map { col =>
      col.expr match {
        case expr: SortOrder =>
          expr
        case expr: Expression =>
          SortOrder(expr, Ascending)
      }
    }
    withSameTypedPlan {
      Sort(sortOrder, global = global, logicalPlan)
    }
  }

  /** A convenient function to wrap a logical plan and produce a DataFrame. */
  @inline private def withPlan(logicalPlan: LogicalPlan)
    (implicit  withRelations: Set[RelationWrapper]): DataFrame = {
    Dataset.ofRows(sparkSession, logicalPlan)
  }

  /** A convenient function to wrap a logical plan and produce a Dataset. */
  @inline private def withTypedPlan[U : Encoder](logicalPlan: LogicalPlan)
    (implicit  withRelations: Set[RelationWrapper]): Dataset[U] = {
    Dataset(sparkSession, logicalPlan)
  }

  /** A convenient function to wrap a logical plan and produce a Dataset. */
  @inline private def withSameTypedPlan(logicalPlan: LogicalPlan)
    (implicit  withRelations: Set[RelationWrapper])
  : Dataset[T] = {
    Dataset(sparkSession, logicalPlan, encoderGenerator)
  }

  /** A convenient function to wrap a set based logical plan and produce a Dataset. */
  @inline private def withSetOperator[U : Encoder](logicalPlan: LogicalPlan)
    (withRelations: Set[RelationWrapper]): Dataset[U] = {
    if (isUnTyped) {
      // Set operators widen types (change the schema), so we cannot reuse the row encoder.
      Dataset.ofRows(sparkSession, logicalPlan)(withRelations).asInstanceOf[Dataset[U]]
    } else {
      val encoder = implicitly[Encoder[U]]
      Dataset(sparkSession, logicalPlan)(encoder, withRelations)
    }
  }

  private def isUnTyped: Boolean = classTag.runtimeClass.isAssignableFrom(classOf[Row])

  /** Returns a optimized plan for CommandResult, convert to `LocalRelation`. */
  private def commandResultOptimized: Dataset[T] = {
    logicalPlan match {
      case c: CommandResult =>
        // Convert to `LocalRelation` and let `ConvertToLocalRelation` do the casting locally to
        // avoid triggering a job
        Dataset(sparkSession, LocalRelation(c.output, c.rows))
      case _ => this
    }
  }

  /** Convert to an RDD of serialized ArrowRecordBatches. */
  private[sql] def toArrowBatchRdd(plan: SparkPlan): RDD[Array[Byte]] = {
    val schemaCaptured = this.schema
    val maxRecordsPerBatch = sparkSession.sessionState.conf.arrowMaxRecordsPerBatch
    val timeZoneId = sparkSession.sessionState.conf.sessionLocalTimeZone
    val errorOnDuplicatedFieldNames =
      sparkSession.sessionState.conf.pandasStructHandlingMode == "legacy"
    plan.execute().mapPartitionsInternal { iter =>
      val context = TaskContext.get()
      ArrowConverters.toBatchIterator(
        iter, schemaCaptured, maxRecordsPerBatch, timeZoneId, errorOnDuplicatedFieldNames, context)
    }
  }

  // This is only used in tests, for now.
  private[sql] def toArrowBatchRdd: RDD[Array[Byte]] = {
    toArrowBatchRdd(queryExecution.executedPlan)
  }

  private def checkForSubquery(exprs: Seq[Expression]): Set[RelationWrapper] =
    if (exprs.exists(_.containsAnyPattern(QueryExecution.subquery_patterns: _*))) {
      Set.empty
    } else {
      this.queryExecution.getRelations
    }
}<|MERGE_RESOLUTION|>--- conflicted
+++ resolved
@@ -677,15 +677,9 @@
     // Trigger analysis so in the case of self-join, the analyzer will clone the plan.
     // After the cloning, left and right side will have distinct expression ids.
     val plan = withPlan(
-<<<<<<< HEAD
-      Join(logicalPlan, right.logicalPlan,
-        JoinType(joinType), joinExprs.map(_.expr), JoinHint.NONE))(
-      this.queryExecution.getCombinedRelations(right.queryExecution))
+      tryAmbiguityResolution(right, joinExprs, joinType))(
+        this.queryExecution.getCombinedRelations(right.queryExecution))
       .queryExecution.analyzed.asInstanceOf[Join]
-=======
-      tryAmbiguityResolution(right, joinExprs, joinType)
-    ).queryExecution.analyzed.asInstanceOf[Join]
->>>>>>> 385e4123
 
     // If auto self join alias is disabled, return the plan.
     if (!sparkSession.sessionState.conf.dataFrameSelfJoinAutoResolveAmbiguity) {
@@ -956,10 +950,7 @@
 
       case other => other
     }
-<<<<<<< HEAD
-    Project(untypedCols.map(_.named), logicalPlan)
-  }(checkForSubquery(cols.map(_.expr)))
-=======
+
     val inputForProjOpt = if (this.queryExecution.isLazyAnalysis) {
       None
     } else {
@@ -976,8 +967,7 @@
         ua
     }).asInstanceOf[NamedExpression])
     Project(namedExprs, logicalPlan)
-  }
->>>>>>> 385e4123
+  }(checkForSubquery(cols.map(_.expr)))
 
   /** @inheritdoc */
   def select[U1](c1: TypedColumn[T, U1]): Dataset[U1] = {
