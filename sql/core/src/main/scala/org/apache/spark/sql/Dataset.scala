--- conflicted
+++ resolved
@@ -108,16 +108,10 @@
       )(implicit withRelations: Set[RelationWrapper]): DataFrame =
     sparkSession.withActive {
       val qe = new QueryExecution(
-<<<<<<< HEAD
         sparkSession, logicalPlan, withRelations = withRelations,
         shuffleCleanupMode = shuffleCleanupMode)
-      qe.assertAnalyzed()
+      if (!qe.isLazyAnalysis) qe.assertAnalyzed()
       new Dataset[Row](qe, RowEncoder.encoderFor(qe.analyzed.schema))
-=======
-        sparkSession, logicalPlan, shuffleCleanupMode = shuffleCleanupMode)
-      if (!qe.isLazyAnalysis) qe.assertAnalyzed()
-      new Dataset[Row](qe, () => RowEncoder.encoderFor(qe.analyzed.schema))
->>>>>>> 74eeceda
     }
 
   /** A variant of ofRows that allows passing in a tracker so we can track query parsing time. */
@@ -129,16 +123,10 @@
       )(implicit withRelations: Set[RelationWrapper])
     : DataFrame = sparkSession.withActive {
     val qe = new QueryExecution(
-<<<<<<< HEAD
       sparkSession, logicalPlan, tracker, withRelations = withRelations,
       shuffleCleanupMode = shuffleCleanupMode)
-    qe.assertAnalyzed()
+    if (!qe.isLazyAnalysis) qe.assertAnalyzed()
     new Dataset[Row](qe, RowEncoder.encoderFor(qe.analyzed.schema))
-=======
-      sparkSession, logicalPlan, tracker, shuffleCleanupMode = shuffleCleanupMode)
-    if (!qe.isLazyAnalysis) qe.assertAnalyzed()
-    new Dataset[Row](qe, () => RowEncoder.encoderFor(qe.analyzed.schema))
->>>>>>> 74eeceda
   }
 }
 
@@ -257,17 +245,13 @@
   // Note for Spark contributors: if adding or updating any action in `Dataset`, please make sure
   // you wrap it with `withNewExecutionId` if this actions doesn't call other action.
 
-<<<<<<< HEAD
   def this(sparkSession: SparkSession, logicalPlan: LogicalPlan, encoder: Encoder[T])
     (implicit  withRelations: Set[RelationWrapper]) = {
-=======
+    this(sparkSession.sessionState.executePlan(logicalPlan), () => encoder)
+  }
+
   private[sql] def this(queryExecution: QueryExecution, encoder: Encoder[T]) = {
     this(queryExecution, () => encoder)
-  }
-
-  def this(sparkSession: SparkSession, logicalPlan: LogicalPlan, encoder: Encoder[T]) = {
->>>>>>> 74eeceda
-    this(sparkSession.sessionState.executePlan(logicalPlan), encoder)
   }
 
   def this(sqlContext: SQLContext, logicalPlan: LogicalPlan, encoder: Encoder[T],
