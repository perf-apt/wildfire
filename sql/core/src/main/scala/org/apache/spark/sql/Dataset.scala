/*
 * Licensed to the Apache Software Foundation (ASF) under one or more
 * contributor license agreements.  See the NOTICE file distributed with
 * this work for additional information regarding copyright ownership.
 * The ASF licenses this file to You under the Apache License, Version 2.0
 * (the "License"); you may not use this file except in compliance with
 * the License.  You may obtain a copy of the License at
 *
 *    http://www.apache.org/licenses/LICENSE-2.0
 *
 * Unless required by applicable law or agreed to in writing, software
 * distributed under the License is distributed on an "AS IS" BASIS,
 * WITHOUT WARRANTIES OR CONDITIONS OF ANY KIND, either express or implied.
 * See the License for the specific language governing permissions and
 * limitations under the License.
 */

package org.apache.spark.sql

import java.io.{ByteArrayOutputStream, CharArrayWriter, DataOutputStream}
import java.util

import scala.collection.mutable.{ArrayBuffer, HashSet}
import scala.jdk.CollectionConverters._
import scala.reflect.ClassTag
import scala.reflect.runtime.universe.TypeTag
import scala.util.control.NonFatal

import org.apache.commons.lang3.StringUtils
import org.apache.commons.text.StringEscapeUtils

import org.apache.spark.TaskContext
import org.apache.spark.annotation.{DeveloperApi, Stable, Unstable}
import org.apache.spark.api.java.JavaRDD
import org.apache.spark.api.java.function._
import org.apache.spark.api.python.{PythonRDD, SerDeUtil}
import org.apache.spark.api.r.RRDD
import org.apache.spark.broadcast.Broadcast
import org.apache.spark.rdd.RDD
import org.apache.spark.resource.ResourceProfile
import org.apache.spark.sql.catalyst.{CatalystTypeConverters, InternalRow, QueryPlanningTracker, ScalaReflection, TableIdentifier}
import org.apache.spark.sql.catalyst.analysis._
import org.apache.spark.sql.catalyst.catalog.HiveTableRelation
import org.apache.spark.sql.catalyst.encoders._
import org.apache.spark.sql.catalyst.encoders.AgnosticEncoders.{agnosticEncoderFor, ProductEncoder, StructEncoder}
import org.apache.spark.sql.catalyst.expressions.{ScalarSubquery => ScalarSubqueryExpr, _}
import org.apache.spark.sql.catalyst.json.{JacksonGenerator, JSONOptions}
import org.apache.spark.sql.catalyst.parser.{ParseException, ParserUtils}
import org.apache.spark.sql.catalyst.plans._
import org.apache.spark.sql.catalyst.plans.logical._
import org.apache.spark.sql.catalyst.trees.{TreeNodeTag, TreePattern}
import org.apache.spark.sql.catalyst.types.DataTypeUtils.toAttributes
import org.apache.spark.sql.catalyst.util.{CharVarcharUtils, IntervalUtils}
import org.apache.spark.sql.catalyst.util.TypeUtils.toSQLId
import org.apache.spark.sql.classic.ClassicConversions._
import org.apache.spark.sql.errors.{QueryCompilationErrors, QueryExecutionErrors}
import org.apache.spark.sql.execution._
import org.apache.spark.sql.execution.aggregate.TypedAggregateExpression
import org.apache.spark.sql.execution.arrow.{ArrowBatchStreamWriter, ArrowConverters}
import org.apache.spark.sql.execution.command._
import org.apache.spark.sql.execution.datasources.LogicalRelationWithTable
import org.apache.spark.sql.execution.datasources.v2.{DataSourceV2Relation, DataSourceV2ScanRelation, FileTable}
import org.apache.spark.sql.execution.python.EvaluatePython
import org.apache.spark.sql.execution.stat.StatFunctions
import org.apache.spark.sql.internal.{DataFrameWriterImpl, DataFrameWriterV2Impl, ExpressionColumnNode, MergeIntoWriterImpl, SQLConf}
import org.apache.spark.sql.internal.TypedAggUtils.withInputType
import org.apache.spark.sql.streaming.DataStreamWriter
import org.apache.spark.sql.types._
import org.apache.spark.sql.util.SchemaUtils
import org.apache.spark.storage.StorageLevel
import org.apache.spark.unsafe.array.ByteArrayMethods
import org.apache.spark.util.ArrayImplicits._
import org.apache.spark.util.Utils

private[sql] object Dataset {
  val curId = new java.util.concurrent.atomic.AtomicLong()
  val DATASET_ID_KEY = "__dataset_id"
  val COL_POS_KEY = "__col_position"
  val DATASET_ID_TAG = TreeNodeTag[HashSet[Long]]("dataset_id")

  def apply[T: Encoder](sparkSession: SparkSession, logicalPlan: LogicalPlan)
    (implicit  withRelations: Set[RelationWrapper]): Dataset[T] = {
    val encoder = implicitly[Encoder[T]]
    val dataset = new Dataset(sparkSession, logicalPlan, encoder)
    // Eagerly bind the encoder so we verify that the encoder matches the underlying
    // schema. The user will get an error if this is not the case.
    // optimization: it is guaranteed that [[InternalRow]] can be converted to [[Row]] so
    // do not do this check in that case. this check can be expensive since it requires running
    // the whole [[Analyzer]] to resolve the deserializer
    if (dataset.encoder.clsTag.runtimeClass != classOf[Row]) {
      dataset.resolvedEnc
    }
    dataset
  }

<<<<<<< HEAD
  def ofRows(sparkSession: SparkSession, logicalPlan: LogicalPlan)
    (implicit withRelations: Set[RelationWrapper]): DataFrame =
=======
  def apply[T](
      sparkSession: SparkSession,
      logicalPlan: LogicalPlan,
      encoderGenerator: () => Encoder[T]): Dataset[T] = {
    val dataset = new Dataset(sparkSession, logicalPlan, encoderGenerator)
    // Eagerly bind the encoder so we verify that the encoder matches the underlying
    // schema. The user will get an error if this is not the case.
    // optimization: it is guaranteed that [[InternalRow]] can be converted to [[Row]] so
    // do not do this check in that case. this check can be expensive since it requires running
    // the whole [[Analyzer]] to resolve the deserializer
    if (!dataset.queryExecution.isLazyAnalysis
        && dataset.encoder.clsTag.runtimeClass != classOf[Row]) {
      dataset.resolvedEnc
    }
    dataset
  }

  def ofRows(sparkSession: SparkSession, logicalPlan: LogicalPlan): DataFrame =
>>>>>>> 5ef0eb5f
    sparkSession.withActive {
      val qe = sparkSession.sessionState.executePlan(logicalPlan)
      if (!qe.isLazyAnalysis) qe.assertAnalyzed()
      new Dataset[Row](qe, () => RowEncoder.encoderFor(qe.analyzed.schema))
    }

  def ofRows(
      sparkSession: SparkSession,
      logicalPlan: LogicalPlan,
      shuffleCleanupMode: ShuffleCleanupMode
      )(implicit withRelations: Set[RelationWrapper]): DataFrame =
    sparkSession.withActive {
      val qe = new QueryExecution(
        sparkSession, logicalPlan, withRelations = withRelations,
        shuffleCleanupMode = shuffleCleanupMode)
      if (!qe.isLazyAnalysis) qe.assertAnalyzed()
      new Dataset[Row](qe, RowEncoder.encoderFor(qe.analyzed.schema))
    }

  /** A variant of ofRows that allows passing in a tracker so we can track query parsing time. */
  def ofRows(
      sparkSession: SparkSession,
      logicalPlan: LogicalPlan,
      tracker: QueryPlanningTracker,
      shuffleCleanupMode: ShuffleCleanupMode = DoNotCleanup
      )(implicit withRelations: Set[RelationWrapper])
    : DataFrame = sparkSession.withActive {
    val qe = new QueryExecution(
      sparkSession, logicalPlan, tracker, withRelations = withRelations,
      shuffleCleanupMode = shuffleCleanupMode)
    if (!qe.isLazyAnalysis) qe.assertAnalyzed()
    new Dataset[Row](qe, RowEncoder.encoderFor(qe.analyzed.schema))
  }
}

/**
 * A Dataset is a strongly typed collection of domain-specific objects that can be transformed
 * in parallel using functional or relational operations. Each Dataset also has an untyped view
 * called a `DataFrame`, which is a Dataset of [[Row]].
 *
 * Operations available on Datasets are divided into transformations and actions. Transformations
 * are the ones that produce new Datasets, and actions are the ones that trigger computation and
 * return results. Example transformations include map, filter, select, and aggregate (`groupBy`).
 * Example actions count, show, or writing data out to file systems.
 *
 * Datasets are "lazy", i.e. computations are only triggered when an action is invoked. Internally,
 * a Dataset represents a logical plan that describes the computation required to produce the data.
 * When an action is invoked, Spark's query optimizer optimizes the logical plan and generates a
 * physical plan for efficient execution in a parallel and distributed manner. To explore the
 * logical plan as well as optimized physical plan, use the `explain` function.
 *
 * To efficiently support domain-specific objects, an [[Encoder]] is required. The encoder maps
 * the domain specific type `T` to Spark's internal type system. For example, given a class `Person`
 * with two fields, `name` (string) and `age` (int), an encoder is used to tell Spark to generate
 * code at runtime to serialize the `Person` object into a binary structure. This binary structure
 * often has much lower memory footprint as well as are optimized for efficiency in data processing
 * (e.g. in a columnar format). To understand the internal binary representation for data, use the
 * `schema` function.
 *
 * There are typically two ways to create a Dataset. The most common way is by pointing Spark
 * to some files on storage systems, using the `read` function available on a `SparkSession`.
 * {{{
 *   val people = spark.read.parquet("...").as[Person]  // Scala
 *   Dataset<Person> people = spark.read().parquet("...").as(Encoders.bean(Person.class)); // Java
 * }}}
 *
 * Datasets can also be created through transformations available on existing Datasets. For example,
 * the following creates a new Dataset by applying a filter on the existing one:
 * {{{
 *   val names = people.map(_.name)  // in Scala; names is a Dataset[String]
 *   Dataset<String> names = people.map(
 *     (MapFunction<Person, String>) p -> p.name, Encoders.STRING()); // Java
 * }}}
 *
 * Dataset operations can also be untyped, through various domain-specific-language (DSL)
 * functions defined in: Dataset (this class), [[Column]], and [[functions]]. These operations
 * are very similar to the operations available in the data frame abstraction in R or Python.
 *
 * To select a column from the Dataset, use `apply` method in Scala and `col` in Java.
 * {{{
 *   val ageCol = people("age")  // in Scala
 *   Column ageCol = people.col("age"); // in Java
 * }}}
 *
 * Note that the [[Column]] type can also be manipulated through its various functions.
 * {{{
 *   // The following creates a new column that increases everybody's age by 10.
 *   people("age") + 10  // in Scala
 *   people.col("age").plus(10);  // in Java
 * }}}
 *
 * A more concrete example in Scala:
 * {{{
 *   // To create Dataset[Row] using SparkSession
 *   val people = spark.read.parquet("...")
 *   val department = spark.read.parquet("...")
 *
 *   people.filter("age > 30")
 *     .join(department, people("deptId") === department("id"))
 *     .groupBy(department("name"), people("gender"))
 *     .agg(avg(people("salary")), max(people("age")))
 * }}}
 *
 * and in Java:
 * {{{
 *   // To create Dataset<Row> using SparkSession
 *   Dataset<Row> people = spark.read().parquet("...");
 *   Dataset<Row> department = spark.read().parquet("...");
 *
 *   people.filter(people.col("age").gt(30))
 *     .join(department, people.col("deptId").equalTo(department.col("id")))
 *     .groupBy(department.col("name"), people.col("gender"))
 *     .agg(avg(people.col("salary")), max(people.col("age")));
 * }}}
 *
 * @groupname basic Basic Dataset functions
 * @groupname action Actions
 * @groupname untypedrel Untyped transformations
 * @groupname typedrel Typed transformations
 *
 * @since 1.6.0
 */
@Stable
class Dataset[T] private[sql](
    @DeveloperApi @Unstable @transient val queryExecution: QueryExecution,
    @transient encoderGenerator: () => Encoder[T])
  extends api.Dataset[T] {
  type DS[U] = Dataset[U]

  private implicit def withRelations: Set[RelationWrapper] = queryExecution.getRelations

  @transient lazy val sparkSession: SparkSession = {
    if (queryExecution == null || queryExecution.sparkSession == null) {
      throw QueryExecutionErrors.transformationsAndActionsNotInvokedByDriverError()
    }
    queryExecution.sparkSession
  }

  import sparkSession.toRichColumn

  // A globally unique id of this Dataset.
  private[sql] val id = Dataset.curId.getAndIncrement()

  if (!queryExecution.isLazyAnalysis) {
    queryExecution.assertAnalyzed()
  }

  // Note for Spark contributors: if adding or updating any action in `Dataset`, please make sure
  // you wrap it with `withNewExecutionId` if this actions doesn't call other action.

  def this(sparkSession: SparkSession, logicalPlan: LogicalPlan, encoder: Encoder[T])
    (implicit  withRelations: Set[RelationWrapper]) = {
    this(sparkSession.sessionState.executePlan(logicalPlan), () => encoder)
  }

<<<<<<< HEAD
  private[sql] def this(queryExecution: QueryExecution, encoder: Encoder[T]) = {
    this(queryExecution, () => encoder)
=======
  def this(
      sparkSession: SparkSession, logicalPlan: LogicalPlan, encoderGenerator: () => Encoder[T]) = {
    this(sparkSession.sessionState.executePlan(logicalPlan), encoderGenerator)
  }

  def this(sparkSession: SparkSession, logicalPlan: LogicalPlan, encoder: Encoder[T]) = {
    this(sparkSession, logicalPlan, () => encoder)
>>>>>>> 5ef0eb5f
  }

  def this(sqlContext: SQLContext, logicalPlan: LogicalPlan, encoder: Encoder[T],
    withRelations: Set[RelationWrapper]) = {
    this(sqlContext.sparkSession, logicalPlan, encoder) (withRelations)
  }

  @transient private[sql] val logicalPlan: LogicalPlan = {
    if (queryExecution.isLazyAnalysis) {
      queryExecution.logical
    } else {
      val plan = queryExecution.commandExecuted
      if (sparkSession.sessionState.conf.getConf(SQLConf.FAIL_AMBIGUOUS_SELF_JOIN_ENABLED)) {
        val dsIds = plan.getTagValue(Dataset.DATASET_ID_TAG).getOrElse(new HashSet[Long])
        dsIds.add(id)
        plan.setTagValue(Dataset.DATASET_ID_TAG, dsIds)
      }
      plan
    }
  }

  @DeveloperApi @Unstable @transient lazy val encoder: Encoder[T] = encoderGenerator()

  /**
   * Expose the encoder as implicit so it can be used to construct new Dataset objects that have
   * the same external type.
   */
  private implicit def encoderImpl: Encoder[T] = encoder

  /**
   * The actual [[ExpressionEncoder]] used by the dataset. This and its resolved counterpart should
   * only be used for actual (de)serialization, the binding of Aggregator inputs, and in the rare
   * cases where a plan needs to be constructed with an ExpressionEncoder.
   */
  private[sql] lazy val exprEnc: ExpressionEncoder[T] = encoderFor(encoder)

  // The resolved `ExpressionEncoder` which can be used to turn rows to objects of type T, after
  // collecting rows to the driver side.
  private lazy val resolvedEnc = exprEnc.resolveAndBind(
    queryExecution.commandExecuted.output, sparkSession.sessionState.analyzer)


  private implicit def classTag: ClassTag[T] = encoder.clsTag

  // sqlContext must be val because a stable identifier is expected when you import implicits
  @transient lazy val sqlContext: SQLContext = sparkSession.sqlContext

  private[sql] def resolve(colName: String): NamedExpression = {
    val resolver = sparkSession.sessionState.analyzer.resolver
    queryExecution.analyzed.resolveQuoted(colName, resolver)
      .getOrElse(throw QueryCompilationErrors.unresolvedColumnError(colName, schema.fieldNames))
  }

  private[sql] def numericColumns: Seq[Expression] = {
    schema.fields.filter(_.dataType.isInstanceOf[NumericType]).map { n =>
      queryExecution.analyzed.resolveQuoted(n.name, sparkSession.sessionState.analyzer.resolver).get
    }.toImmutableArraySeq
  }

  /**
   * Get rows represented in Sequence by specific truncate and vertical requirement.
   *
   * @param numRows Number of rows to return
   * @param truncate If set to more than 0, truncates strings to `truncate` characters and
   *                   all cells will be aligned right.
   */
  private[sql] def getRows(
      numRows: Int,
      truncate: Int): Seq[Seq[String]] = {
    val newDf = commandResultOptimized.toDF()
    val castCols = newDf.logicalPlan.output.map { col =>
      Column(ToPrettyString(col))
    }
    val data = newDf.select(castCols: _*).take(numRows + 1)

    // For array values, replace Seq and Array with square brackets
    // For cells that are beyond `truncate` characters, replace it with the
    // first `truncate-3` and "..."
    (schema.fieldNames
      .map(SchemaUtils.escapeMetaCharacters).toImmutableArraySeq +: data.map { row =>
      row.toSeq.map { cell =>
        assert(cell != null, "ToPrettyString is not nullable and should not return null value")
        // Escapes meta-characters not to break the `showString` format
        val str = SchemaUtils.escapeMetaCharacters(cell.toString)
        if (truncate > 0 && str.length > truncate) {
          // do not show ellipses for strings shorter than 4 characters.
          if (truncate < 4) str.substring(0, truncate)
          else str.substring(0, truncate - 3) + "..."
        } else {
          str
        }
      }: Seq[String]
    }).toImmutableArraySeq
  }

  /**
   * Compose the string representing rows for output
   *
   * @param _numRows Number of rows to show
   * @param truncate If set to more than 0, truncates strings to `truncate` characters and
   *                   all cells will be aligned right.
   * @param vertical If set to true, prints output rows vertically (one line per column value).
   */
  private[sql] def showString(
      _numRows: Int,
      truncate: Int = 20,
      vertical: Boolean = false): String = {
    val numRows = _numRows.max(0).min(ByteArrayMethods.MAX_ROUNDED_ARRAY_LENGTH - 1)
    // Get rows represented by Seq[Seq[String]], we may get one more line if it has more data.
    val tmpRows = getRows(numRows, truncate)

    val hasMoreData = tmpRows.length - 1 > numRows
    val rows = tmpRows.take(numRows + 1)

    val sb = new StringBuilder
    val numCols = schema.fieldNames.length
    // We set a minimum column width at '3'
    val minimumColWidth = 3

    if (!vertical) {
      // Initialise the width of each column to a minimum value
      val colWidths = Array.fill(numCols)(minimumColWidth)

      // Compute the width of each column
      for (row <- rows) {
        for ((cell, i) <- row.zipWithIndex) {
          colWidths(i) = math.max(colWidths(i), Utils.stringHalfWidth(cell))
        }
      }

      val paddedRows = rows.map { row =>
        row.zipWithIndex.map { case (cell, i) =>
          if (truncate > 0) {
            StringUtils.leftPad(cell, colWidths(i) - Utils.stringHalfWidth(cell) + cell.length)
          } else {
            StringUtils.rightPad(cell, colWidths(i) - Utils.stringHalfWidth(cell) + cell.length)
          }
        }
      }

      // Create SeparateLine
      val sep: String = colWidths.map("-" * _).addString(sb, "+", "+", "+\n").toString()

      // column names
      paddedRows.head.addString(sb, "|", "|", "|\n")
      sb.append(sep)

      // data
      paddedRows.tail.foreach(_.addString(sb, "|", "|", "|\n"))
      sb.append(sep)
    } else {
      // Extended display mode enabled
      val fieldNames = rows.head
      val dataRows = rows.tail

      // Compute the width of field name and data columns
      val fieldNameColWidth = fieldNames.foldLeft(minimumColWidth) { case (curMax, fieldName) =>
        math.max(curMax, Utils.stringHalfWidth(fieldName))
      }
      val dataColWidth = dataRows.foldLeft(minimumColWidth) { case (curMax, row) =>
        math.max(curMax, row.map(cell => Utils.stringHalfWidth(cell)).max)
      }

      dataRows.zipWithIndex.foreach { case (row, i) =>
        // "+ 5" in size means a character length except for padded names and data
        val rowHeader = StringUtils.rightPad(
          s"-RECORD $i", fieldNameColWidth + dataColWidth + 5, "-")
        sb.append(rowHeader).append("\n")
        row.zipWithIndex.map { case (cell, j) =>
          val fieldName = StringUtils.rightPad(fieldNames(j),
            fieldNameColWidth - Utils.stringHalfWidth(fieldNames(j)) + fieldNames(j).length)
          val data = StringUtils.rightPad(cell,
            dataColWidth - Utils.stringHalfWidth(cell) + cell.length)
          s" $fieldName | $data "
        }.addString(sb, "", "\n", "\n")
      }
    }

    // Print a footer
    if (vertical && rows.tail.isEmpty) {
      // In a vertical mode, print an empty row set explicitly
      sb.append("(0 rows)")
    } else if (hasMoreData) {
      // For Data that has more than "numRows" records
      val rowsString = if (numRows == 1) "row" else "rows"
      sb.append(s"only showing top $numRows $rowsString")
    }

    sb.toString()
  }

  /**
   * Compose the HTML representing rows for output
   *
   * @param _numRows Number of rows to show
   * @param truncate If set to more than 0, truncates strings to `truncate` characters and
   *                   all cells will be aligned right.
   */
  private[sql] def htmlString(
      _numRows: Int,
      truncate: Int = 20): String = {
    val numRows = _numRows.max(0).min(ByteArrayMethods.MAX_ROUNDED_ARRAY_LENGTH - 1)
    // Get rows represented by Seq[Seq[String]], we may get one more line if it has more data.
    val tmpRows = getRows(numRows, truncate)

    val hasMoreData = tmpRows.length - 1 > numRows
    val rows = tmpRows.take(numRows + 1)

    val sb = new StringBuilder

    sb.append("<table border='1'>\n")

    sb.append(rows.head.map(StringEscapeUtils.escapeHtml4)
      .mkString("<tr><th>", "</th><th>", "</th></tr>\n"))
    rows.tail.foreach { row =>
      sb.append(row.map(StringEscapeUtils.escapeHtml4)
        .mkString("<tr><td>", "</td><td>", "</td></tr>\n"))
    }

    sb.append("</table>\n")

    if (hasMoreData) {
      sb.append(s"only showing top $numRows ${if (numRows == 1) "row" else "rows"}\n")
    }

    sb.toString()
  }

  override def toString: String = {
    try {
      val builder = new StringBuilder
      val fields = schema.take(2).map { f =>
        s"${f.name}: ${f.dataType.simpleString(2)}"
      }
      builder.append("[")
      builder.append(fields.mkString(", "))
      if (schema.length > 2) {
        if (schema.length - fields.size == 1) {
          builder.append(" ... 1 more field")
        } else {
          builder.append(" ... " + (schema.length - 2) + " more fields")
        }
      }
      builder.append("]").toString()
    } catch {
      case NonFatal(e) =>
        s"Invalid tree; ${e.getMessage}:\n$queryExecution"
    }
  }

  /** @inheritdoc */
  // This is declared with parentheses to prevent the Scala compiler from treating
  // `ds.toDF("1")` as invoking this toDF and then apply on the returned DataFrame.
  def toDF(): DataFrame = new Dataset[Row](queryExecution, RowEncoder.encoderFor(schema))

  /** @inheritdoc */
  def as[U : Encoder]: Dataset[U] = Dataset[U](sparkSession, logicalPlan)

  /** @inheritdoc */
  def to(schema: StructType): DataFrame = withPlan {
    val replaced = CharVarcharUtils.failIfHasCharVarchar(schema).asInstanceOf[StructType]
    Project.matchSchema(logicalPlan, replaced, sparkSession.sessionState.conf)
  }

  /** @inheritdoc */
  @scala.annotation.varargs
  def toDF(colNames: String*): DataFrame = withPlan {
    UnresolvedSubqueryColumnAliases(colNames, logicalPlan)
  }

  /** @inheritdoc */
  def schema: StructType = sparkSession.withActive {
    queryExecution.analyzed.schema
  }

  /** @inheritdoc */
  def explain(mode: String): Unit = sparkSession.withActive {
    // Because temporary views are resolved during analysis when we create a Dataset, and
    // `ExplainCommand` analyzes input query plan and resolves temporary views again. Using
    // `ExplainCommand` here will probably output different query plans, compared to the results
    // of evaluation of the Dataset. So just output QueryExecution's query plans here.

    // scalastyle:off println
    println(queryExecution.explainString(ExplainMode.fromString(mode)))
    // scalastyle:on println
  }

  /** @inheritdoc */
  def isLocal: Boolean = logicalPlan.isInstanceOf[LocalRelation] ||
    logicalPlan.isInstanceOf[CommandResult]

  /** @inheritdoc */
  def isEmpty: Boolean = withAction("isEmpty",
      commandResultOptimized.select().limit(1).queryExecution) { plan =>
    plan.executeTake(1).isEmpty
  }

  /** @inheritdoc */
  def isStreaming: Boolean = logicalPlan.isStreaming

  /** @inheritdoc */
  protected[sql] def checkpoint(
      eager: Boolean,
      reliableCheckpoint: Boolean,
      storageLevel: Option[StorageLevel]): Dataset[T] = {
    val actionName = if (reliableCheckpoint) "checkpoint" else "localCheckpoint"
    withAction(actionName, queryExecution) { physicalPlan =>
      val internalRdd = physicalPlan.execute().map(_.copy())
      if (reliableCheckpoint) {
        assert(storageLevel.isEmpty, "StorageLevel should not be defined for reliableCheckpoint")
        internalRdd.checkpoint()
      } else {
        storageLevel.foreach(storageLevel => internalRdd.persist(storageLevel))
        internalRdd.localCheckpoint()
      }

      if (eager) {
        internalRdd.doCheckpoint()
      }

      withTypedPlan[T] {
        LogicalRDD.fromDataset(rdd = internalRdd, originDataset = this, isStreaming = isStreaming)
      }
    }
  }

  /** @inheritdoc */
  // We only accept an existing column name, not a derived column here as a watermark that is
  // defined on a derived column cannot referenced elsewhere in the plan.
  def withWatermark(eventTime: String, delayThreshold: String): Dataset[T] = withTypedPlan {
    val parsedDelay = IntervalUtils.fromIntervalString(delayThreshold)
    require(!IntervalUtils.isNegative(parsedDelay),
      s"delay threshold ($delayThreshold) should not be negative.")
    EliminateEventTimeWatermark(
      EventTimeWatermark(util.UUID.randomUUID(), UnresolvedAttribute(eventTime),
        parsedDelay, logicalPlan))
  }

  /** @inheritdoc */
  // scalastyle:off println
  def show(numRows: Int, truncate: Boolean): Unit = if (truncate) {
    println(showString(numRows, truncate = 20))
  } else {
    println(showString(numRows, truncate = 0))
  }

  /** @inheritdoc */
  // scalastyle:off println
  def show(numRows: Int, truncate: Int, vertical: Boolean): Unit =
    println(showString(numRows, truncate, vertical))
  // scalastyle:on println

  /** @inheritdoc */
  def na: DataFrameNaFunctions = new DataFrameNaFunctions(toDF())

  /** @inheritdoc */
  def stat: DataFrameStatFunctions = new DataFrameStatFunctions(toDF())

  /** @inheritdoc */
  def join(right: Dataset[_]): DataFrame = withPlan {
    Join(logicalPlan, right.logicalPlan, joinType = Inner, None, JoinHint.NONE)
  }(this.queryExecution.getCombinedRelations(right.queryExecution))

  /** @inheritdoc */
  def join(right: Dataset[_], usingColumns: Seq[String], joinType: String): DataFrame = {
    val combinedRelations = this.queryExecution.getCombinedRelations(right.queryExecution)
    // Analyze the self join. The assumption is that the analyzer will disambiguate left vs right
    // by creating a new instance for one of the branch.
    val qe = sparkSession.sessionState.executePlan(
      Join(logicalPlan, right.logicalPlan, joinType = JoinType(joinType), None,
        JoinHint.NONE))(combinedRelations)
    val joined = qe.analyzed.asInstanceOf[Join]

    withPlan {
      Join(
        joined.left,
        joined.right,
        UsingJoin(JoinType(joinType), usingColumns.toIndexedSeq),
        None,
        JoinHint.NONE)
    }(qe.getRelations)
  }

  /**
   * find the trivially true predicates and automatically resolves them to both sides.
   */
  private def resolveSelfJoinCondition(
      right: Dataset[_],
      joinExprs: Option[Column],
      joinType: String): Join = {
    // Note that in this function, we introduce a hack in the case of self-join to automatically
    // resolve ambiguous join conditions into ones that might make sense [SPARK-6231].
    // Consider this case: df.join(df, df("key") === df("key"))
    // Since df("key") === df("key") is a trivially true condition, this actually becomes a
    // cartesian join. However, most likely users expect to perform a self join using "key".
    // With that assumption, this hack turns the trivially true condition into equality on join
    // keys that are resolved to both sides.

    // Trigger analysis so in the case of self-join, the analyzer will clone the plan.
    // After the cloning, left and right side will have distinct expression ids.
    val plan = withPlan(
      Join(logicalPlan, right.logicalPlan,
        JoinType(joinType), joinExprs.map(_.expr), JoinHint.NONE))(
      this.queryExecution.getCombinedRelations(right.queryExecution))
      .queryExecution.analyzed.asInstanceOf[Join]

    // If auto self join alias is disabled, return the plan.
    if (!sparkSession.sessionState.conf.dataFrameSelfJoinAutoResolveAmbiguity) {
      return plan
    }

    // If left/right have no output set intersection, return the plan.
    val lanalyzed = this.queryExecution.analyzed
    val ranalyzed = right.queryExecution.analyzed
    if (lanalyzed.outputSet.intersect(ranalyzed.outputSet).isEmpty) {
      return plan
    }

    // Otherwise, find the trivially true predicates and automatically resolves them to both sides.
    // By the time we get here, since we have already run analysis, all attributes should've been
    // resolved and become AttributeReference.

    JoinWith.resolveSelfJoinCondition(sparkSession.sessionState.analyzer.resolver, plan)
  }

  /** @inheritdoc */
  def join(right: Dataset[_], joinExprs: Column, joinType: String): DataFrame = {
    // TODO: asif The joinExprs can contain subqueries ?
    withPlan {
      resolveSelfJoinCondition(right, Some(joinExprs), joinType)
    }(this.queryExecution.getCombinedRelations(right.queryExecution))
  }

  /** @inheritdoc */
  def crossJoin(right: Dataset[_]): DataFrame = withPlan {
    Join(logicalPlan, right.logicalPlan, joinType = Cross, None, JoinHint.NONE)
  }(this.queryExecution.getCombinedRelations(right.queryExecution))

  /** @inheritdoc */
  def joinWith[U](other: Dataset[U], condition: Column, joinType: String): Dataset[(T, U)] = {
    // Creates a Join node and resolve it first, to get join condition resolved, self-join resolved,
    // etc.

    val joinedQe = sparkSession.sessionState.executePlan(
      Join(
        this.logicalPlan,
        other.logicalPlan,
        JoinType(joinType),
        Some(condition.expr),
        JoinHint.NONE))(this.queryExecution.getCombinedRelations(other.queryExecution))
    val joined = joinedQe.analyzed.asInstanceOf[Join]

    val leftEncoder = agnosticEncoderFor(encoder)
    val rightEncoder = agnosticEncoderFor(other.encoder)
    val joinEncoder = ProductEncoder.tuple(Seq(leftEncoder, rightEncoder), elementsCanBeNull = true)
      .asInstanceOf[Encoder[(T, U)]]
    val joinWith = JoinWith.typedJoinWith(
      joined,
      sparkSession.sessionState.conf.dataFrameSelfJoinAutoResolveAmbiguity,
      sparkSession.sessionState.analyzer.resolver,
      leftEncoder.isStruct,
      rightEncoder.isStruct)
    new Dataset(sparkSession, joinWith, joinEncoder)(joinedQe.getRelations)
  }

  private[sql] def lateralJoin(
      right: DS[_], joinExprs: Option[Column], joinType: JoinType): DataFrame = {
    withPlan {
      LateralJoin(
        logicalPlan,
        LateralSubquery(right.logicalPlan),
        joinType,
        joinExprs.map(_.expr)
      )
    }(this.queryExecution.getCombinedRelations(right.queryExecution))
  }

  /** @inheritdoc */
  def lateralJoin(right: DS[_]): DataFrame = {
    lateralJoin(right, None, Inner)
  }

  /** @inheritdoc */
  def lateralJoin(right: DS[_], joinExprs: Column): DataFrame = {
    lateralJoin(right, Some(joinExprs), Inner)
  }

  /** @inheritdoc */
  def lateralJoin(right: DS[_], joinType: String): DataFrame = {
    lateralJoin(right, None, LateralJoinType(joinType))
  }

  /** @inheritdoc */
  def lateralJoin(right: DS[_], joinExprs: Column, joinType: String): DataFrame = {
    lateralJoin(right, Some(joinExprs), LateralJoinType(joinType))
  }

  // TODO(SPARK-22947): Fix the DataFrame API.
  private[sql] def joinAsOf(
      other: Dataset[_],
      leftAsOf: Column,
      rightAsOf: Column,
      usingColumns: Seq[String],
      joinType: String,
      tolerance: Column,
      allowExactMatches: Boolean,
      direction: String): DataFrame = {
    val joinConditions = usingColumns.map { name =>
      this(name) === other(name)
    }
    val joinCondition = joinConditions.reduceOption(_ && _).orNull
    joinAsOf(other, leftAsOf, rightAsOf, joinCondition, joinType,
      tolerance, allowExactMatches, direction)
  }

  // TODO(SPARK-22947): Fix the DataFrame API.
  private[sql] def joinAsOf(
      other: Dataset[_],
      leftAsOf: Column,
      rightAsOf: Column,
      joinExprs: Column,
      joinType: String,
      tolerance: Column,
      allowExactMatches: Boolean,
      direction: String): DataFrame = {
    val joined = resolveSelfJoinCondition(other, Option(joinExprs), joinType)
    val leftAsOfExpr = leftAsOf.expr.transformUp {
      case a: AttributeReference if logicalPlan.outputSet.contains(a) =>
        val index = logicalPlan.output.indexWhere(_.exprId == a.exprId)
        joined.left.output(index)
    }
    val rightAsOfExpr = rightAsOf.expr.transformUp {
      case a: AttributeReference if other.logicalPlan.outputSet.contains(a) =>
        val index = other.logicalPlan.output.indexWhere(_.exprId == a.exprId)
        joined.right.output(index)
    }
    withPlan {
      AsOfJoin(
        joined.left, joined.right,
        leftAsOfExpr, rightAsOfExpr,
        joined.condition,
        joined.joinType,
        Option(tolerance).map(_.expr),
        allowExactMatches,
        AsOfJoinDirection(direction)
      )
    }(this.queryExecution.getCombinedRelations(other.queryExecution))
  }

  /** @inheritdoc */
  @scala.annotation.varargs
  def hint(name: String, parameters: Any*): Dataset[T] = withTypedPlan {
    val exprs = parameters.map {
      case c: Column => c.expr
      case s: Symbol => Column(s.name).expr
      case e: Expression => e
      case literal => Literal(literal)
    }
    UnresolvedHint(name, exprs, logicalPlan)
  }

  /** @inheritdoc */
  def col(colName: String): Column = colName match {
    case "*" =>
      Column(ResolvedStar(queryExecution.analyzed.output))
    case _ =>
      if (sparkSession.sessionState.conf.supportQuotedRegexColumnName) {
        colRegex(colName)
      } else {
        Column(addDataFrameIdToCol(resolve(colName)))
      }
  }

  /** @inheritdoc */
  def metadataColumn(colName: String): Column =
    Column(queryExecution.analyzed.getMetadataAttributeByName(colName))

  // Attach the dataset id and column position to the column reference, so that we can detect
  // ambiguous self-join correctly. See the rule `DetectAmbiguousSelfJoin`.
  // This must be called before we return a `Column` that contains `AttributeReference`.
  // Note that, the metadata added here are only available in the analyzer, as the analyzer rule
  // `DetectAmbiguousSelfJoin` will remove it.
  private def addDataFrameIdToCol(expr: NamedExpression): NamedExpression = {
    val newExpr = expr transform {
      case a: AttributeReference
        if sparkSession.sessionState.conf.getConf(SQLConf.FAIL_AMBIGUOUS_SELF_JOIN_ENABLED) =>
        val metadata = new MetadataBuilder()
          .withMetadata(a.metadata)
          .putLong(Dataset.DATASET_ID_KEY, id)
          .putLong(Dataset.COL_POS_KEY, logicalPlan.output.indexWhere(a.semanticEquals))
          .build()
        a.withMetadata(metadata)
    }
    newExpr.asInstanceOf[NamedExpression]
  }

  /** @inheritdoc */
  def colRegex(colName: String): Column = {
    val caseSensitive = sparkSession.sessionState.conf.caseSensitiveAnalysis
    colName match {
      case ParserUtils.escapedIdentifier(columnNameRegex) =>
        Column(UnresolvedRegex(columnNameRegex, None, caseSensitive))
      case ParserUtils.qualifiedEscapedIdentifier(nameParts, columnNameRegex) =>
        Column(UnresolvedRegex(columnNameRegex, Some(nameParts), caseSensitive))
      case _ =>
        Column(addDataFrameIdToCol(resolve(colName)))
    }
  }

  /** @inheritdoc */
  def as(alias: String): Dataset[T] = withSameTypedPlan {
    SubqueryAlias(alias, logicalPlan)
  }

  /** @inheritdoc */
  @scala.annotation.varargs
  def select(cols: Column*): DataFrame = withPlan {
    val untypedCols = cols.map {
      case typedCol: TypedColumn[_, _] =>
        // Checks if a `TypedColumn` has been inserted with
        // specific input type and schema by `withInputType`.
        val needInputType = typedCol.expr.exists {
          case ta: TypedAggregateExpression if ta.inputDeserializer.isEmpty => true
          case _ => false
        }

        if (!needInputType) {
          typedCol
        } else {
          throw QueryCompilationErrors.cannotPassTypedColumnInUntypedSelectError(typedCol.toString)
        }

      case other => other
    }
    Project(untypedCols.map(_.named), logicalPlan)
  }(checkForSubquery(cols.map(_.expr)))

  /** @inheritdoc */
  def select[U1](c1: TypedColumn[T, U1]): Dataset[U1] = {
    val encoder = agnosticEncoderFor(c1.encoder)
    val tc1 = withInputType(c1.named, exprEnc, logicalPlan.output)
    val project = Project(tc1 :: Nil, logicalPlan)

    val plan = encoder match {
      case se: StructEncoder[U1] =>
        // Flatten the result.
        val attribute = GetColumnByOrdinal(0, se.dataType)
        val projectList = se.fields.zipWithIndex.map {
          case (field, index) =>
            Alias(GetStructField(attribute, index, None), field.name)()
        }
        Project(projectList, project)
      case _ => project
    }
    new Dataset[U1](sparkSession, plan, encoder)(checkForSubquery(Seq(tc1)))
  }

  /** @inheritdoc */
  protected def selectUntyped(columns: TypedColumn[_, _]*): Dataset[_] = {
    val encoders = columns.map(c => agnosticEncoderFor(c.encoder))
    val namedColumns = columns.map(c => withInputType(c.named, exprEnc, logicalPlan.output))
    new Dataset(sparkSession, Project(namedColumns, logicalPlan),
      ProductEncoder.tuple(encoders))(checkForSubquery(columns.map(_.expr)))
  }

  /** @inheritdoc */
<<<<<<< HEAD
  def filter(condition: Column): Dataset[T] = {
    withTypedPlan {
      Filter(condition.expr, logicalPlan)
    }(implicitly[Encoder[T]], checkForSubquery(Seq(condition.expr)))
=======
  def filter(condition: Column): Dataset[T] = withSameTypedPlan {
    Filter(condition.expr, logicalPlan)
>>>>>>> 5ef0eb5f
  }

  /** @inheritdoc */
  @scala.annotation.varargs
  def groupBy(cols: Column*): RelationalGroupedDataset = {
    RelationalGroupedDataset(toDF(), cols.map(_.expr), RelationalGroupedDataset.GroupByType)
  }

  /** @inheritdoc */
  @scala.annotation.varargs
  def rollup(cols: Column*): RelationalGroupedDataset = {
    RelationalGroupedDataset(toDF(), cols.map(_.expr), RelationalGroupedDataset.RollupType)
  }

  /** @inheritdoc */
  @scala.annotation.varargs
  def cube(cols: Column*): RelationalGroupedDataset = {
    RelationalGroupedDataset(toDF(), cols.map(_.expr), RelationalGroupedDataset.CubeType)
  }

  /** @inheritdoc */
  @scala.annotation.varargs
  def groupingSets(groupingSets: Seq[Seq[Column]], cols: Column*): RelationalGroupedDataset = {
    RelationalGroupedDataset(
      toDF(),
      cols.map(_.expr),
      RelationalGroupedDataset.GroupingSetsType(groupingSets.map(_.map(_.expr))))
  }

  /** @inheritdoc */
  def reduce(func: (T, T) => T): T = withNewRDDExecutionId("reduce") {
    rdd.reduce(func)
  }

  /** @inheritdoc */
  def groupByKey[K: Encoder](func: T => K): KeyValueGroupedDataset[K, T] = {
    val withGroupingKey = AppendColumns(func, logicalPlan)
    val executed = sparkSession.sessionState.executePlan(withGroupingKey)

    new KeyValueGroupedDataset(
      implicitly[Encoder[K]],
      encoder,
      executed,
      logicalPlan.output,
      withGroupingKey.newColumns)
  }

  /** @inheritdoc */
  def unpivot(
      ids: Array[Column],
      values: Array[Column],
      variableColumnName: String,
      valueColumnName: String): DataFrame = withPlan {
    Unpivot(
      Some(ids.map(_.named).toImmutableArraySeq),
      Some(values.map(v => Seq(v.named)).toImmutableArraySeq),
      None,
      variableColumnName,
      Seq(valueColumnName),
      logicalPlan
    )
  }

  /** @inheritdoc */
  def unpivot(
      ids: Array[Column],
      variableColumnName: String,
      valueColumnName: String): DataFrame = withPlan {
    Unpivot(
      Some(ids.map(_.named).toImmutableArraySeq),
      None,
      None,
      variableColumnName,
      Seq(valueColumnName),
      logicalPlan
    )
  }

  /**
   * Called from Python as Seq[Column] are easier to create via py4j than Array[Column].
   * We use Array[Column] for unpivot rather than Seq[Column] as those are Java-friendly.
   */
  private[sql] def unpivotWithSeq(
      ids: Seq[Column],
      values: Seq[Column],
      variableColumnName: String,
      valueColumnName: String): DataFrame =
    unpivot(ids.toArray, values.toArray, variableColumnName, valueColumnName)

  /**
   * Called from Python as Seq[Column] are easier to create via py4j than Array[Column].
   * We use Array[Column] for unpivot rather than Seq[Column] as those are Java-friendly.
   */
  private[sql] def unpivotWithSeq(
      ids: Seq[Column],
      variableColumnName: String,
      valueColumnName: String): DataFrame =
    unpivot(ids.toArray, variableColumnName, valueColumnName)

  /** @inheritdoc */
  def transpose(indexColumn: Column): DataFrame = withPlan {
    UnresolvedTranspose(
      Seq(indexColumn.expr),
      logicalPlan
    )
  }

  /** @inheritdoc */
  def transpose(): DataFrame = withPlan {
    UnresolvedTranspose(
      Seq.empty,
      logicalPlan
    )
  }

  /**
   * Converts the DataFrame into a `TableArg` object, which can be used as a table argument
   * in a user-defined table function (UDTF).
   *
   * After obtaining a `TableArg` from a DataFrame using this method, you can specify
   * partitioning and ordering for the table argument by calling methods such as `partitionBy`,
   * `orderBy`, and `withSinglePartition` on the `TableArg` instance.
   *   - partitionBy(*cols): Partitions the data based on the specified columns.
   *     This method cannot be called after withSinglePartition() has been called.
   *   - orderBy(*cols): Orders the data within partitions based on the specified columns.
   *   - withSinglePartition(): Indicates that the data should be treated as a single partition.
   *     This method cannot be called after partitionBy() has been called.
   *
   * @group untypedrel
   * @since 4.0.0
   */
  def asTable(): TableArg = {
    new TableArg(
      FunctionTableSubqueryArgumentExpression(plan = logicalPlan),
      sparkSession
    )
  }

  /** @inheritdoc */
  def scalar(): Column = {
    Column(ExpressionColumnNode(ScalarSubqueryExpr(logicalPlan)))
  }

  /** @inheritdoc */
  def exists(): Column = {
    Column(ExpressionColumnNode(Exists(logicalPlan)))
  }

  /** @inheritdoc */
  @scala.annotation.varargs
  def observe(name: String, expr: Column, exprs: Column*): Dataset[T] = withSameTypedPlan {
    CollectMetrics(name, (expr +: exprs).map(_.named), logicalPlan, id)
  }

  /** @inheritdoc */
  @scala.annotation.varargs
  def observe(observation: Observation, expr: Column, exprs: Column*): Dataset[T] = {
    sparkSession.observationManager.register(observation, this)
    observe(observation.name, expr, exprs: _*)
  }

  /** @inheritdoc */
  def limit(n: Int): Dataset[T] = withSameTypedPlan {
    Limit(Literal(n), logicalPlan)
  }

  /** @inheritdoc */
  def offset(n: Int): Dataset[T] = withSameTypedPlan {
    Offset(Literal(n), logicalPlan)
  }

  // This breaks caching, but it's usually ok because it addresses a very specific use case:
  // using union to union many files or partitions.
  private def combineUnions(plan: LogicalPlan): LogicalPlan = {
    plan.transformDownWithPruning(_.containsPattern(TreePattern.UNION)) {
      case Distinct(u: Union) =>
        Distinct(flattenUnion(u, isUnionDistinct = true))
      // Only handle distinct-like 'Deduplicate', where the keys == output
      case Deduplicate(keys: Seq[Attribute], u: Union) if AttributeSet(keys) == u.outputSet =>
        Deduplicate(keys, flattenUnion(u, isUnionDistinct = true))
      case u: Union =>
        flattenUnion(u, isUnionDistinct = false)
    }
  }

  private def flattenUnion(u: Union, isUnionDistinct: Boolean): Union = {
    var changed = false
    // We only need to look at the direct children of Union, as the nested adjacent Unions should
    // have been combined already by previous `Dataset#union` transformations.
    val newChildren = u.children.flatMap {
      case Distinct(Union(children, byName, allowMissingCol))
          if isUnionDistinct && byName == u.byName && allowMissingCol == u.allowMissingCol =>
        changed = true
        children
      // Only handle distinct-like 'Deduplicate', where the keys == output
      case Deduplicate(keys: Seq[Attribute], child @ Union(children, byName, allowMissingCol))
          if AttributeSet(keys) == child.outputSet && isUnionDistinct && byName == u.byName &&
            allowMissingCol == u.allowMissingCol =>
        changed = true
        children
      case Union(children, byName, allowMissingCol)
          if !isUnionDistinct && byName == u.byName && allowMissingCol == u.allowMissingCol =>
        changed = true
        children
      case other =>
        Seq(other)
    }
    if (changed) {
      val newUnion = Union(newChildren)
      newUnion.copyTagsFrom(u)
      newUnion
    } else {
      u
    }
  }

  /** @inheritdoc */
  def union(other: Dataset[T]): Dataset[T] = withSetOperator {
    combineUnions(Union(logicalPlan, other.logicalPlan))
  }(this.queryExecution.getCombinedRelations(other.queryExecution))

  /** @inheritdoc */
  def unionByName(other: Dataset[T], allowMissingColumns: Boolean): Dataset[T] = {
    val combinedRelations = this.queryExecution.getCombinedRelations(other.queryExecution)
    withSetOperator {
      // We need to resolve the by-name Union first, as the underlying Unions are already resolved
      // and we can only combine adjacent Unions if they are all resolved.
      val resolvedUnion = sparkSession.sessionState.executePlan(
        Union(logicalPlan :: other.logicalPlan :: Nil, byName = true, allowMissingColumns))(
          combinedRelations)
      combineUnions(resolvedUnion.analyzed)
    }(combinedRelations)
  }

  /** @inheritdoc */
  def intersect(other: Dataset[T]): Dataset[T] = withSetOperator {
    Intersect(logicalPlan, other.logicalPlan, isAll = false)
  }(this.queryExecution.getCombinedRelations(other.queryExecution))

  /** @inheritdoc */
  def intersectAll(other: Dataset[T]): Dataset[T] = withSetOperator {
    Intersect(logicalPlan, other.logicalPlan, isAll = true)
  }(this.queryExecution.getCombinedRelations(other.queryExecution))

  /** @inheritdoc */
  def except(other: Dataset[T]): Dataset[T] = withSetOperator {
    Except(logicalPlan, other.logicalPlan, isAll = false)
  }(this.queryExecution.getCombinedRelations(other.queryExecution))

  /** @inheritdoc */
  def exceptAll(other: Dataset[T]): Dataset[T] = withSetOperator {
    Except(logicalPlan, other.logicalPlan, isAll = true)
  }(this.queryExecution.getCombinedRelations(other.queryExecution))

  /** @inheritdoc */
  def sample(withReplacement: Boolean, fraction: Double, seed: Long): Dataset[T] = {
    withSameTypedPlan {
      Sample(0.0, fraction, withReplacement, seed, logicalPlan)
    }
  }

  /** @inheritdoc */
  def randomSplit(weights: Array[Double], seed: Long): Array[Dataset[T]] = {
    require(weights.forall(_ >= 0),
      s"Weights must be nonnegative, but got ${weights.mkString("[", ",", "]")}")
    require(weights.sum > 0,
      s"Sum of weights must be positive, but got ${weights.mkString("[", ",", "]")}")

    // It is possible that the underlying dataframe doesn't guarantee the ordering of rows in its
    // constituent partitions each time a split is materialized which could result in
    // overlapping splits. To prevent this, we explicitly sort each input partition to make the
    // ordering deterministic. Note that MapTypes cannot be sorted and are explicitly pruned out
    // from the sort order.
    val sortOrder = logicalPlan.output
      .filter(attr => RowOrdering.isOrderable(attr.dataType))
      .map(SortOrder(_, Ascending))
    val plan = if (sortOrder.nonEmpty) {
      Sort(sortOrder, global = false, logicalPlan)
    } else {
      // SPARK-12662: If sort order is empty, we materialize the dataset to guarantee determinism
      cache()
      logicalPlan
    }
    val sum = weights.sum
    val normalizedCumWeights = weights.map(_ / sum).scanLeft(0.0d)(_ + _)
    normalizedCumWeights.sliding(2).map { x =>
      new Dataset[T](
        sparkSession, Sample(x(0), x(1), withReplacement = false, seed, plan), encoder)
    }.toArray
  }

  /** @inheritdoc */
  override def randomSplit(weights: Array[Double]): Array[Dataset[T]] =
    randomSplit(weights, Utils.random.nextLong())

  /**
   * Randomly splits this Dataset with the provided weights. Provided for the Python Api.
   *
   * @param weights weights for splits, will be normalized if they don't sum to 1.
   * @param seed Seed for sampling.
   */
  private[spark] def randomSplit(weights: List[Double], seed: Long): Array[Dataset[T]] = {
    randomSplit(weights.toArray, seed)
  }

  /** @inheritdoc */
  override def randomSplitAsList(weights: Array[Double], seed: Long): util.List[Dataset[T]] =
    util.Arrays.asList(randomSplit(weights, seed): _*)

  /** @inheritdoc */
  @deprecated("use flatMap() or select() with functions.explode() instead", "2.0.0")
  def explode[A <: Product : TypeTag](input: Column*)(f: Row => IterableOnce[A]): DataFrame = {
    val elementSchema = ScalaReflection.schemaFor[A].dataType.asInstanceOf[StructType]

    val convert = CatalystTypeConverters.createToCatalystConverter(elementSchema)

    val rowFunction =
      f.andThen(_.map(convert(_).asInstanceOf[InternalRow]))
    val generator = UserDefinedGenerator(elementSchema, rowFunction, input.map(_.expr))

    withPlan {
      Generate(generator, unrequiredChildIndex = Nil, outer = false,
        qualifier = None, generatorOutput = Nil, logicalPlan)
    }
  }

  /** @inheritdoc */
  @deprecated("use flatMap() or select() with functions.explode() instead", "2.0.0")
  def explode[A, B : TypeTag](inputColumn: String, outputColumn: String)(f: A => IterableOnce[B])
    : DataFrame = {
    val dataType = ScalaReflection.schemaFor[B].dataType
    val attributes = AttributeReference(outputColumn, dataType)() :: Nil
    // TODO handle the metadata?
    val elementSchema = attributes.toStructType

    def rowFunction(row: Row): IterableOnce[InternalRow] = {
      val convert = CatalystTypeConverters.createToCatalystConverter(dataType)
      f(row(0).asInstanceOf[A]).map(o => InternalRow(convert(o)))
    }
    val generator = UserDefinedGenerator(elementSchema, rowFunction, apply(inputColumn).expr :: Nil)

    withPlan {
      Generate(generator, unrequiredChildIndex = Nil, outer = false,
        qualifier = None, generatorOutput = Nil, logicalPlan)
    }
  }

  /** @inheritdoc */
  protected[spark] def withColumns(colNames: Seq[String], cols: Seq[Column]): DataFrame = {
    require(colNames.size == cols.size,
      s"The size of column names: ${colNames.size} isn't equal to " +
        s"the size of columns: ${cols.size}")
    SchemaUtils.checkColumnNameDuplication(
      colNames,
      sparkSession.sessionState.conf.caseSensitiveAnalysis)

    val resolver = sparkSession.sessionState.analyzer.resolver
    val output = queryExecution.analyzed.output

    val columnSeq = colNames.zip(cols)

    val replacedAndExistingColumns = output.map { field =>
      columnSeq.find { case (colName, _) =>
        resolver(field.name, colName)
      } match {
        case Some((colName: String, col: Column)) => col.as(colName)
        case _ => Column(field)
      }
    }

    val newColumns = columnSeq.filter { case (colName, col) =>
      !output.exists(f => resolver(f.name, colName))
    }.map { case (colName, col) => col.as(colName) }

    select(replacedAndExistingColumns ++ newColumns : _*)
  }

  /** @inheritdoc */
  private[spark] def withColumns(
      colNames: Seq[String],
      cols: Seq[Column],
      metadata: Seq[Metadata]): DataFrame = {
    require(colNames.size == metadata.size,
      s"The size of column names: ${colNames.size} isn't equal to " +
        s"the size of metadata elements: ${metadata.size}")
    val newCols = colNames.zip(cols).zip(metadata).map { case ((colName, col), metadata) =>
      col.as(colName, metadata)
    }
    withColumns(colNames, newCols)
  }

  /** @inheritdoc */
  private[spark] def withColumn(colName: String, col: Column, metadata: Metadata): DataFrame =
    withColumns(Seq(colName), Seq(col), Seq(metadata))

  protected[spark] def withColumnsRenamed(
      colNames: Seq[String],
      newColNames: Seq[String]): DataFrame = {
    require(colNames.size == newColNames.size,
      s"The size of existing column names: ${colNames.size} isn't equal to " +
        s"the size of new column names: ${newColNames.size}")

    val resolver = sparkSession.sessionState.analyzer.resolver
    val output: Seq[NamedExpression] = queryExecution.analyzed.output
    var shouldRename = false

    val projectList = colNames.zip(newColNames).foldLeft(output) {
      case (attrs, (existingName, newName)) =>
        attrs.map(attr =>
          if (resolver(attr.name, existingName)) {
            shouldRename = true
            Alias(attr, newName)()
          } else {
            attr
          }
        )
    }
    if (shouldRename) {
      withPlan(Project(projectList, logicalPlan))
    } else {
      toDF()
    }
  }

  /** @inheritdoc */
  def withMetadata(columnName: String, metadata: Metadata): DataFrame = {
    withColumn(columnName, col(columnName), metadata)
  }

  /** @inheritdoc */
  @scala.annotation.varargs
  def drop(colNames: String*): DataFrame = {
    val resolver = sparkSession.sessionState.analyzer.resolver
    val allColumns = queryExecution.analyzed.output
    val remainingCols = allColumns.filter { attribute =>
      colNames.forall(n => !resolver(attribute.name, n))
    }.map(attribute => Column(attribute))
    if (remainingCols.size == allColumns.size) {
      toDF()
    } else {
      this.select(remainingCols: _*)
    }
  }

  /** @inheritdoc */
  @scala.annotation.varargs
  def drop(col: Column, cols: Column*): DataFrame = withPlan {
    DataFrameDropColumns((col +: cols).map(_.expr), logicalPlan)
  }

  /** @inheritdoc */
  def dropDuplicates(): Dataset[T] = dropDuplicates(this.columns)

  /** @inheritdoc */
  def dropDuplicates(colNames: Seq[String]): Dataset[T] = withSameTypedPlan {
    val groupCols = groupColsFromDropDuplicates(colNames)
    Deduplicate(groupCols, logicalPlan)
  }

  /** @inheritdoc */
  def dropDuplicatesWithinWatermark(): Dataset[T] = {
    dropDuplicatesWithinWatermark(this.columns)
  }

  /** @inheritdoc */
  def dropDuplicatesWithinWatermark(colNames: Seq[String]): Dataset[T] = withSameTypedPlan {
    val groupCols = groupColsFromDropDuplicates(colNames)
    // UnsupportedOperationChecker will fail the query if this is called with batch Dataset.
    DeduplicateWithinWatermark(groupCols, logicalPlan)
  }

  private def groupColsFromDropDuplicates(colNames: Seq[String]): Seq[Attribute] = {
    val resolver = sparkSession.sessionState.analyzer.resolver
    val allColumns = queryExecution.analyzed.output
    // SPARK-31990: We must keep `toSet.toSeq` here because of the backward compatibility issue
    // (the Streaming's state store depends on the `groupCols` order).
    colNames.toSet.toSeq.flatMap { (colName: String) =>
      // It is possibly there are more than one columns with the same name,
      // so we call filter instead of find.
      val cols = allColumns.filter(col => resolver(col.name, colName))
      if (cols.isEmpty) {
        throw QueryCompilationErrors.cannotResolveColumnNameAmongAttributesError(
          colName, schema.fieldNames.mkString(", "))
      }
      cols
    }
  }

  /** @inheritdoc */
  @scala.annotation.varargs
  def summary(statistics: String*): DataFrame = StatFunctions.summary(this, statistics)

  /** @inheritdoc */
  @scala.annotation.varargs
  override def describe(cols: String*): DataFrame = {
    val selected = if (cols.isEmpty) this else select(cols.head, cols.tail: _*)
    selected.summary("count", "mean", "stddev", "min", "max")
  }

  /** @inheritdoc */
  def head(n: Int): Array[T] = withAction("head", limit(n).queryExecution)(collectFromPlan)

  /** @inheritdoc */
  def filter(func: T => Boolean): Dataset[T] = {
    withTypedPlan(TypedFilter(func, logicalPlan))
  }

  /** @inheritdoc */
  def filter(func: FilterFunction[T]): Dataset[T] = {
    withTypedPlan(TypedFilter(func, logicalPlan))
  }

  /** @inheritdoc */
  def map[U : Encoder](func: T => U): Dataset[U] = {
    withTypedPlan(MapElements[T, U](func, logicalPlan))
  }

  /** @inheritdoc */
  def map[U](func: MapFunction[T, U], encoder: Encoder[U]): Dataset[U] = {
    implicit val uEnc: Encoder[U] = encoder
    withTypedPlan(MapElements[T, U](func, logicalPlan))
  }

  /** @inheritdoc */
  def mapPartitions[U : Encoder](func: Iterator[T] => Iterator[U]): Dataset[U] = {
    new Dataset[U](
      sparkSession,
      MapPartitions[T, U](func, logicalPlan),
      implicitly[Encoder[U]])
  }

  /**
   * Returns a new `DataFrame` that contains the result of applying a serialized R function
   * `func` to each partition.
   */
  private[sql] def mapPartitionsInR(
      func: Array[Byte],
      packageNames: Array[Byte],
      broadcastVars: Array[Broadcast[Object]],
      schema: StructType): DataFrame = {
    val rowEncoder: ExpressionEncoder[Row] = if (isUnTyped) {
      exprEnc.asInstanceOf[ExpressionEncoder[Row]]
    } else {
      ExpressionEncoder(schema)
    }
    Dataset.ofRows(
      sparkSession,
      MapPartitionsInR(func, packageNames, broadcastVars, schema, rowEncoder, logicalPlan))
  }

  /**
   * Applies a Scalar iterator Pandas UDF to each partition. The user-defined function
   * defines a transformation: `iter(pandas.DataFrame)` -> `iter(pandas.DataFrame)`.
   * Each partition is each iterator consisting of DataFrames as batches.
   *
   * This function uses Apache Arrow as serialization format between Java executors and Python
   * workers.
   */
  private[sql] def mapInPandas(
      funcCol: Column,
      isBarrier: Boolean = false,
      profile: ResourceProfile = null): DataFrame = {
    val func = funcCol.expr
    Dataset.ofRows(
      sparkSession,
      MapInPandas(
        func,
        toAttributes(func.dataType.asInstanceOf[StructType]),
        logicalPlan,
        isBarrier,
        Option(profile)))
  }

  /**
   * Applies a function to each partition in Arrow format. The user-defined function
   * defines a transformation: `iter(pyarrow.RecordBatch)` -> `iter(pyarrow.RecordBatch)`.
   * Each partition is each iterator consisting of `pyarrow.RecordBatch`s as batches.
   */
  private[sql] def mapInArrow(
      funcCol: Column,
      isBarrier: Boolean = false,
      profile: ResourceProfile = null): DataFrame = {
    val func = funcCol.expr
    Dataset.ofRows(
      sparkSession,
      MapInArrow(
        func,
        toAttributes(func.dataType.asInstanceOf[StructType]),
        logicalPlan,
        isBarrier,
        Option(profile)))
  }

  /** @inheritdoc */
  def foreachPartition(f: Iterator[T] => Unit): Unit = withNewRDDExecutionId("foreachPartition") {
    rdd.foreachPartition(f)
  }

  /** @inheritdoc */
  def tail(n: Int): Array[T] = withAction(
    "tail", withTypedPlan(Tail(Literal(n), logicalPlan)).queryExecution)(collectFromPlan)

  /** @inheritdoc */
  def collect(): Array[T] = withAction("collect", queryExecution)(collectFromPlan)

  /** @inheritdoc */
  def collectAsList(): java.util.List[T] = withAction("collectAsList", queryExecution) { plan =>
    val values = collectFromPlan(plan)
    java.util.Arrays.asList(values : _*)
  }

  /** @inheritdoc */
  def toLocalIterator(): java.util.Iterator[T] = {
    withAction("toLocalIterator", queryExecution) { plan =>
      val fromRow = resolvedEnc.createDeserializer()
      plan.executeToIterator().map(fromRow).asJava
    }
  }

  /** @inheritdoc */
  def count(): Long = withAction("count", groupBy().count().queryExecution) { plan =>
    plan.executeCollect().head.getLong(0)
  }

  /** @inheritdoc */
  def repartition(numPartitions: Int): Dataset[T] = withSameTypedPlan {
    Repartition(numPartitions, shuffle = true, logicalPlan)
  }

  protected def repartitionByExpression(
      numPartitions: Option[Int],
      partitionExprs: Seq[Column]): Dataset[T] = {
    // The underlying `LogicalPlan` operator special-cases all-`SortOrder` arguments.
    // However, we don't want to complicate the semantics of this API method.
    // Instead, let's give users a friendly error message, pointing them to the new method.
    val sortOrders = partitionExprs.filter(_.expr.isInstanceOf[SortOrder])
    if (sortOrders.nonEmpty) throw new IllegalArgumentException(
      s"""Invalid partitionExprs specified: $sortOrders
         |For range partitioning use repartitionByRange(...) instead.
       """.stripMargin)
    withSameTypedPlan {
      RepartitionByExpression(partitionExprs.map(_.expr), logicalPlan, numPartitions)
    }
  }

  protected def repartitionByRange(
      numPartitions: Option[Int],
      partitionExprs: Seq[Column]): Dataset[T] = {
    require(partitionExprs.nonEmpty, "At least one partition-by expression must be specified.")
    val sortOrder: Seq[SortOrder] = partitionExprs.map(_.expr match {
      case expr: SortOrder => expr
      case expr: Expression => SortOrder(expr, Ascending)
    })
    withSameTypedPlan {
      RepartitionByExpression(sortOrder, logicalPlan, numPartitions)
    }
  }

  /** @inheritdoc */
  def coalesce(numPartitions: Int): Dataset[T] = withSameTypedPlan {
    Repartition(numPartitions, shuffle = false, logicalPlan)
  }

  /** @inheritdoc */
  def persist(): this.type = persist(sparkSession.sessionState.conf.defaultCacheStorageLevel)

  /** @inheritdoc */
  override def cache(): this.type = persist()

  /** @inheritdoc */
  def persist(newLevel: StorageLevel): this.type = {
    sparkSession.sharedState.cacheManager.cacheQuery(this, None, newLevel)
    this
  }

  /** @inheritdoc */
  def storageLevel: StorageLevel = {
    sparkSession.sharedState.cacheManager.lookupCachedData(this).map { cachedData =>
      cachedData.cachedRepresentation.cacheBuilder.storageLevel
    }.getOrElse(StorageLevel.NONE)
  }

  /** @inheritdoc */
  def unpersist(blocking: Boolean): this.type = {
    sparkSession.sharedState.cacheManager.uncacheQuery(this, cascade = false, blocking)
    this
  }

  /** @inheritdoc */
  override def unpersist(): this.type = unpersist(blocking = false)

  // Represents the `QueryExecution` used to produce the content of the Dataset as an `RDD`.
  @transient private lazy val rddQueryExecution: QueryExecution = {
    val deserialized = CatalystSerde.deserialize[T](logicalPlan)
    sparkSession.sessionState.executePlan(deserialized)
  }

  /** @inheritdoc */
  lazy val rdd: RDD[T] = {
    val objectType = exprEnc.deserializer.dataType
    rddQueryExecution.toRdd.mapPartitions { rows =>
      rows.map(_.get(0, objectType).asInstanceOf[T])
    }
  }

  /** @inheritdoc */
  def toJavaRDD: JavaRDD[T] = rdd.toJavaRDD()

  protected def createTempView(
      viewName: String,
      replace: Boolean,
      global: Boolean): Unit = sparkSession.withActive {
    val viewType = if (global) GlobalTempView else LocalTempView

    val identifier = try {
      sparkSession.sessionState.sqlParser.parseMultipartIdentifier(viewName)
    } catch {
      case _: ParseException => throw QueryCompilationErrors.invalidViewNameError(viewName)
    }

    if (!SQLConf.get.allowsTempViewCreationWithMultipleNameparts && identifier.size > 1) {
      // Temporary view names should NOT contain database prefix like "database.table"
      throw new AnalysisException(
        errorClass = "TEMP_VIEW_NAME_TOO_MANY_NAME_PARTS",
        messageParameters = Map("actualName" -> viewName))
    }

    withPlan {
      CreateViewCommand(
        name = TableIdentifier(identifier.last),
        userSpecifiedColumns = Nil,
        comment = None,
        collation = None,
        properties = Map.empty,
        originalText = None,
        plan = logicalPlan,
        allowExisting = false,
        replace = replace,
        viewType = viewType,
        isAnalyzed = true)
    }
  }

  /** @inheritdoc */
  def write: DataFrameWriter[T] = {
    if (isStreaming) {
      logicalPlan.failAnalysis(
        errorClass = "CALL_ON_STREAMING_DATASET_UNSUPPORTED",
        messageParameters = Map("methodName" -> toSQLId("write")))
    }
    new DataFrameWriterImpl[T](this)
  }

  /** @inheritdoc */
  def writeTo(table: String): DataFrameWriterV2[T] = {
    // TODO: streaming could be adapted to use this interface
    if (isStreaming) {
      logicalPlan.failAnalysis(
        errorClass = "CALL_ON_STREAMING_DATASET_UNSUPPORTED",
        messageParameters = Map("methodName" -> toSQLId("writeTo")))
    }
    new DataFrameWriterV2Impl[T](table, this)
  }

  /** @inheritdoc */
  def mergeInto(table: String, condition: Column): MergeIntoWriter[T] = {
    if (isStreaming) {
      logicalPlan.failAnalysis(
        errorClass = "CALL_ON_STREAMING_DATASET_UNSUPPORTED",
        messageParameters = Map("methodName" -> toSQLId("mergeInto")))
    }

    new MergeIntoWriterImpl[T](table, this, condition)
  }

  /** @inheritdoc */
  def writeStream: DataStreamWriter[T] = {
    if (!isStreaming) {
      logicalPlan.failAnalysis(
        errorClass = "WRITE_STREAM_NOT_ALLOWED",
        messageParameters = Map.empty)
    }
    new DataStreamWriter[T](this)
  }

  /** @inheritdoc */
  override def toJSON: Dataset[String] = {
    val rowSchema = exprEnc.schema
    val sessionLocalTimeZone = sparkSession.sessionState.conf.sessionLocalTimeZone
    mapPartitions { iter =>
      val writer = new CharArrayWriter()
      // create the Generator without separator inserted between 2 records
      val gen = new JacksonGenerator(rowSchema, writer,
        new JSONOptions(Map.empty[String, String], sessionLocalTimeZone))

      new Iterator[String] {
        private val toRow = exprEnc.createSerializer()
        override def hasNext: Boolean = iter.hasNext
        override def next(): String = {
          gen.write(toRow(iter.next()))
          gen.flush()

          val json = writer.toString
          if (hasNext) {
            writer.reset()
          } else {
            gen.close()
          }

          json
        }
      }
    } (Encoders.STRING)
  }

  /** @inheritdoc */
  def inputFiles: Array[String] = {
    val files: Seq[String] = queryExecution.optimizedPlan.collect {
      case LogicalRelationWithTable(fsBasedRelation: FileRelation, _) =>
        fsBasedRelation.inputFiles
      case fr: FileRelation =>
        fr.inputFiles
      case r: HiveTableRelation =>
        r.tableMeta.storage.locationUri.map(_.toString).toArray
      case DataSourceV2ScanRelation(DataSourceV2Relation(table: FileTable, _, _, _, _),
          _, _, _, _) =>
        table.fileIndex.inputFiles
    }.flatten
    files.toSet.toArray
  }

  /** @inheritdoc */
  @DeveloperApi
  def sameSemantics(other: Dataset[T]): Boolean = {
    queryExecution.analyzed.sameResult(other.queryExecution.analyzed)
  }

  /** @inheritdoc */
  @DeveloperApi
  def semanticHash(): Int = {
    queryExecution.analyzed.semanticHash()
  }

  ////////////////////////////////////////////////////////////////////////////
  // Return type overrides to make sure we return the implementation instead
  // of the interface. This is done for a couple of reasons:
  // - Retain the old signatures for binary compatibility;
  // - Java compatibility . The java compiler uses the byte code signatures,
  //   and those would point to api.Dataset being returned instead of Dataset.
  //   This causes issues when the java code tries to materialize results, or
  //   tries to use functionality that is implementation specfic.
  // - Scala method resolution runs into problems when the ambiguous methods are
  //   scattered across the interface and implementation. `drop` and `select`
  //   suffered from this.
  ////////////////////////////////////////////////////////////////////////////

  /** @inheritdoc */
  override def drop(colName: String): DataFrame = super.drop(colName)

  /** @inheritdoc */
  override def drop(col: Column): DataFrame = super.drop(col)

  /** @inheritdoc */
  override def join(right: Dataset[_], usingColumn: String): DataFrame =
    super.join(right, usingColumn)

  /** @inheritdoc */
  override def join(right: Dataset[_], usingColumns: Array[String]): DataFrame =
    super.join(right, usingColumns)

  /** @inheritdoc */
  override def join(right: Dataset[_], usingColumns: Seq[String]): DataFrame =
    super.join(right, usingColumns)

  /** @inheritdoc */
  override def join(right: Dataset[_], usingColumn: String, joinType: String): DataFrame =
    super.join(right, usingColumn, joinType)

  /** @inheritdoc */
  override def join(
      right: Dataset[_],
      usingColumns: Array[String],
      joinType: String): DataFrame =
    super.join(right, usingColumns, joinType)

  /** @inheritdoc */
  override def join(right: Dataset[_], joinExprs: Column): DataFrame =
    super.join(right, joinExprs)

  /** @inheritdoc */
  @scala.annotation.varargs
  override def select(col: String, cols: String*): DataFrame = super.select(col, cols: _*)

  /** @inheritdoc */
  override def select[U1, U2](c1: TypedColumn[T, U1], c2: TypedColumn[T, U2]): Dataset[(U1, U2)] =
    super.select(c1, c2)

  /** @inheritdoc */
  override def select[U1, U2, U3](
      c1: TypedColumn[T, U1],
      c2: TypedColumn[T, U2],
      c3: TypedColumn[T, U3]): Dataset[(U1, U2, U3)] = super.select(c1, c2, c3)

  /** @inheritdoc */
  override def select[U1, U2, U3, U4](
      c1: TypedColumn[T, U1],
      c2: TypedColumn[T, U2],
      c3: TypedColumn[T, U3],
      c4: TypedColumn[T, U4]): Dataset[(U1, U2, U3, U4)] = super.select(c1, c2, c3, c4)

  /** @inheritdoc */
  override def select[U1, U2, U3, U4, U5](
      c1: TypedColumn[T, U1],
      c2: TypedColumn[T, U2],
      c3: TypedColumn[T, U3],
      c4: TypedColumn[T, U4],
      c5: TypedColumn[T, U5]): Dataset[(U1, U2, U3, U4, U5)] = super.select(c1, c2, c3, c4, c5)

  override def melt(
      ids: Array[Column],
      values: Array[Column],
      variableColumnName: String,
      valueColumnName: String): DataFrame =
    super.melt(ids, values, variableColumnName, valueColumnName)

  /** @inheritdoc */
  override def melt(
      ids: Array[Column],
      variableColumnName: String,
      valueColumnName: String): DataFrame =
    super.melt(ids, variableColumnName, valueColumnName)

  /** @inheritdoc */
  override def withColumn(colName: String, col: Column): DataFrame =
    super.withColumn(colName, col)

  /** @inheritdoc */
  override def withColumns(colsMap: Map[String, Column]): DataFrame =
    super.withColumns(colsMap)

  /** @inheritdoc */
  override def withColumns(colsMap: util.Map[String, Column]): DataFrame =
    super.withColumns(colsMap)

  /** @inheritdoc */
  override def withColumnRenamed(existingName: String, newName: String): DataFrame =
    super.withColumnRenamed(existingName, newName)

  /** @inheritdoc */
  override def withColumnsRenamed(colsMap: Map[String, String]): DataFrame =
    super.withColumnsRenamed(colsMap)

  /** @inheritdoc */
  override def withColumnsRenamed(colsMap: util.Map[String, String]): DataFrame =
    super.withColumnsRenamed(colsMap)

  /** @inheritdoc */
  override def checkpoint(): Dataset[T] = super.checkpoint()

  /** @inheritdoc */
  override def checkpoint(eager: Boolean): Dataset[T] = super.checkpoint(eager)

  /** @inheritdoc */
  override def localCheckpoint(): Dataset[T] = super.localCheckpoint()

  /** @inheritdoc */
  override def localCheckpoint(eager: Boolean): Dataset[T] = super.localCheckpoint(eager)

  /** @inheritdoc */
  override def localCheckpoint(eager: Boolean, storageLevel: StorageLevel): Dataset[T] =
    super.localCheckpoint(eager, storageLevel)

  /** @inheritdoc */
  override def joinWith[U](other: Dataset[U], condition: Column): Dataset[(T, U)] =
    super.joinWith(other, condition)

  /** @inheritdoc */
  @scala.annotation.varargs
  override def sortWithinPartitions(sortCol: String, sortCols: String*): Dataset[T] =
    super.sortWithinPartitions(sortCol, sortCols: _*)

  /** @inheritdoc */
  @scala.annotation.varargs
  override def sortWithinPartitions(sortExprs: Column*): Dataset[T] =
    super.sortWithinPartitions(sortExprs: _*)

  /** @inheritdoc */
  @scala.annotation.varargs
  override def sort(sortCol: String, sortCols: String*): Dataset[T] =
    super.sort(sortCol, sortCols: _*)

  /** @inheritdoc */
  @scala.annotation.varargs
  override def sort(sortExprs: Column*): Dataset[T] = super.sort(sortExprs: _*)

  /** @inheritdoc */
  @scala.annotation.varargs
  override def orderBy(sortCol: String, sortCols: String*): Dataset[T] =
    super.orderBy(sortCol, sortCols: _*)

  /** @inheritdoc */
  @scala.annotation.varargs
  override def orderBy(sortExprs: Column*): Dataset[T] = super.orderBy(sortExprs: _*)

  /** @inheritdoc */
  override def as(alias: Symbol): Dataset[T] = super.as(alias)

  /** @inheritdoc */
  override def alias(alias: String): Dataset[T] = super.alias(alias)

  /** @inheritdoc */
  override def alias(alias: Symbol): Dataset[T] = super.alias(alias)

  /** @inheritdoc */
  @scala.annotation.varargs
  override def selectExpr(exprs: String*): DataFrame = super.selectExpr(exprs: _*)

  /** @inheritdoc */
  override def filter(conditionExpr: String): Dataset[T] = super.filter(conditionExpr)

  /** @inheritdoc */
  override def where(condition: Column): Dataset[T] = super.where(condition)

  /** @inheritdoc */
  override def where(conditionExpr: String): Dataset[T] = super.where(conditionExpr)

  /** @inheritdoc */
  override def unionAll(other: Dataset[T]): Dataset[T] = super.unionAll(other)

  /** @inheritdoc */
  override def unionByName(other: Dataset[T]): Dataset[T] = super.unionByName(other)

  /** @inheritdoc */
  override def sample(fraction: Double, seed: Long): Dataset[T] = super.sample(fraction, seed)

  /** @inheritdoc */
  override def sample(fraction: Double): Dataset[T] = super.sample(fraction)

  /** @inheritdoc */
  override def sample(withReplacement: Boolean, fraction: Double): Dataset[T] =
    super.sample(withReplacement, fraction)

  /** @inheritdoc */
  override def dropDuplicates(colNames: Array[String]): Dataset[T] = super.dropDuplicates(colNames)

  /** @inheritdoc */
  @scala.annotation.varargs
  override def dropDuplicates(col1: String, cols: String*): Dataset[T] =
    super.dropDuplicates(col1, cols: _*)

  /** @inheritdoc */
  override def dropDuplicatesWithinWatermark(colNames: Array[String]): Dataset[T] =
    super.dropDuplicatesWithinWatermark(colNames)

  /** @inheritdoc */
  @scala.annotation.varargs
  override def dropDuplicatesWithinWatermark(col1: String, cols: String*): Dataset[T] =
    super.dropDuplicatesWithinWatermark(col1, cols: _*)

  /** @inheritdoc */
  override def mapPartitions[U](f: MapPartitionsFunction[T, U], encoder: Encoder[U]): Dataset[U] =
    super.mapPartitions(f, encoder)

  /** @inheritdoc */
  override def flatMap[U: Encoder](func: T => IterableOnce[U]): Dataset[U] = super.flatMap(func)

  /** @inheritdoc */
  override def flatMap[U](f: FlatMapFunction[T, U], encoder: Encoder[U]): Dataset[U] =
    super.flatMap(f, encoder)

  /** @inheritdoc */
  override def foreachPartition(func: ForeachPartitionFunction[T]): Unit =
    super.foreachPartition(func)

  /** @inheritdoc */
  @scala.annotation.varargs
  override def repartition(numPartitions: Int, partitionExprs: Column*): Dataset[T] =
    super.repartition(numPartitions, partitionExprs: _*)

  /** @inheritdoc */
  @scala.annotation.varargs
  override def repartition(partitionExprs: Column*): Dataset[T] =
    super.repartition(partitionExprs: _*)

  /** @inheritdoc */
  @scala.annotation.varargs
  override def repartitionByRange(numPartitions: Int, partitionExprs: Column*): Dataset[T] =
    super.repartitionByRange(numPartitions, partitionExprs: _*)

  /** @inheritdoc */
  @scala.annotation.varargs
  override def repartitionByRange(partitionExprs: Column*): Dataset[T] =
    super.repartitionByRange(partitionExprs: _*)

  /** @inheritdoc */
  override def distinct(): Dataset[T] = super.distinct()

  /** @inheritdoc */
  @scala.annotation.varargs
  override def groupBy(col1: String, cols: String*): RelationalGroupedDataset =
    super.groupBy(col1, cols: _*)

  /** @inheritdoc */
  @scala.annotation.varargs
  override def rollup(col1: String, cols: String*): RelationalGroupedDataset =
    super.rollup(col1, cols: _*)

  /** @inheritdoc */
  @scala.annotation.varargs
  override def cube(col1: String, cols: String*): RelationalGroupedDataset =
    super.cube(col1, cols: _*)

  /** @inheritdoc */
  override def agg(aggExpr: (String, String), aggExprs: (String, String)*): DataFrame =
    super.agg(aggExpr, aggExprs: _*)

  /** @inheritdoc */
  override def agg(exprs: Map[String, String]): DataFrame = super.agg(exprs)

  /** @inheritdoc */
  override def agg(exprs: java.util.Map[String, String]): DataFrame = super.agg(exprs)

  /** @inheritdoc */
  @scala.annotation.varargs
  override def agg(expr: Column, exprs: Column*): DataFrame = super.agg(expr, exprs: _*)

  /** @inheritdoc */
  override def groupByKey[K](
      func: MapFunction[T, K],
      encoder: Encoder[K]): KeyValueGroupedDataset[K, T] =
    super.groupByKey(func, encoder).asInstanceOf[KeyValueGroupedDataset[K, T]]

  ////////////////////////////////////////////////////////////////////////////
  // For Python API
  ////////////////////////////////////////////////////////////////////////////

  /**
   * It adds a new long column with the name `name` that increases one by one.
   * This is for 'distributed-sequence' default index in pandas API on Spark.
   */
  private[sql] def withSequenceColumn(name: String) = {
    select(Column(DistributedSequenceID()).alias(name), col("*"))
  }

  /**
   * Converts a JavaRDD to a PythonRDD.
   */
  private[sql] def javaToPython: JavaRDD[Array[Byte]] = {
    val structType = schema  // capture it for closure
    val rdd = queryExecution.toRdd.map(EvaluatePython.toJava(_, structType))
    EvaluatePython.javaToPython(rdd)
  }

  private[sql] def collectToPython(): Array[Any] = {
    EvaluatePython.registerPicklers()
    withAction("collectToPython", queryExecution) { plan =>
      val toJava: (Any) => Any = EvaluatePython.toJava(_, schema)
      val iter: Iterator[Array[Byte]] = new SerDeUtil.AutoBatchedPickler(
        plan.executeCollect().iterator.map(toJava))
      PythonRDD.serveIterator(iter, "serve-DataFrame")
    }
  }

  private[sql] def tailToPython(n: Int): Array[Any] = {
    EvaluatePython.registerPicklers()
    withAction("tailToPython", queryExecution) { plan =>
      val toJava: (Any) => Any = EvaluatePython.toJava(_, schema)
      val iter: Iterator[Array[Byte]] = new SerDeUtil.AutoBatchedPickler(
        plan.executeTail(n).iterator.map(toJava))
      PythonRDD.serveIterator(iter, "serve-DataFrame")
    }
  }

  private[sql] def getRowsToPython(
      _numRows: Int,
      truncate: Int): Array[Any] = {
    EvaluatePython.registerPicklers()
    val numRows = _numRows.max(0).min(ByteArrayMethods.MAX_ROUNDED_ARRAY_LENGTH - 1)
    val rows = getRows(numRows, truncate).map(_.toArray).toArray
    val toJava: (Any) => Any = EvaluatePython.toJava(_, ArrayType(ArrayType(StringType)))
    val iter: Iterator[Array[Byte]] = new SerDeUtil.AutoBatchedPickler(
      rows.iterator.map(toJava))
    PythonRDD.serveIterator(iter, "serve-GetRows")
  }

  /**
   * Collect a Dataset as Arrow batches and serve stream to SparkR. It sends
   * arrow batches in an ordered manner with buffering. This is inevitable
   * due to missing R API that reads batches from socket directly. See ARROW-4512.
   * Eventually, this code should be deduplicated by `collectAsArrowToPython`.
   */
  private[sql] def collectAsArrowToR(): Array[Any] = {
    val timeZoneId = sparkSession.sessionState.conf.sessionLocalTimeZone

    RRDD.serveToStream("serve-Arrow") { outputStream =>
      withAction("collectAsArrowToR", queryExecution) { plan =>
        val buffer = new ByteArrayOutputStream()
        val out = new DataOutputStream(outputStream)
        val batchWriter =
          new ArrowBatchStreamWriter(schema, buffer, timeZoneId, errorOnDuplicatedFieldNames = true)
        val arrowBatchRdd = toArrowBatchRdd(plan)
        val numPartitions = arrowBatchRdd.partitions.length

        // Store collection results for worst case of 1 to N-1 partitions
        val results = new Array[Array[Array[Byte]]](Math.max(0, numPartitions - 1))
        var lastIndex = -1  // index of last partition written

        // Handler to eagerly write partitions to Python in order
        def handlePartitionBatches(index: Int, arrowBatches: Array[Array[Byte]]): Unit = {
          // If result is from next partition in order
          if (index - 1 == lastIndex) {
            batchWriter.writeBatches(arrowBatches.iterator)
            lastIndex += 1
            // Write stored partitions that come next in order
            while (lastIndex < results.length && results(lastIndex) != null) {
              batchWriter.writeBatches(results(lastIndex).iterator)
              results(lastIndex) = null
              lastIndex += 1
            }
            // After last batch, end the stream
            if (lastIndex == results.length) {
              batchWriter.end()
              val batches = buffer.toByteArray
              out.writeInt(batches.length)
              out.write(batches)
            }
          } else {
            // Store partitions received out of order
            results(index - 1) = arrowBatches
          }
        }

        sparkSession.sparkContext.runJob(
          arrowBatchRdd,
          (ctx: TaskContext, it: Iterator[Array[Byte]]) => it.toArray,
          0 until numPartitions,
          handlePartitionBatches)
      }
    }
  }

  /**
   * Collect a Dataset as Arrow batches and serve stream to PySpark. It sends
   * arrow batches in an un-ordered manner without buffering, and then batch order
   * information at the end. The batches should be reordered at Python side.
   */
  private[sql] def collectAsArrowToPython: Array[Any] = {
    val timeZoneId = sparkSession.sessionState.conf.sessionLocalTimeZone
    val errorOnDuplicatedFieldNames =
      sparkSession.sessionState.conf.pandasStructHandlingMode == "legacy"

    PythonRDD.serveToStream("serve-Arrow") { outputStream =>
      withAction("collectAsArrowToPython", queryExecution) { plan =>
        val out = new DataOutputStream(outputStream)
        val batchWriter =
          new ArrowBatchStreamWriter(schema, out, timeZoneId, errorOnDuplicatedFieldNames)

        // Batches ordered by (index of partition, batch index in that partition) tuple
        val batchOrder = ArrayBuffer.empty[(Int, Int)]

        // Handler to eagerly write batches to Python as they arrive, un-ordered
        val handlePartitionBatches = (index: Int, arrowBatches: Array[Array[Byte]]) =>
          if (arrowBatches.nonEmpty) {
            // Write all batches (can be more than 1) in the partition, store the batch order tuple
            batchWriter.writeBatches(arrowBatches.iterator)
            arrowBatches.indices.foreach {
              partitionBatchIndex => batchOrder.append((index, partitionBatchIndex))
            }
          }

        Utils.tryWithSafeFinally {
          val arrowBatchRdd = toArrowBatchRdd(plan)
          sparkSession.sparkContext.runJob(
            arrowBatchRdd,
            (it: Iterator[Array[Byte]]) => it.toArray,
            handlePartitionBatches)
        } {
          // After processing all partitions, end the batch stream
          batchWriter.end()

          // Write batch order indices
          out.writeInt(batchOrder.length)
          // Sort by (index of partition, batch index in that partition) tuple to get the
          // overall_batch_index from 0 to N-1 batches, which can be used to put the
          // transferred batches in the correct order
          batchOrder.zipWithIndex.sortBy(_._1).foreach { case (_, overallBatchIndex) =>
            out.writeInt(overallBatchIndex)
          }
        }
      }
    }
  }

  private[sql] def toPythonIterator(prefetchPartitions: Boolean = false): Array[Any] = {
    withNewExecutionId {
      PythonRDD.toLocalIteratorAndServe(javaToPython.rdd, prefetchPartitions)
    }
  }

  ////////////////////////////////////////////////////////////////////////////
  // Private Helpers
  ////////////////////////////////////////////////////////////////////////////

  /**
   * Wrap a Dataset action to track all Spark jobs in the body so that we can connect them with
   * an execution.
   */
  private def withNewExecutionId[U](body: => U): U = {
    SQLExecution.withNewExecutionId(queryExecution)(body)
  }

  /**
   * Wrap an action of the Dataset's RDD to track all Spark jobs in the body so that we can connect
   * them with an execution. Before performing the action, the metrics of the executed plan will be
   * reset.
   */
  private def withNewRDDExecutionId[U](name: String)(body: => U): U = {
    SQLExecution.withNewExecutionId(rddQueryExecution, Some(name)) {
      rddQueryExecution.executedPlan.resetMetrics()
      body
    }
  }

  /**
   * Wrap a Dataset action to track the QueryExecution and time cost, then report to the
   * user-registered callback functions, and also to convert asserts/NPE to
   * the internal error exception.
   */
  private def withAction[U](name: String, qe: QueryExecution)(action: SparkPlan => U) = {
    SQLExecution.withNewExecutionId(qe, Some(name)) {
      QueryExecution.withInternalError(s"""The "$name" action failed.""") {
        qe.executedPlan.resetMetrics()
        action(qe.executedPlan)
      }
    }
  }

  /**
   * Collect all elements from a spark plan.
   */
  private def collectFromPlan(plan: SparkPlan): Array[T] = {
    val fromRow = resolvedEnc.createDeserializer()
    plan.executeCollect().map(fromRow)
  }

  protected def sortInternal(global: Boolean, sortExprs: Seq[Column]): Dataset[T] = {
    val sortOrder: Seq[SortOrder] = sortExprs.map { col =>
      col.expr match {
        case expr: SortOrder =>
          expr
        case expr: Expression =>
          SortOrder(expr, Ascending)
      }
    }
    withSameTypedPlan {
      Sort(sortOrder, global = global, logicalPlan)
    }
  }

  /** A convenient function to wrap a logical plan and produce a DataFrame. */
  @inline private def withPlan(logicalPlan: LogicalPlan)
    (implicit  withRelations: Set[RelationWrapper]): DataFrame = {
    Dataset.ofRows(sparkSession, logicalPlan)
  }

  /** A convenient function to wrap a logical plan and produce a Dataset. */
  @inline private def withTypedPlan[U : Encoder](logicalPlan: LogicalPlan)
    (implicit  withRelations: Set[RelationWrapper]): Dataset[U] = {
    Dataset(sparkSession, logicalPlan)
  }

  /** A convenient function to wrap a logical plan and produce a Dataset. */
  @inline private def withSameTypedPlan(logicalPlan: LogicalPlan): Dataset[T] = {
    Dataset(sparkSession, logicalPlan, encoderGenerator)
  }

  /** A convenient function to wrap a set based logical plan and produce a Dataset. */
  @inline private def withSetOperator[U : Encoder](logicalPlan: LogicalPlan)
    (withRelations: Set[RelationWrapper]): Dataset[U] = {
    if (isUnTyped) {
      // Set operators widen types (change the schema), so we cannot reuse the row encoder.
      Dataset.ofRows(sparkSession, logicalPlan)(withRelations).asInstanceOf[Dataset[U]]
    } else {
      val encoder = implicitly[Encoder[U]]
      Dataset(sparkSession, logicalPlan)(encoder, withRelations)
    }
  }

  private def isUnTyped: Boolean = classTag.runtimeClass.isAssignableFrom(classOf[Row])

  /** Returns a optimized plan for CommandResult, convert to `LocalRelation`. */
  private def commandResultOptimized: Dataset[T] = {
    logicalPlan match {
      case c: CommandResult =>
        // Convert to `LocalRelation` and let `ConvertToLocalRelation` do the casting locally to
        // avoid triggering a job
        Dataset(sparkSession, LocalRelation(c.output, c.rows))
      case _ => this
    }
  }

  /** Convert to an RDD of serialized ArrowRecordBatches. */
  private[sql] def toArrowBatchRdd(plan: SparkPlan): RDD[Array[Byte]] = {
    val schemaCaptured = this.schema
    val maxRecordsPerBatch = sparkSession.sessionState.conf.arrowMaxRecordsPerBatch
    val timeZoneId = sparkSession.sessionState.conf.sessionLocalTimeZone
    val errorOnDuplicatedFieldNames =
      sparkSession.sessionState.conf.pandasStructHandlingMode == "legacy"
    plan.execute().mapPartitionsInternal { iter =>
      val context = TaskContext.get()
      ArrowConverters.toBatchIterator(
        iter, schemaCaptured, maxRecordsPerBatch, timeZoneId, errorOnDuplicatedFieldNames, context)
    }
  }

  // This is only used in tests, for now.
  private[sql] def toArrowBatchRdd: RDD[Array[Byte]] = {
    toArrowBatchRdd(queryExecution.executedPlan)
  }

  private def checkForSubquery(exprs: Seq[Expression]): Set[RelationWrapper] =
    if (exprs.exists(_.containsAnyPattern(QueryExecution.subquery_patterns: _*))) {
      Set.empty
    } else {
      this.queryExecution.getRelations
    }
}<|MERGE_RESOLUTION|>--- conflicted
+++ resolved
@@ -93,10 +93,6 @@
     dataset
   }
 
-<<<<<<< HEAD
-  def ofRows(sparkSession: SparkSession, logicalPlan: LogicalPlan)
-    (implicit withRelations: Set[RelationWrapper]): DataFrame =
-=======
   def apply[T](
       sparkSession: SparkSession,
       logicalPlan: LogicalPlan,
@@ -114,8 +110,8 @@
     dataset
   }
 
-  def ofRows(sparkSession: SparkSession, logicalPlan: LogicalPlan): DataFrame =
->>>>>>> 5ef0eb5f
+  def ofRows(sparkSession: SparkSession, logicalPlan: LogicalPlan)
+    (implicit withRelations: Set[RelationWrapper]): DataFrame =
     sparkSession.withActive {
       val qe = sparkSession.sessionState.executePlan(logicalPlan)
       if (!qe.isLazyAnalysis) qe.assertAnalyzed()
@@ -271,23 +267,18 @@
     this(sparkSession.sessionState.executePlan(logicalPlan), () => encoder)
   }
 
-<<<<<<< HEAD
   private[sql] def this(queryExecution: QueryExecution, encoder: Encoder[T]) = {
     this(queryExecution, () => encoder)
-=======
+  }
+
   def this(
       sparkSession: SparkSession, logicalPlan: LogicalPlan, encoderGenerator: () => Encoder[T]) = {
     this(sparkSession.sessionState.executePlan(logicalPlan), encoderGenerator)
   }
 
-  def this(sparkSession: SparkSession, logicalPlan: LogicalPlan, encoder: Encoder[T]) = {
-    this(sparkSession, logicalPlan, () => encoder)
->>>>>>> 5ef0eb5f
-  }
-
   def this(sqlContext: SQLContext, logicalPlan: LogicalPlan, encoder: Encoder[T],
-    withRelations: Set[RelationWrapper]) = {
-    this(sqlContext.sparkSession, logicalPlan, encoder) (withRelations)
+           withRelations: Set[RelationWrapper]) = {
+    this(sqlContext.sparkSession, logicalPlan, encoder)(withRelations)
   }
 
   @transient private[sql] val logicalPlan: LogicalPlan = {
@@ -949,16 +940,9 @@
   }
 
   /** @inheritdoc */
-<<<<<<< HEAD
-  def filter(condition: Column): Dataset[T] = {
-    withTypedPlan {
-      Filter(condition.expr, logicalPlan)
-    }(implicitly[Encoder[T]], checkForSubquery(Seq(condition.expr)))
-=======
   def filter(condition: Column): Dataset[T] = withSameTypedPlan {
     Filter(condition.expr, logicalPlan)
->>>>>>> 5ef0eb5f
-  }
+  }(checkForSubquery(Seq(condition.expr)))
 
   /** @inheritdoc */
   @scala.annotation.varargs
@@ -2330,7 +2314,9 @@
   }
 
   /** A convenient function to wrap a logical plan and produce a Dataset. */
-  @inline private def withSameTypedPlan(logicalPlan: LogicalPlan): Dataset[T] = {
+  @inline private def withSameTypedPlan(logicalPlan: LogicalPlan)
+    (implicit  withRelations: Set[RelationWrapper])
+  : Dataset[T] = {
     Dataset(sparkSession, logicalPlan, encoderGenerator)
   }
 
